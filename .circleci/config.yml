# WARNING: config.yml file is generated from config.yml.jinja
---
version: 3
jobs:
    tracetool:
        docker:
            - image: codaprotocol/coda:toolchain-rust-e855336d087a679f76f2dd2bbdc3fdfea9303be3
        steps:
            - checkout
            - run:
                  name: Update submodules
                  command: git submodule sync && git submodule update --init --recursive
            - run:
                  name: Build trace-tool
                  command: cd src/app/trace-tool && cargo build --frozen

    build-wallet:
        macos:
            xcode: "10.2.0"
        steps:
            - checkout
            - run:
                  name: Update submodules
                  command: git submodule sync && git submodule update --init --recursive
            - run: cd frontend/wallet && yarn
            - run:
                  name: Lint wallet
                  command: cd frontend/wallet && yarn run reformat && git diff --exit-code src
            - run:
                  name: Build wallet
                  command: cd frontend/wallet && yarn run build-ci
            - run:
                  name: Test wallet
                  command: cd frontend/wallet && yarn test
            - run:
                  name: Build dist wallet
                  command: cd frontend/wallet && yarn run dist
            - run:
                  name: Publish dist wallet
                  command: (env HOMEBREW_NO_AUTO_UPDATE=1 brew install awscli) && ./scripts/publish-wallet.sh
            - run: cd frontend/website && yarn install
            - run:
                  name: Decrypt PragmataPro font
                  command: cd frontend/website && yarn run decrypt-ci
            - run:
                  name: Lint website
                  command: cd frontend/website && yarn run reformat && git diff --exit-code src
            - run:
                  name: Build website
                  command: cd frontend/website && (env HOMEBREW_NO_AUTO_UPDATE=1 brew install pandoc) && pip install mkdocs && yarn run build
            - run:
                  name: Deploy staging
                  command: cd frontend/website && (if [ "$CIRCLE_BRANCH" == "develop" ]; then yarn run deploy-ci; fi)
            - run: cd frontend/bot && yarn
            - run:
                  name: Lint bot
                  command: cd frontend/bot && yarn run reformat && git diff --exit-code src
            - run:
                  name: Build bot
                  command: cd frontend/bot && yarn run build-ci

    build-archive:
        docker:
<<<<<<< HEAD
            - image: codaprotocol/coda:toolchain-6b64dedbb6e27f0cc57228f1b44aaa87da489e83
=======
            - image: codaprotocol/coda:toolchain-03e9ed5771ebca91003ce50fb246640f3d5ff061
>>>>>>> 72d28a94
              environment: 
                CODA_DOCKER: true
                HASURA_PORT: 8080
            - image: postgres:12
              environment: 
                POSTGRES_PASSWORD: codarules
                POSTGRES_USER: admin
                POSTGRES_DB: archiver
            - image: hasura/graphql-engine:v1.0.0-beta.6
              environment: 
                HASURA_GRAPHQL_DATABASE_URL: postgres://admin:codarules@localhost:5432/archiver
                HASURA_GRAPHQL_ENABLE_CONSOLE: "true"
                HASURA_GRAPHQL_ENABLED_LOG_TYPES: startup, http-log, webhook-log, websocket-log, query-log
        steps:
            - checkout
            - run:
                  name: Update Submodules
                  command: git submodule sync && git submodule update --init --recursive
            - run:
                  name: Update OPAM
                  command: ./scripts/update-opam-in-docker.sh
            - run:
                  name: Build Archive Process
                  command:  bash -c 'eval `opam config env` && make build_archive'
            - run: 
                  name: Configure Hasura
                  command: ls && ./scripts/archive/make_hasura_configurations.sh     
    lint:
        docker:
            - image: codaprotocol/coda:toolchain-03e9ed5771ebca91003ce50fb246640f3d5ff061
        steps:
            - checkout
            - run:
                  name: Update OPAM
                  command: ./scripts/update-opam-in-docker.sh
            - run:
                  name: Check circle CI configuration rendering
                  command: ./scripts/test.py render --check .circleci/config.yml.jinja .mergify.yml.jinja
            - run:
                  name: OCamlformat (make check-format)
                  command: eval `opam config env` && make check-format
            - run:
                  name: Snarky tracks master (make check-snarky-submodule)
                  command: make check-snarky-submodule
            - run:
                  name: Check CODEOWNERS file format
                  command: ./scripts/lint_codeowners.sh
            - run:
                  name: Require ppx_coda preprocessing for linting
                  command: ./scripts/require-ppx-coda.py
    update-branch-protection:
        docker:
            - image: python:3
        steps:
            - run:
                name: Install dependencies
                command: pip install --user requests jinja2
            - checkout
            - run:
                  name: Update branch protection rule from test configuration
                  command: ./scripts/test.py required-status >required_status && cat required_status && ./scripts/update_branch_rule.py required_status

    build-macos:
      # only run when there's a 'release' tag
      # filters:
      #   tags:
      #      only: /^release.*/
        macos:
            xcode: "10.2.1"
        resource_class: large
        working_directory: /Users/distiller/coda
        environment:
            HOMEBREW_LOGS: /Users/distiller/homebrew.log
            OPAMYES: 1
        steps:
            - run:
                name: Delete xcode simulators (Free 10GB - unused)
                command: |
                    sudo rm -rf /Library/Developer/CoreSimulator/Profiles/Runtimes/
                    df -h
            # Attach workspace from prior linux build
            - attach_workspace:
                at: /tmp/workspace
            - run:
                name: Unpack Workspace PV Keys
                command: |
                    sudo mkdir -p /var/lib/coda
                    sudo tar xvf /tmp/workspace/coda*.bz2 -C /var/lib/coda/
                    sudo rm /tmp/workspace/coda*.bz2
            - checkout
            - run:
                  name: Update submodules
                  command: git submodule sync && git submodule update --init --recursive
            - restore_cache:
                name: Restore cache - homebrew
                keys:
                    - homebrew-v6-{{ checksum "scripts/macos-setup-brew.sh" }}
                    - homebrew-v5-
            - run:
                name: Install macos dependencies - homebrew - make macos-setup-download
                command: |
                    ./scripts/skip_if_only_frontend.sh make macos-setup-download
            - save_cache:
                name: Save cache - homebrew
                key: homebrew-v6-{{ checksum "scripts/macos-setup-brew.sh" }}
                paths:
                    - "/usr/local/Homebrew"
                    - "/Users/distiller/Library/Caches/Homebrew"

            - run:
                name: Create opam cache signature file
                command: |
                    cat scripts/macos-setup-opam.sh > opam_ci_cache.sig
                    cat src/opam.export >> opam_ci_cache.sig
            - restore_cache:
                name: Restore cache - opam
                keys:
                    - opam-v6-{{ checksum "opam_ci_cache.sig" }}
                    - opam-v5-{{ checksum "src/opam.export" }}
                    - opam-v4-{{ checksum "src/opam.export" }}
                    - opam-v3-{{ checksum "src/opam.export" }}
            - run:
                name: Ensure/Fix opam permisssions
                command: |
                    set +e
                    sudo mkdir -p /Users/distiller/.opam
                    sudo chown -R distiller /Users/distiller/.opam | true
                    sudo chmod -R u+w /Users/distiller/.opam | true
            - run:
                name: Install macos dependencies - opam -- make macos-setup-compile
                command: ./scripts/skip_if_only_frontend.sh make macos-setup-compile
            - save_cache:
                name: Save cache - opam
                key: opam-v6-{{ checksum "opam_ci_cache.sig" }}
                paths:
                    - "/Users/distiller/.opam"
                no_output_timeout: 1h
            - run:
                name: Install nix and cachix
                command: |
                    curl https://nixos.org/nix/install | sh
                    . ~/.nix-profile/etc/profile.d/nix.sh
                    nix-env -iA cachix -f https://cachix.org/api/v1/install
            - run:
                name: Build kademlia using cachix
                command: |
                    . ~/.nix-profile/etc/profile.d/nix.sh
                    cachix use codaprotocol
                    cd src/app/kademlia-haskell
                    nix-build release2.nix
            - run:
                name: Build libp2p_helper using cachix
                command: |
                    . ~/.nix-profile/etc/profile.d/nix.sh
                    cachix use codaprotocol
                    cd src/app/libp2p_helper
                    nix-build default.nix
            - run:
                name: Build ocaml
                environment:
                    DUNE_PROFILE: testnet_postake_medium_curves
                command: |
                    bash -c 'eval `opam config env` && make build 2>&1 | tee /tmp/buildocaml.log'
                no_output_timeout: 1h
            - run:
                name: Collect PV Keys
                command: |
                    mkdir -p package/keys
                    cp /var/lib/coda/* package/keys/.
            - run:
                name: Collect and rewrite aux binaries (kademlia + logproc)
                command: |
                    cp src/app/kademlia-haskell/result/bin/kademlia package/kademlia
                    chmod +w package/kademlia
                    ./scripts/librewrite-macos.sh package/kademlia
                    cp src/_build/default/app/logproc/logproc.exe package/coda-logproc
                    chmod +wx package/coda-logproc
            - run:
                name: Collect coda binary
                command: |
                    cp src/_build/default/app/cli/src/coda.exe package/coda
            - run:
                name: Build homebrew package
                command: |
                    tar czvf homebrew-coda.tar.gz package
                    openssl dgst -sha256 homebrew-coda.tar.gz > homebrew-coda.tar.gz.sha256
                    cp homebrew-coda.tar.gz* package/.
            - run:
                  name: Copy artifacts to cloud
                  bsckground: true
                  command: ./scripts/skip_if_only_frontend.sh scripts/artifacts.sh
            - store_artifacts:
                  path: package
            - run:
                name: Publish to Artifactory
                command: ./scripts/skip_if_only_frontend.sh ./scripts/publish-macos.sh
                when: on_success
    build-artifacts--testnet_postake_medium_curves:
        resource_class: xlarge
        docker:
            - image: codaprotocol/coda:toolchain-03e9ed5771ebca91003ce50fb246640f3d5ff061
        steps:
            - checkout
            - run:
                  name: Artifacts
                  command: |
                      mkdir -p /tmp/artifacts
                      touch /tmp/artifacts/coda_pvkeys_dummy
            - run:
                  name: Update OPAM
                  command: ./scripts/update-opam-in-docker.sh
            - run:
                  name: Pin external packages
                  command: ./scripts/pin-external-packages.sh
            - run:
                  name: Download candidate stable PV keys
                  environment:
                    DUNE_PROFILE: testnet_postake_medium_curves
                  command: ./scripts/skip_if_only_frontend.sh scripts/pvkeys-download.sh
            - run:
                  name: Build OCaml
                  command: ./scripts/skip_if_only_frontend.sh bash -c 'eval `opam config env` && make build 2>&1 | tee /tmp/artifacts/buildocaml.log'
                  environment:
                    DUNE_PROFILE: testnet_postake_medium_curves
                  no_output_timeout: 20m
            - run:
                  name: Build deb package with PV keys and PV key tar
                  command: ./scripts/skip_if_only_frontend.sh make deb
                  environment:
                    DUNE_PROFILE: testnet_postake_medium_curves
                  no_output_timeout: 20m
            - run:
                  name: Store genesis public/private keypairs
                  command: ./scripts/skip_if_only_frontend.sh make genesiskeys
            - run:
                  name: Upload deb to repo
                  command: ./scripts/skip_if_only_frontend.sh make publish_deb
                  no_output_timeout: 20m
            - run:
                  name: Copy artifacts to cloud
                  command: ./scripts/skip_if_only_frontend.sh scripts/artifacts.sh
            - persist_to_workspace:
                root: /tmp/artifacts
                paths: coda_pvkeys*
            - store_artifacts:
                  path: /tmp/artifacts
    test-unit--test_postake_snarkless_unittest:
        resource_class: xlarge
        docker:
            - image: codaprotocol/coda:toolchain-03e9ed5771ebca91003ce50fb246640f3d5ff061
        steps:
            - checkout
            - run: ulimit -c unlimited
            - run:
                  name: Update OPAM
                  command: ./scripts/update-opam-in-docker.sh
          # Uncomment if you want to try debugging why this install breaks
          # some unit tests:
          # 1. The command_line_tests
          # 2. Kademlia tests
          #
             #I'm sorry for the mess, but somehow this actually works
             #Derived from: https://github.com/NixOS/nix/issues/971
            #- run:
                #name: Install nix and cachix
                #command: |
                     #Make a nix user
                    #sudo addgroup --system nixbld && sudo adduser --home /home/nix --disabled-password --gecos "" --shell /bin/bash nix && sudo adduser nix nixbld && sudo mkdir -m 0755 /nix && sudo chown nix /nix && sudo mkdir -p /etc/nix && sudo bash -c 'echo "sandbox = false" > /etc/nix/nix.conf'
                     #Install nix and cachix with that user
                    #sudo -H -u nix bash -c 'cd /home/nix && touch ~/.bash_profile && (curl https://nixos.org/nix/install | sh) && cd /home/nix && . ~/.nix-profile/etc/profile.d/nix.sh && nix-env -iA cachix -f https://cachix.org/api/v1/install'

            #- run:
                #name: Build libp2p_helper using cachix
                #command: |
                     #Make sure our nix user can write to libp2p_helper dir
                    #chmod -R 777 src/app/libp2p_helper
                     #Do the build
                    #sudo -H -u nix bash -c '. ~/.nix-profile/etc/profile.d/nix.sh && cachix use codaprotocol && cd src/app/libp2p_helper && nix-build default.nix'
            - run:
                  name: Run unit tests
                  command: ./scripts/skip_if_only_frontend.sh bash -c 'source ~/.profile && dune build --profile=test_postake_snarkless_unittest -j8 && (dune runtest src/lib --profile=test_postake_snarkless_unittest -j8 || (./scripts/link-coredumps.sh && false))'
                  no_output_timeout: 30m
            - store_artifacts:
                path: core_dumps
    test-unit--dev:
        resource_class: xlarge
        docker:
            - image: codaprotocol/coda:toolchain-03e9ed5771ebca91003ce50fb246640f3d5ff061
        steps:
            - checkout
            - run: ulimit -c unlimited
            - run:
                  name: Update OPAM
                  command: ./scripts/update-opam-in-docker.sh
          # Uncomment if you want to try debugging why this install breaks
          # some unit tests:
          # 1. The command_line_tests
          # 2. Kademlia tests
          #
             #I'm sorry for the mess, but somehow this actually works
             #Derived from: https://github.com/NixOS/nix/issues/971
            #- run:
                #name: Install nix and cachix
                #command: |
                     #Make a nix user
                    #sudo addgroup --system nixbld && sudo adduser --home /home/nix --disabled-password --gecos "" --shell /bin/bash nix && sudo adduser nix nixbld && sudo mkdir -m 0755 /nix && sudo chown nix /nix && sudo mkdir -p /etc/nix && sudo bash -c 'echo "sandbox = false" > /etc/nix/nix.conf'
                     #Install nix and cachix with that user
                    #sudo -H -u nix bash -c 'cd /home/nix && touch ~/.bash_profile && (curl https://nixos.org/nix/install | sh) && cd /home/nix && . ~/.nix-profile/etc/profile.d/nix.sh && nix-env -iA cachix -f https://cachix.org/api/v1/install'

            #- run:
                #name: Build libp2p_helper using cachix
                #command: |
                     #Make sure our nix user can write to libp2p_helper dir
                    #chmod -R 777 src/app/libp2p_helper
                     #Do the build
                    #sudo -H -u nix bash -c '. ~/.nix-profile/etc/profile.d/nix.sh && cachix use codaprotocol && cd src/app/libp2p_helper && nix-build default.nix'
            - run:
                  name: Run unit tests
                  command: ./scripts/skip_if_only_frontend.sh bash -c 'source ~/.profile && dune build --profile=dev -j8 && (dune runtest src/lib --profile=dev -j8 || (./scripts/link-coredumps.sh && false))'
                  no_output_timeout: 30m
            - store_artifacts:
                path: core_dumps
    test-unit--dev_medium_curves:
        resource_class: xlarge
        docker:
            - image: codaprotocol/coda:toolchain-03e9ed5771ebca91003ce50fb246640f3d5ff061
        steps:
            - checkout
            - run: ulimit -c unlimited
            - run:
                  name: Update OPAM
                  command: ./scripts/update-opam-in-docker.sh
            - run:
                  name: Run unit tests
                  command: ./scripts/skip_if_only_frontend.sh bash -c 'source ~/.profile && dune build --profile=dev_medium_curves -j8 && (dune runtest src/lib --profile=dev_medium_curves -j8 || (./scripts/link-coredumps.sh && false))'
                  no_output_timeout: 1h
            - store_artifacts:
                path: core_dumps
    test--fake_hash:
        resource_class: large
        docker:
            - image: codaprotocol/coda:toolchain-03e9ed5771ebca91003ce50fb246640f3d5ff061
        steps:
            - checkout
            - run:
                  name: Update OPAM
                  command: ./scripts/update-opam-in-docker.sh
            - run:
                  name: Running test -- fake_hash:full-test
                  command: ./scripts/skip_if_only_frontend.sh bash -c 'source ~/.profile && ./scripts/test.py run "fake_hash:full-test"'
            - store_artifacts:
                  path: test_logs
    test--test_postake:
        resource_class: large
        docker:
            - image: codaprotocol/coda:toolchain-03e9ed5771ebca91003ce50fb246640f3d5ff061
        steps:
            - checkout
            - run:
                  name: Update OPAM
                  command: ./scripts/update-opam-in-docker.sh
            - run:
                  name: Running test -- test_postake:full-test
                  command: ./scripts/skip_if_only_frontend.sh bash -c 'source ~/.profile && ./scripts/test.py run "test_postake:full-test"'
            - run:
                  name: Running test -- test_postake:transaction-snark-profiler -k 2
                  command: ./scripts/skip_if_only_frontend.sh bash -c 'source ~/.profile && ./scripts/test.py run "test_postake:transaction-snark-profiler -k 2"'
            - store_artifacts:
                  path: test_logs
    test--test_postake_bootstrap:
        resource_class: large
        docker:
            - image: codaprotocol/coda:toolchain-03e9ed5771ebca91003ce50fb246640f3d5ff061
        steps:
            - checkout
            - run:
                  name: Update OPAM
                  command: ./scripts/update-opam-in-docker.sh
            - run:
                  name: Running test -- test_postake_bootstrap:coda-bootstrap-test
                  command: ./scripts/skip_if_only_frontend.sh bash -c 'source ~/.profile && ./scripts/test.py run "test_postake_bootstrap:coda-bootstrap-test"'
            - run:
                  name: Running test -- test_postake_bootstrap:coda-long-fork -num-proposers 2
                  command: ./scripts/skip_if_only_frontend.sh bash -c 'source ~/.profile && ./scripts/test.py run "test_postake_bootstrap:coda-long-fork -num-proposers 2"'
            - store_artifacts:
                  path: test_logs
    test--test_postake_catchup:
        resource_class: large
        docker:
            - image: codaprotocol/coda:toolchain-03e9ed5771ebca91003ce50fb246640f3d5ff061
        steps:
            - checkout
            - run:
                  name: Update OPAM
                  command: ./scripts/update-opam-in-docker.sh
            - run:
                  name: Running test -- test_postake_catchup:coda-restart-node-test
                  command: ./scripts/skip_if_only_frontend.sh bash -c 'source ~/.profile && ./scripts/test.py run "test_postake_catchup:coda-restart-node-test"'
            - store_artifacts:
                  path: test_logs
    test--test_postake_delegation:
        resource_class: large
        docker:
            - image: codaprotocol/coda:toolchain-03e9ed5771ebca91003ce50fb246640f3d5ff061
        steps:
            - checkout
            - run:
                  name: Update OPAM
                  command: ./scripts/update-opam-in-docker.sh
            - run:
                  name: Running test -- test_postake_delegation:coda-delegation-test
                  command: ./scripts/skip_if_only_frontend.sh bash -c 'source ~/.profile && ./scripts/test.py run "test_postake_delegation:coda-delegation-test"'
            - store_artifacts:
                  path: test_logs
    test--test_postake_five_even_snarkless:
        resource_class: large
        docker:
            - image: codaprotocol/coda:toolchain-03e9ed5771ebca91003ce50fb246640f3d5ff061
        steps:
            - checkout
            - run:
                  name: Update OPAM
                  command: ./scripts/update-opam-in-docker.sh
            - run:
                  name: Running test -- test_postake_five_even_snarkless:coda-shared-prefix-multiproposer-test -num-proposers 5
                  command: ./scripts/skip_if_only_frontend.sh bash -c 'source ~/.profile && ./scripts/test.py run "test_postake_five_even_snarkless:coda-shared-prefix-multiproposer-test -num-proposers 5"'
            - store_artifacts:
                  path: test_logs
    test--test_postake_five_even_txns:
        resource_class: large
        docker:
            - image: codaprotocol/coda:toolchain-03e9ed5771ebca91003ce50fb246640f3d5ff061
        steps:
            - checkout
            - run:
                  name: Update OPAM
                  command: ./scripts/update-opam-in-docker.sh
            - run:
                  name: Running test -- test_postake_five_even_txns:coda-shared-prefix-multiproposer-test -num-proposers 5 -payments
                  command: ./scripts/skip_if_only_frontend.sh bash -c 'source ~/.profile && ./scripts/test.py run "test_postake_five_even_txns:coda-shared-prefix-multiproposer-test -num-proposers 5 -payments"'
            - store_artifacts:
                  path: test_logs
    test--test_postake_holy_grail:
        resource_class: large
        docker:
            - image: codaprotocol/coda:toolchain-03e9ed5771ebca91003ce50fb246640f3d5ff061
        steps:
            - checkout
            - run:
                  name: Update OPAM
                  command: ./scripts/update-opam-in-docker.sh
            - run:
                  name: Running test -- test_postake_holy_grail:coda-restarts-and-txns-holy-grail -num-proposers 5
                  command: ./scripts/skip_if_only_frontend.sh bash -c 'source ~/.profile && ./scripts/test.py run "test_postake_holy_grail:coda-restarts-and-txns-holy-grail -num-proposers 5"'
            - run:
                  name: Running test -- test_postake_holy_grail:coda-long-fork -num-proposers 5
                  command: ./scripts/skip_if_only_frontend.sh bash -c 'source ~/.profile && ./scripts/test.py run "test_postake_holy_grail:coda-long-fork -num-proposers 5"'
            - store_artifacts:
                  path: test_logs
    test--test_postake_snarkless:
        resource_class: large
        docker:
            - image: codaprotocol/coda:toolchain-03e9ed5771ebca91003ce50fb246640f3d5ff061
        steps:
            - checkout
            - run:
                  name: Update OPAM
                  command: ./scripts/update-opam-in-docker.sh
            - run:
                  name: Running test -- test_postake_snarkless:full-test
                  command: ./scripts/skip_if_only_frontend.sh bash -c 'source ~/.profile && ./scripts/test.py run "test_postake_snarkless:full-test"'
            - run:
                  name: Running test -- test_postake_snarkless:transaction-snark-profiler -k 2
                  command: ./scripts/skip_if_only_frontend.sh bash -c 'source ~/.profile && ./scripts/test.py run "test_postake_snarkless:transaction-snark-profiler -k 2"'
            - store_artifacts:
                  path: test_logs
    test--test_postake_split:
        resource_class: large
        docker:
            - image: codaprotocol/coda:toolchain-03e9ed5771ebca91003ce50fb246640f3d5ff061
        steps:
            - checkout
            - run:
                  name: Update OPAM
                  command: ./scripts/update-opam-in-docker.sh
            - run:
                  name: Running test -- test_postake_split:coda-shared-prefix-multiproposer-test -num-proposers 2
                  command: ./scripts/skip_if_only_frontend.sh bash -c 'source ~/.profile && ./scripts/test.py run "test_postake_split:coda-shared-prefix-multiproposer-test -num-proposers 2"'
            - store_artifacts:
                  path: test_logs
    test--test_postake_split_snarkless:
        resource_class: large
        docker:
            - image: codaprotocol/coda:toolchain-03e9ed5771ebca91003ce50fb246640f3d5ff061
        steps:
            - checkout
            - run:
                  name: Update OPAM
                  command: ./scripts/update-opam-in-docker.sh
            - run:
                  name: Running test -- test_postake_split_snarkless:coda-peers-test
                  command: ./scripts/skip_if_only_frontend.sh bash -c 'source ~/.profile && ./scripts/test.py run "test_postake_split_snarkless:coda-peers-test"'
            - run:
                  name: Running test -- test_postake_split_snarkless:coda-transitive-peers-test
                  command: ./scripts/skip_if_only_frontend.sh bash -c 'source ~/.profile && ./scripts/test.py run "test_postake_split_snarkless:coda-transitive-peers-test"'
            - run:
                  name: Running test -- test_postake_split_snarkless:coda-block-production-test
                  command: ./scripts/skip_if_only_frontend.sh bash -c 'source ~/.profile && ./scripts/test.py run "test_postake_split_snarkless:coda-block-production-test"'
            - run:
                  name: Running test -- test_postake_split_snarkless:coda-shared-prefix-test -who-proposes 0
                  command: ./scripts/skip_if_only_frontend.sh bash -c 'source ~/.profile && ./scripts/test.py run "test_postake_split_snarkless:coda-shared-prefix-test -who-proposes 0"'
            - run:
                  name: Running test -- test_postake_split_snarkless:coda-shared-prefix-test -who-proposes 1
                  command: ./scripts/skip_if_only_frontend.sh bash -c 'source ~/.profile && ./scripts/test.py run "test_postake_split_snarkless:coda-shared-prefix-test -who-proposes 1"'
            - run:
                  name: Running test -- test_postake_split_snarkless:coda-restart-node-test
                  command: ./scripts/skip_if_only_frontend.sh bash -c 'source ~/.profile && ./scripts/test.py run "test_postake_split_snarkless:coda-restart-node-test"'
            - run:
                  name: Running test -- test_postake_split_snarkless:coda-change-snark-worker-test
                  command: ./scripts/skip_if_only_frontend.sh bash -c 'source ~/.profile && ./scripts/test.py run "test_postake_split_snarkless:coda-change-snark-worker-test"'
            - run:
                  name: Running test -- test_postake_split_snarkless:coda-archive-node-test
                  command: ./scripts/skip_if_only_frontend.sh bash -c 'source ~/.profile && ./scripts/test.py run "test_postake_split_snarkless:coda-archive-node-test"'
            - store_artifacts:
                  path: test_logs
    test--test_postake_three_proposers:
        resource_class: large
        docker:
            - image: codaprotocol/coda:toolchain-03e9ed5771ebca91003ce50fb246640f3d5ff061
        steps:
            - checkout
            - run:
                  name: Update OPAM
                  command: ./scripts/update-opam-in-docker.sh
            - run:
                  name: Running test -- test_postake_three_proposers:coda-txns-and-restart-non-proposers
                  command: ./scripts/skip_if_only_frontend.sh bash -c 'source ~/.profile && ./scripts/test.py run "test_postake_three_proposers:coda-txns-and-restart-non-proposers"'
            - store_artifacts:
                  path: test_logs
    test--test_postake_txns:
        resource_class: large
        docker:
            - image: codaprotocol/coda:toolchain-03e9ed5771ebca91003ce50fb246640f3d5ff061
        steps:
            - checkout
            - run:
                  name: Update OPAM
                  command: ./scripts/update-opam-in-docker.sh
            - run:
                  name: Running test -- test_postake_txns:coda-shared-state-test
                  command: ./scripts/skip_if_only_frontend.sh bash -c 'source ~/.profile && ./scripts/test.py run "test_postake_txns:coda-shared-state-test"'
            - run:
                  name: Running test -- test_postake_txns:coda-batch-payment-test
                  command: ./scripts/skip_if_only_frontend.sh bash -c 'source ~/.profile && ./scripts/test.py run "test_postake_txns:coda-batch-payment-test"'
            - store_artifacts:
                  path: test_logs
    test--test_postake_medium_curves:
        resource_class: xlarge
        docker:
            - image: codaprotocol/coda:toolchain-03e9ed5771ebca91003ce50fb246640f3d5ff061
        steps:
            - checkout
            - run:
                  name: Update OPAM
                  command: ./scripts/update-opam-in-docker.sh
            - run:
                  name: Running test -- test_postake_medium_curves:full-test
                  command: ./scripts/skip_if_only_frontend.sh bash -c 'source ~/.profile && ./scripts/test.py run "test_postake_medium_curves:full-test"'
                  no_output_timeout: 20m
            - run:
                  name: Running test -- test_postake_medium_curves:transaction-snark-profiler -k 2
                  command: ./scripts/skip_if_only_frontend.sh bash -c 'source ~/.profile && ./scripts/test.py run "test_postake_medium_curves:transaction-snark-profiler -k 2"'
                  no_output_timeout: 20m
            - store_artifacts:
                  path: test_logs
    test--test_postake_snarkless_medium_curves:
        resource_class: xlarge
        docker:
            - image: codaprotocol/coda:toolchain-03e9ed5771ebca91003ce50fb246640f3d5ff061
        steps:
            - checkout
            - run:
                  name: Update OPAM
                  command: ./scripts/update-opam-in-docker.sh
            - run:
                  name: Running test -- test_postake_snarkless_medium_curves:full-test
                  command: ./scripts/skip_if_only_frontend.sh bash -c 'source ~/.profile && ./scripts/test.py run "test_postake_snarkless_medium_curves:full-test"'
            - run:
                  name: Running test -- test_postake_snarkless_medium_curves:transaction-snark-profiler -k 2
                  command: ./scripts/skip_if_only_frontend.sh bash -c 'source ~/.profile && ./scripts/test.py run "test_postake_snarkless_medium_curves:transaction-snark-profiler -k 2"'
            - store_artifacts:
                  path: test_logs
    test--test_postake_split_medium_curves:
        resource_class: xlarge
        docker:
            - image: codaprotocol/coda:toolchain-03e9ed5771ebca91003ce50fb246640f3d5ff061
        steps:
            - checkout
            - run:
                  name: Update OPAM
                  command: ./scripts/update-opam-in-docker.sh
            - run:
                  name: Running test -- test_postake_split_medium_curves:coda-shared-prefix-multiproposer-test -num-proposers 2
                  command: ./scripts/skip_if_only_frontend.sh bash -c 'source ~/.profile && ./scripts/test.py run "test_postake_split_medium_curves:coda-shared-prefix-multiproposer-test -num-proposers 2"'
            - store_artifacts:
                  path: test_logs

workflows:
    version: 2
    coda_parallel:
        jobs:
            - lint
            - update-branch-protection:
                filters:
                  branches:
                    only: develop
            - tracetool
            - build-wallet
            - build-archive
            - build-macos:
                # only run AFTER linux build
                requires:
                    - build-artifacts--testnet_postake_medium_curves
            - build-artifacts--testnet_postake_medium_curves
            - test-unit--test_postake_snarkless_unittest
            - test-unit--dev
            - test--fake_hash
            - test--test_postake
            - test--test_postake_bootstrap
            - test--test_postake_catchup
            - test--test_postake_delegation
            - test--test_postake_five_even_snarkless
            - test--test_postake_five_even_txns
            - test--test_postake_holy_grail
            - test--test_postake_snarkless
            - test--test_postake_split
            - test--test_postake_split_snarkless
            - test--test_postake_three_proposers
            - test--test_postake_txns

    daily:
        triggers:
          - schedule:
              cron: "0 12 * * *"
              filters:
                branches:
                  only:
                    - develop
                    - /release\/.*/
        jobs:
          - test-unit--dev_medium_curves
          - test--test_postake_medium_curves
          - test--test_postake_snarkless_medium_curves
          - test--test_postake_split_medium_curves<|MERGE_RESOLUTION|>--- conflicted
+++ resolved
@@ -61,11 +61,7 @@
 
     build-archive:
         docker:
-<<<<<<< HEAD
-            - image: codaprotocol/coda:toolchain-6b64dedbb6e27f0cc57228f1b44aaa87da489e83
-=======
-            - image: codaprotocol/coda:toolchain-03e9ed5771ebca91003ce50fb246640f3d5ff061
->>>>>>> 72d28a94
+            - image: codaprotocol/coda:toolchain-03e9ed5771ebca91003ce50fb246640f3d5ff061
               environment: 
                 CODA_DOCKER: true
                 HASURA_PORT: 8080
