# WARNING: config.yml file is generated from config.yml.jinja
---

# this defines how to initialize all the opam deps on linux.
# the build-archive job is responsible for updating the cache!
# why that one? `\_(.)_/` seemed convenient

{% set opam_init_linux %}
            - run:
                  name: Update Submodules
                  command: git submodule sync && git submodule update --init --recursive
            - run:
                name: Create opam cache signature file including a year/date stamp to ensure occasional rebuilds
                command: |
                    cat scripts/setup-opam.sh > opam_ci_cache.sig
                    cat src/opam.export >> opam_ci_cache.sig
                    date +%Y-%m >> opam_ci_cache.sig
            - restore_cache:
                name: Restore cache - opam
                keys:
                    - opam-linux-v1-{{'{{'}} checksum "opam_ci_cache.sig" {{'}}'}}
            - run:
                name: Install opam dependencies - opam -- LIBP2P_NIXLESS=1 make setup-opam
                command: ./scripts/skip_if_only_frontend_or_rfcs.sh bash -c 'LIBP2P_NIXLESS=1 make setup-opam'
{%endset%}

{% set checkout_no_lfs %}
            - run:
                name: Disable LFS checkout
                command: |
                    git config --global filter.lfs.smudge "git-lfs smudge --skip %f"
                    git config --global lfs.fetchexclude "*"
            - checkout
{%endset%}

version: 2.1
jobs:
    tracetool:
        docker:
            - image: codaprotocol/coda:toolchain-rust-e855336d087a679f76f2dd2bbdc3fdfea9303be3
        steps:
            {{ checkout_no_lfs }}
            - run:
                  name: Update submodules
                  command: git submodule sync && git submodule update --init --recursive
            - run:
                  name: Build trace-tool
                  command: cd src/app/trace-tool && cargo build --frozen

    build-wallet:
        macos:
            xcode: "10.2.0"
        steps:
            - checkout
            - run:
                  name: Update submodules
                  command: git submodule sync && git submodule update --init --recursive
            - run: cd frontend/wallet && yarn
            - run:
                  name: Lint wallet
                  command: cd frontend/wallet && yarn run reformat && git diff --exit-code src
            - run:
                  name: Build wallet
                  command: cd frontend/wallet && yarn run build-ci
            - run:
                  name: Test wallet
                  command: cd frontend/wallet && yarn test
            - run:
                  name: Build dist wallet
                  command: cd frontend/wallet && yarn run dist
            - run:
                  name: Publish dist wallet
                  command: (env HOMEBREW_NO_AUTO_UPDATE=1 brew install awscli) && ./scripts/publish-wallet.sh
            - run:
                  name: Lint website
                  command: cd frontend/website && yarn install && yarn run reformat && git diff --exit-code src
            - run: cd frontend/bot && yarn
            - run:
                  name: Lint bot
                  command: cd frontend/bot && yarn run reformat && git diff --exit-code src
            - run:
                  name: Build bot
                  command: cd frontend/bot && yarn run build-ci

    test-archive:
        resource_class: xlarge
        docker:
<<<<<<< HEAD
            - image: codaprotocol/coda:toolchain-954bebef5ab3c754c69d4d7c3d9f2d127b5c4b54
=======
            - image: codaprotocol/coda:toolchain-9924f4c56a40d65d36440e8f70b93720f29ba171
>>>>>>> 0be3e157
              environment:
                CODA_DOCKER: true
            - image: postgres:12
              environment:
                POSTGRES_PASSWORD: codarules
                POSTGRES_USER: admin
                POSTGRES_DB: archiver
        steps:
            {{ checkout_no_lfs }}
            {{ opam_init_linux }}
            - run:
                name: Build libp2p_helper
                command: LIBP2P_NIXLESS=1 GO=/usr/lib/go/bin/go make libp2p_helper
            - run:
                  name: Set Up Database
                  command: |
                    sudo apt-get install -y postgresql
                    PGPASSWORD=codarules psql -h localhost -p 5432 -U admin -d archiver -a -f src/app/archive/create_schema.sql
            - run:
                  name: Archive node unit tests
                  command: ./scripts/skip_if_only_frontend_or_rfcs.sh bash -c 'eval `opam config env`; dune runtest src/app/archive'
                  environment:
                    DUNE_PROFILE: test_archive_processor
            - run:
                  name: Clean Up Database
                  command: |
                    PGPASSWORD=codarules psql -h localhost -p 5432 -U admin -d archiver -a -f src/app/archive/drop_tables.sql
                    PGPASSWORD=codarules psql -h localhost -p 5432 -U admin -d archiver -a -f src/app/archive/create_schema.sql
            - run:
                  name: Running test -- test_archive_processor:coda-archive-processor-test
                  command: ./scripts/skip_if_only_frontend_or_rfcs.sh bash -c 'source ~/.profile && ./scripts/test.py run "test_archive_processor:coda-archive-processor-test"'

    build-archive:
        resource_class: xlarge
        docker:
<<<<<<< HEAD
            - image: codaprotocol/coda:toolchain-954bebef5ab3c754c69d4d7c3d9f2d127b5c4b54
=======
            - image: codaprotocol/coda:toolchain-9924f4c56a40d65d36440e8f70b93720f29ba171
>>>>>>> 0be3e157
              environment:
                CODA_DOCKER: true
                HASURA_PORT: 8080
            - image: postgres:12
              environment:
                POSTGRES_PASSWORD: codarules
                POSTGRES_USER: admin
                POSTGRES_DB: archiver
            - image: hasura/graphql-engine:v1.0.0-beta.6
              entrypoint: ["sh", "-c"]
              command: ["sleep 10 && graphql-engine serve"]
              environment:
                HASURA_GRAPHQL_DATABASE_URL: postgres://admin:codarules@localhost:5432/archiver
                HASURA_GRAPHQL_ENABLE_CONSOLE: "true"
                HASURA_GRAPHQL_ENABLED_LOG_TYPES: startup, http-log, webhook-log, websocket-log, query-log
        steps:
            {{ checkout_no_lfs }}
            {{ opam_init_linux }}
            - save_cache:
                name: Save cache - opam
                key: opam-linux-v1-{{'{{'}} checksum "opam_ci_cache.sig" {{'}}'}}
                paths:
                    - "/home/opam/.opam"
                no_output_timeout: 1h
            - run:
                  name: Build Archive Process
                  command:  bash -c 'eval `opam config env` && LIBP2P_NIXLESS=1 make build_archive'
                  environment:
                    DUNE_PROFILE: testnet_postake_medium_curves
                  paths:
                    - "/home/opam/.cargo/bin"
            # NOTE: If we were using a machine executor we would be able to mount the sql file in
            # as a volume for the container to seed itself, this is the workaround.
            # Ideally this DB setup step would be handled by the archive process itself.
            - run:
                  name: Set Up Database
                  command: |
                    sudo apt-get install -y postgresql
                    PGPASSWORD=codarules psql -h localhost -p 5432 -U admin -d archiver -a -f src/app/archive/create_schema.sql
            - run:
                  name: Configure Hasura
                  command: ./scripts/archive/make_hasura_configurations.sh
            - setup_remote_docker
            - run:
                  name: Build and Release Archives
                  command: ./scripts/archive/build-release-archives.sh
    lint:
        docker:
<<<<<<< HEAD
            - image: codaprotocol/coda:toolchain-954bebef5ab3c754c69d4d7c3d9f2d127b5c4b54
=======
            - image: codaprotocol/coda:toolchain-9924f4c56a40d65d36440e8f70b93720f29ba171
>>>>>>> 0be3e157
        steps:
            {{ checkout_no_lfs }}
            {{ opam_init_linux }}
            - run:
                  name: Check circle CI configuration rendering
                  command: ./scripts/test.py render --check .circleci/config.yml.jinja .mergify.yml.jinja
            - run:
                  name: OCamlformat (make check-format)
                  command: ./scripts/skip_if_only_frontend_or_rfcs.sh bash -c 'eval `opam config env` && LIBP2P_NIXLESS=1 make check-format'
            - run:
                  name: Snarky tracks master (make check-snarky-submodule)
                  command: ./scripts/skip_if_only_frontend_or_rfcs.sh bash -c 'LIBP2P_NIXLESS=1 make check-snarky-submodule'
            - run:
                  name: Check ppx_optcomp preprocessor_deps
                  command: ./scripts/skip_if_only_frontend_or_rfcs.sh bash -c './scripts/lint_preprocessor_deps.sh'
            - run:
                  name: Check CODEOWNERS file format
                  command: ./scripts/lint_codeowners.sh
            - run:
                  name: Check RFC ids
                  command: ./scripts/lint_rfcs.sh
            - run:
                  name: Require ppx_version preprocessing for linting
                  command: ./scripts/skip_if_only_frontend_or_rfcs.sh bash -c './scripts/require-ppx-version.py'
    lint-opt:
        docker:
<<<<<<< HEAD
            - image: codaprotocol/coda:toolchain-954bebef5ab3c754c69d4d7c3d9f2d127b5c4b54
=======
            - image: codaprotocol/coda:toolchain-9924f4c56a40d65d36440e8f70b93720f29ba171
>>>>>>> 0be3e157
        steps:
            {{ checkout_no_lfs }}
            - run:
                name: Show USER
                command: echo $USER
            {{ opam_init_linux }}
            - run:
                  name: Compare versioned types in PR
                  environment:
                    BASE_BRANCH_NAME: << pipeline.git.base_revision >>
                  command: ./scripts/compare_ci_diff_types.sh
            - run:
                  name: Compare binable functors in PR
                  environment:
                    BASE_BRANCH_NAME: << pipeline.git.base_revision >>
                  command: ./scripts/compare_ci_diff_binables.sh
    compare-test-signatures:
        docker:
<<<<<<< HEAD
            - image: codaprotocol/coda:toolchain-954bebef5ab3c754c69d4d7c3d9f2d127b5c4b54
=======
            - image: codaprotocol/coda:toolchain-9924f4c56a40d65d36440e8f70b93720f29ba171
>>>>>>> 0be3e157
        steps:
            {{ checkout_no_lfs }}
            {{ opam_init_linux }}
            - run:
                  name: Compare test signatures for consensus, nonconsensus code
                  command: ./scripts/skip_if_only_frontend_or_rfcs.sh bash -c 'eval `opam config env` && export PATH="$HOME/.cargo/bin:$PATH" && ./scripts/compare_test_signatures.sh'
                  paths:
                    - "/home/opam/.cargo/bin"
    update-branch-protection:
        docker:
            - image: python:3
        steps:
            - run:
                name: Install dependencies
                command: pip install --user requests jinja2 readchar
            {{ checkout_no_lfs }}
            - run:
                  name: Update branch protection rule from test configuration
                  command: ./scripts/test.py required-status >required_status && cat required_status && ./scripts/update_branch_rule.py required_status

    run-leaderboard:
        docker:
            - image: node:14.4.0
        steps:
            {{ checkout_no_lfs }}
            - run:
                name: Update the Leaderboard
                command: cd frontend/leaderboard && yarn && yarn build
            - run:
                name: Download blocks
                command: cd frontend/leaderboard/lib/js/src/ && mkdir blocks && gsutil -m rsync gs://points-data-hack-april20/v1/32b-joyous-occasion blocks
            - run:
                name: Run the Leaderboard
                command: node frontend/leaderboard/lib/js/src/Main.bs.js

    build-macos:
        macos:
            xcode: "10.2.1"
        resource_class: large
        working_directory: /Users/distiller/coda
        environment:
            HOMEBREW_LOGS: /Users/distiller/homebrew.log
            OPAMYES: 1
        steps:
            - run:
                name: Delete xcode simulators (Free 10GB - unused)
                command: |
                    sudo rm -rf /Library/Developer/CoreSimulator/Profiles/Runtimes/
                    df -h
                background: true
            {{ checkout_no_lfs }}
            - run:
                  name: Update submodules
                  command: git submodule sync && git submodule update --init --recursive
            ### homebrew
            - run:
                name: Create homebrew cache signature file including a year/date stamp to ensure occasional rebuilds
                command: |
                    cat scripts/macos-setup-brew.sh > brew_ci_cache.sig
                    date +%Y-%m > brew_ci_cache.sig
            - restore_cache:
                name: Restore cache - homebrew
                keys:
                    - homebrew-v9-{{'{{'}} checksum "brew_ci_cache.sig" {{'}}'}}
                    - homebrew-v8-{{'{{'}} checksum "brew_ci_cache.sig" {{'}}'}}
            - run:
                name: Install macos dependencies - homebrew - macos-setup-brew.sh
                command: |
                    ./scripts/skip_if_only_frontend_or_rfcs.sh ./scripts/macos-setup-brew.sh
            - save_cache:
                name: Save cache - homebrew
                key: homebrew-v9-{{'{{'}} checksum "brew_ci_cache.sig" {{'}}'}}
                paths:
                    - "/usr/local/Homebrew"
                    - "/Users/distiller/Library/Caches/Homebrew"
            ### opam
            - run:
                name: Create opam cache signature file including a year/date stamp to ensure occasional rebuilds
                command: |
                    cat scripts/setup-opam.sh > opam_ci_cache.sig
                    cat src/opam.export >> opam_ci_cache.sig
                    date +%Y-%m >> opam_ci_cache.sig
            - restore_cache:
                name: Restore cache - opam
                keys:
                    - opam-v8-{{'{{'}} checksum "opam_ci_cache.sig" {{'}}'}}
            - run:
                name: Install macos dependencies - opam -- LIBP2P_NIXLESS=1 make setup-opam
                command: ./scripts/skip_if_only_frontend_or_rfcs.sh bash -c 'LIBP2P_NIXLESS=1 make setup-opam'
            - save_cache:
                name: Save cache - opam
                key: opam-v8-{{'{{'}} checksum "opam_ci_cache.sig" {{'}}'}}
                paths:
                    - "/Users/distiller/.opam"
                no_output_timeout: 1h
            ### nix/cachix
            - run:
                name: Install nix and cachix
                command: |
                    curl -L https://nixos.org/nix/install | sh
                    . ~/.nix-profile/etc/profile.d/nix.sh
                    nix-env -iA cachix -f https://cachix.org/api/v1/install
            ### dune
            - run:
                name: Build ocaml
                environment:
                    DUNE_PROFILE: testnet_postake_medium_curves
                    EXTRA_NIX_ARGS: --option sandbox false
                command: ./scripts/skip_if_only_frontend_or_rfcs.sh bash -c 'set -o pipefail; eval `opam config env` && make build 2>&1 | tee /tmp/buildocaml.log'
                no_output_timeout: 20m
            - run:
                name: Build ocaml - generate keypair
                environment:
                    DUNE_PROFILE: testnet_postake_medium_curves
                command: ./scripts/skip_if_only_frontend_or_rfcs.sh bash -c 'eval `opam config env` && dune build src/app/generate_keypair/generate_keypair.exe'
                no_output_timeout: 20m
            - run:
                  name: Generate runtime ledger with 10k accounts
                  command: |
                    ./scripts/skip_if_only_frontend_or_rfcs.sh bash -c 'eval `opam config env` && dune exec --profile=testnet_postake_medium_curves src/app/runtime_genesis_ledger/runtime_genesis_ledger.exe -- --config-file genesis_ledgers/phase_three/config.json'
                  no_output_timeout: 20m
            ### collection
            - run:
                name: Collect Keys and Binaries
                command: |
                    mkdir -p package/keys
                    echo 'keys and genesis'
                    cp /tmp/s3_cache_dir/* package/keys/. ||:
                    cp $TMPDIR/coda_cache_dir/genesis_ledger_*.tar.gz package/keys/. ||:
                    cp $TMPDIR/coda_cache_dir/genesis_proof_* package/keys/. ||:
                    cp /tmp/s3_cache_dir/genesis_ledger_*.tar.gz package/keys/. ||:
                    cp /tmp/s3_cache_dir/genesis_proof_* package/keys/. ||:
                    echo 'coda'
                    cp _build/default/src/app/cli/src/coda.exe package/coda
                    echo 'libp2p_helper'
                    cp src/app/libp2p_helper/result/bin/libp2p_helper package/coda-libp2p_helper
                    chmod +w package/coda-libp2p_helper
                    ./scripts/librewrite-macos.sh package/coda-libp2p_helper
                    echo 'coda-logproc'
                    cp _build/default/src/app/logproc/logproc.exe package/coda-logproc
                    chmod +wx package/coda-logproc
            - run:
                name: Build homebrew coda package
                command: |
                    tar czvf homebrew-coda.tar.gz package
                    openssl dgst -sha256 homebrew-coda.tar.gz > homebrew-coda.tar.gz.sha256
                    cp homebrew-coda.tar.gz* package/.
            - run:
                name: Build homebrew generate-keypair-phase3 package
                command: |
                    mkdir -p coda-generate-keypair-phase3/package
                    cp _build/default/src/app/generate_keypair/generate_keypair.exe coda-generate-keypair-phase3/package/coda-generate-keypair-phase3
                    pushd coda-generate-keypair-phase3
                    tar czvf homebrew-coda-generate-keypair-phase3.tar.gz package
                    openssl dgst -sha256 homebrew-coda-generate-keypair-phase3.tar.gz > homebrew-coda-generate-keypair-phase3.tar.gz.sha256
                    cp homebrew-* ../package/.
                    popd
            - run:
                name: Decode Apple Certificates
                context: org-global
                command: bash -c '[ -z $APPLE_CERTIFICATES ] || base64 -D -o frontend/wallet/Certificates.p12 \<<< $APPLE_CERTIFICATES'
            - run:
                name: Fastlane
                context: org-global
                command: bash -c '[ -z $APPLE_CERTIFICATES ] || (cd frontend/wallet && bundle exec fastlane ci && cd ../..)'
            - run:
                name: Build portable binary
                command: |
                    LIBP2P_NIXLESS=1 make macos-portable
                    cp _build/coda-daemon-macos.zip package/.
            - run:
                  name: Copy artifacts to cloud
                  command: ./scripts/skip_if_only_frontend_or_rfcs.sh scripts/artifacts.sh
            - store_artifacts:
                  path: package

    build-client-sdk:
        resource_class: large
        docker:
<<<<<<< HEAD
            - image: codaprotocol/coda:toolchain-954bebef5ab3c754c69d4d7c3d9f2d127b5c4b54
=======
            - image: codaprotocol/coda:toolchain-9924f4c56a40d65d36440e8f70b93720f29ba171
>>>>>>> 0be3e157
        steps:
            {{ checkout_no_lfs }}
            - run:
                  name: Artifacts Path
                  command: |
                      mkdir -p /tmp/artifacts
            {{ opam_init_linux }}
            - run:
                  name: Build client SDK for Javascript
                  command: ./scripts/skip_if_only_frontend_or_rfcs.sh bash -c 'set -o pipefail; eval `opam config env` && LIBP2P_NIXLESS=1 make client_sdk 2>&1 | tee /tmp/artifacts/buildclientsdk.log'
                  environment:
                    DUNE_PROFILE: nonconsensus_medium_curves
                  no_output_timeout: 10m
            - run:
                  name: Yarn deps
                  command: cd frontend/client_sdk && yarn install
            - run:
                  name: Build And Test Client SDK
                  command: ./scripts/skip_if_only_frontend_or_rfcs.sh bash -c 'set -o pipefail; eval `opam config env` && cd frontend/client_sdk && yarn prepublishOnly'

    {%- for profile in build_artifact_profiles %}
    build-artifacts--{{profile}}:
        resource_class: xlarge
        docker:
<<<<<<< HEAD
            - image: codaprotocol/coda:toolchain-954bebef5ab3c754c69d4d7c3d9f2d127b5c4b54
=======
            - image: codaprotocol/coda:toolchain-9924f4c56a40d65d36440e8f70b93720f29ba171
>>>>>>> 0be3e157
        steps:
            {{ checkout_no_lfs }}
            - run:
                  name: Artifacts Path
                  command: |
                      mkdir -p /tmp/artifacts
            {{ opam_init_linux }}
            - run:
                name: Build libp2p_helper
                command: GO=/usr/lib/go/bin/go LIBP2P_NIXLESS=1 make libp2p_helper
            # Explicitly generate PV-keys and uploading before building
            # See https://bkase.dev/posts/ocaml-writer#fn-3 for rationale
            - run:
                  name: Generate PV keys
                  command: ./scripts/skip_if_only_frontend_or_rfcs.sh bash -c 'set -o pipefail; eval `opam config env` && PATH="$HOME/.cargo/bin:$PATH" LIBP2P_NIXLESS=1 make build_pv_keys 2>&1 | tee /tmp/artifacts/buildocaml.log'
                  environment:
                    DUNE_PROFILE: {{profile}}
                    EXTRA_NIX_ARGS: --option sandbox false
                  paths:
                    - "/home/opam/.cargo/bin"
                  no_output_timeout: 20m
            - run:
                  name: Upload generated PV keys
                  command: ./scripts/skip_if_only_frontend_or_rfcs.sh scripts/publish-pvkeys.sh
            - run:
                  name: Rebuild for pvkey changes
                  command: |
                    ./scripts/skip_if_only_frontend_or_rfcs.sh bash -c 'set -o pipefail; eval `opam config env` && export PATH="$HOME/.cargo/bin:$PATH" && make build 2>&1 | tee /tmp/artifacts/buildocaml2.log'
                    ./scripts/skip_if_only_frontend_or_rfcs.sh bash -c 'eval `opam config env` && export PATH="$HOME/.cargo/bin:$PATH" && dune build src/app/generate_keypair/generate_keypair.exe'
                  environment:
                    DUNE_PROFILE: {{profile}}
                    EXTRA_NIX_ARGS: --option sandbox false
                    GO: /usr/lib/go/bin/go
                    LIBP2P_NIXLESS: 1

                  no_output_timeout: 20m
            - run:
                name: Output compiled ledger and genesis proof
                command: |
                  ./scripts/skip_if_only_frontend_or_rfcs.sh bash -c 'eval `opam config env` && export PATH="$HOME/.cargo/bin:$PATH" && dune exec --profile={{profile}} src/app/runtime_genesis_ledger/runtime_genesis_ledger.exe'
            - run:
                name: Generate runtime ledger with 10k accounts
                command: |
                  ./scripts/skip_if_only_frontend_or_rfcs.sh bash -c 'eval `opam config env` && export PATH="$HOME/.cargo/bin:$PATH" && dune exec --profile={{profile}} src/app/runtime_genesis_ledger/runtime_genesis_ledger.exe -- --config-file genesis_ledgers/phase_three/config.json'
                no_output_timeout: 20m
            - run:
                name: Upload genesis data
                command: ./scripts/skip_if_only_frontend_or_rfcs.sh bash -c './scripts/upload-genesis.sh'
            - run:
                  name: Build deb package with PV keys and PV key tar
                  command:  ./scripts/skip_if_only_frontend_or_rfcs.sh bash -c 'make deb'
                  environment:
                    DUNE_PROFILE: {{profile}}
                    LIBP2P_NIXLESS: 1
                  no_output_timeout: 20m
            - run:
                  name: Store genesis public/private keypairs
                  command: ./scripts/skip_if_only_frontend_or_rfcs.sh bash -c 'make genesiskeys'
                  environment:
                    LIBP2P_NIXLESS: 1
            - run:
                  name: Upload deb to repo
                  command: ./scripts/skip_if_only_frontend_or_rfcs.sh bash -c 'make publish_deb'
                  environment:
                    LIBP2P_NIXLESS: 1
                  no_output_timeout: 20m
            - run:
                  name: Copy artifacts to cloud
                  command: ./scripts/skip_if_only_frontend_or_rfcs.sh scripts/artifacts.sh
            {%- if profile in medium_curve_profiles %}
            - save_cache:
                name: Save cache - docker deploy env
                key: docker-deploy-env-v1-{{profile}}-{{'{{'}} .Revision {{'}}'}}
                paths:
                    - "/tmp/DOCKER_DEPLOY_ENV"
                    - "scripts"
                    - "dockerfiles"
            - store_artifacts:
                  path: /tmp/artifacts
            {%- endif %}
    {%- endfor %}

    {%- for profile in build_artifact_profiles %}
    {%- if profile in medium_curve_profiles %}
    {%- for docker_image in ['coda-daemon', 'coda-demo'] %}
    build-artifacts-docker--{{profile}}--{{docker_image}}:
        resource_class: xlarge
        docker:
<<<<<<< HEAD
            - image: codaprotocol/coda:toolchain-954bebef5ab3c754c69d4d7c3d9f2d127b5c4b54
=======
            - image: codaprotocol/coda:toolchain-9924f4c56a40d65d36440e8f70b93720f29ba171
>>>>>>> 0be3e157
        steps:
            - restore_cache:
                name: Restore cache - docker deploy env
                key: docker-deploy-env-v1-{{profile}}-{{'{{'}} .Revision {{'}}'}}
            - setup_remote_docker
            - run:
                  name: Build and Upload Docker
                  command: |
                    # Check if we should deploy this build
                    FILE=/tmp/DOCKER_DEPLOY_ENV
                    if test -f "$FILE"; then
                        source $FILE
                        echo "Publishing Docker"
                        echo "Should Publish Docker: $CODA_WAS_PUBLISHED"
                        set -x
                        if [[ "$CODA_WAS_PUBLISHED" = true  ]]; then

                              echo "$DOCKER_PASSWORD" | docker login --username $DOCKER_USERNAME --password-stdin
                              scripts/release-docker.sh \
                              -s {{docker_image}} \
                              -v $CODA_GIT_TAG-$CODA_GIT_BRANCH-$CODA_GIT_HASH \
                              --extra-args "--build-arg coda_version=$CODA_DEB_VERSION --build-arg deb_repo=$CODA_DEB_REPO"

                        fi
                    fi
            - store_artifacts:
                  path: /tmp/artifacts
    {%- endfor %}
    {%- endif %}
    {%- endfor %}

    {%- for profile in unit_test_profiles %}
    test-unit--{{profile}}:
        resource_class: xlarge
        docker:
<<<<<<< HEAD
            - image: codaprotocol/coda:toolchain-954bebef5ab3c754c69d4d7c3d9f2d127b5c4b54
=======
            - image: codaprotocol/coda:toolchain-9924f4c56a40d65d36440e8f70b93720f29ba171
>>>>>>> 0be3e157
        steps:
            {{ checkout_no_lfs }}
            - run: ulimit -c unlimited
            {{ opam_init_linux }}
            - run:
                name: Build libp2p_helper
                command: LIBP2P_NIXLESS=1 GO=/usr/lib/go/bin/go make libp2p_helper
            - run:
                  name: Run unit tests
                  command: ./scripts/skip_if_only_frontend_or_rfcs.sh bash -c 'source ~/.profile && make build && (dune runtest src/lib --profile={{profile}} -j8 || (./scripts/link-coredumps.sh && false))'
                  environment:
                    DUNE_PROFILE: {{profile}}
                    LIBP2P_NIXLESS: 1
                    GO: /usr/lib/go/bin/go
                  no_output_timeout: 30m
            - store_artifacts:
                path: core_dumps
    {%- endfor %}

    # like the other unit test builds, but only runs tests in src/lib/nonconsensus
    test-unit--nonconsensus_medium_curves:
        resource_class: xlarge
        docker:
<<<<<<< HEAD
            - image: codaprotocol/coda:toolchain-954bebef5ab3c754c69d4d7c3d9f2d127b5c4b54
=======
            - image: codaprotocol/coda:toolchain-9924f4c56a40d65d36440e8f70b93720f29ba171
>>>>>>> 0be3e157
        steps:
            {{ checkout_no_lfs }}
            - run: ulimit -c unlimited
            {{ opam_init_linux }}
            - run:
                name: Build libp2p_helper
                command: LIBP2P_NIXLESS=1 GO=/usr/lib/go/bin/go make libp2p_helper
            - run:
                  name: Run unit tests
                  command: ./scripts/skip_if_only_frontend_or_rfcs.sh bash -c 'source ~/.profile && (dune runtest src/nonconsensus --profile=nonconsensus_medium_curves -j8 || (./scripts/link-coredumps.sh && false))'
                  no_output_timeout: 30m
                  environment:
                    DUNE_PROFILE: nonconsensus_medium_curves
                    LIBP2P_NIXLESS: 1
                    GO: /usr/lib/go/bin/go
            - store_artifacts:
                path: core_dumps

    {%- for profile in unit_test_profiles_medium_curves %}
    test-unit--{{profile}}:
        resource_class: xlarge
        docker:
<<<<<<< HEAD
            - image: codaprotocol/coda:toolchain-954bebef5ab3c754c69d4d7c3d9f2d127b5c4b54
=======
            - image: codaprotocol/coda:toolchain-9924f4c56a40d65d36440e8f70b93720f29ba171
>>>>>>> 0be3e157
        steps:
            {{ checkout_no_lfs }}
            - run: ulimit -c unlimited
            {{ opam_init_linux }}
            - run:
                name: Build libp2p_helper
                command: LIBP2P_NIXLESS=1 GO=/usr/lib/go/bin/go make libp2p_helper
            - run:
                  name: Run unit tests
                  command: ./scripts/skip_if_only_frontend_or_rfcs.sh bash -c 'source ~/.profile && export GO=/usr/lib/go/bin/go && make build && (dune runtest src/lib --profile={{profile}} -j8 || (./scripts/link-coredumps.sh && false))'
                  environment:
                    DUNE_PROFILE: {{profile}}
                    LIBP2P_NIXLESS: 1
                    GO: /usr/lib/go/bin/go
                  no_output_timeout: 1h
            - store_artifacts:
                path: core_dumps
    {%- endfor %}

    {%- for profile in small_curves_tests.keys() | sort %}
    test--{{profile}}:
        resource_class: large
        docker:
<<<<<<< HEAD
            - image: codaprotocol/coda:toolchain-954bebef5ab3c754c69d4d7c3d9f2d127b5c4b54
=======
            - image: codaprotocol/coda:toolchain-9924f4c56a40d65d36440e8f70b93720f29ba171
>>>>>>> 0be3e157
        steps:
            {{ checkout_no_lfs }}
            {{ opam_init_linux }}
            - run:
                name: Build libp2p_helper
                command: LIBP2P_NIXLESS=1 GO=/usr/lib/go/bin/go make libp2p_helper
            {%- for test in small_curves_tests[profile] %}
            - run:
                  name: Running test -- {{profile}}:{{test}}
                  command: ./scripts/skip_if_only_frontend_or_rfcs.sh bash -c 'source ~/.profile && ./scripts/test.py run --non-interactive --collect-artifacts --yes "{{profile}}:{{test}}"'
            {%- endfor %}
            - store_artifacts:
                  path: test_output/artifacts
    {%- endfor %}

    {%- for profile in medium_curves_and_other_tests.keys() | sort %}
    test--{{profile}}:
        resource_class: xlarge
        docker:
<<<<<<< HEAD
            - image: codaprotocol/coda:toolchain-954bebef5ab3c754c69d4d7c3d9f2d127b5c4b54
=======
            - image: codaprotocol/coda:toolchain-9924f4c56a40d65d36440e8f70b93720f29ba171
>>>>>>> 0be3e157
        steps:
            {{ checkout_no_lfs }}
            {{ opam_init_linux }}
            - run:
                name: Build libp2p_helper
                command: LIBP2P_NIXLESS=1 GO=/usr/lib/go/bin/go make libp2p_helper
            {%- for test in medium_curves_and_other_tests[profile] %}
            - run:
                  name: Running test -- {{profile}}:{{test}}
                  command: ./scripts/skip_if_only_frontend_or_rfcs.sh bash -c 'source ~/.profile && ./scripts/test.py run --non-interactive --collect-artifacts --yes "{{profile}}:{{test}}"'
                  {%- if profile in medium_curve_profiles %}
                  no_output_timeout: 20m
                  {%- endif %}
            {%- endfor %}
            - store_artifacts:
                  path: test_output/artifacts
    {%- endfor %}

workflows:
    version: 2
    coda_parallel:
        jobs:
            - lint
            - lint-opt
            - compare-test-signatures
            - update-branch-protection:
                filters:
                  branches:
                    only: develop
            - tracetool
            - build-wallet
            - test-archive
            - build-archive
            - build-macos
            - build-client-sdk
            {%- for profile in build_artifact_profiles %}
            - build-artifacts--{{profile}}
            {%- endfor %}
            {%- for profile in build_artifact_profiles %}
            {%- if profile in medium_curve_profiles %}
            {%- for docker_image in ['coda-daemon', 'coda-demo'] %}
            - build-artifacts-docker--{{profile}}--{{docker_image}}:
                requires:
                  - build-artifacts--{{profile}}
            {%- endfor %}
            {%- endif %}
            {%- endfor %}
            {%- for profile in unit_test_profiles %}
            - test-unit--{{profile}}
            {%- endfor %}
            - test-unit--nonconsensus_medium_curves
            {%- for profile in small_curves_tests.keys() | sort %}
            - test--{{profile}}
            {%- endfor %}

    daily:
        triggers:
          - schedule:
              cron: "0 12 * * *"
              filters:
                branches:
                  only:
                    - develop
                    - /release\/.*/
        jobs:
          {%- for profile in unit_test_profiles_medium_curves %}
          - test-unit--{{profile}}
          {%- endfor %}
          {%- for profile in medium_curves_and_other_tests.keys() | sort %}
          - test--{{profile}}
          {%- endfor %}<|MERGE_RESOLUTION|>--- conflicted
+++ resolved
@@ -85,11 +85,7 @@
     test-archive:
         resource_class: xlarge
         docker:
-<<<<<<< HEAD
-            - image: codaprotocol/coda:toolchain-954bebef5ab3c754c69d4d7c3d9f2d127b5c4b54
-=======
-            - image: codaprotocol/coda:toolchain-9924f4c56a40d65d36440e8f70b93720f29ba171
->>>>>>> 0be3e157
+            - image: codaprotocol/coda:toolchain-9924f4c56a40d65d36440e8f70b93720f29ba171
               environment:
                 CODA_DOCKER: true
             - image: postgres:12
@@ -125,11 +121,7 @@
     build-archive:
         resource_class: xlarge
         docker:
-<<<<<<< HEAD
-            - image: codaprotocol/coda:toolchain-954bebef5ab3c754c69d4d7c3d9f2d127b5c4b54
-=======
-            - image: codaprotocol/coda:toolchain-9924f4c56a40d65d36440e8f70b93720f29ba171
->>>>>>> 0be3e157
+            - image: codaprotocol/coda:toolchain-9924f4c56a40d65d36440e8f70b93720f29ba171
               environment:
                 CODA_DOCKER: true
                 HASURA_PORT: 8080
@@ -178,11 +170,7 @@
                   command: ./scripts/archive/build-release-archives.sh
     lint:
         docker:
-<<<<<<< HEAD
-            - image: codaprotocol/coda:toolchain-954bebef5ab3c754c69d4d7c3d9f2d127b5c4b54
-=======
-            - image: codaprotocol/coda:toolchain-9924f4c56a40d65d36440e8f70b93720f29ba171
->>>>>>> 0be3e157
+            - image: codaprotocol/coda:toolchain-9924f4c56a40d65d36440e8f70b93720f29ba171
         steps:
             {{ checkout_no_lfs }}
             {{ opam_init_linux }}
@@ -209,11 +197,7 @@
                   command: ./scripts/skip_if_only_frontend_or_rfcs.sh bash -c './scripts/require-ppx-version.py'
     lint-opt:
         docker:
-<<<<<<< HEAD
-            - image: codaprotocol/coda:toolchain-954bebef5ab3c754c69d4d7c3d9f2d127b5c4b54
-=======
-            - image: codaprotocol/coda:toolchain-9924f4c56a40d65d36440e8f70b93720f29ba171
->>>>>>> 0be3e157
+            - image: codaprotocol/coda:toolchain-9924f4c56a40d65d36440e8f70b93720f29ba171
         steps:
             {{ checkout_no_lfs }}
             - run:
@@ -232,11 +216,7 @@
                   command: ./scripts/compare_ci_diff_binables.sh
     compare-test-signatures:
         docker:
-<<<<<<< HEAD
-            - image: codaprotocol/coda:toolchain-954bebef5ab3c754c69d4d7c3d9f2d127b5c4b54
-=======
-            - image: codaprotocol/coda:toolchain-9924f4c56a40d65d36440e8f70b93720f29ba171
->>>>>>> 0be3e157
+            - image: codaprotocol/coda:toolchain-9924f4c56a40d65d36440e8f70b93720f29ba171
         steps:
             {{ checkout_no_lfs }}
             {{ opam_init_linux }}
@@ -416,11 +396,7 @@
     build-client-sdk:
         resource_class: large
         docker:
-<<<<<<< HEAD
-            - image: codaprotocol/coda:toolchain-954bebef5ab3c754c69d4d7c3d9f2d127b5c4b54
-=======
-            - image: codaprotocol/coda:toolchain-9924f4c56a40d65d36440e8f70b93720f29ba171
->>>>>>> 0be3e157
+            - image: codaprotocol/coda:toolchain-9924f4c56a40d65d36440e8f70b93720f29ba171
         steps:
             {{ checkout_no_lfs }}
             - run:
@@ -445,11 +421,7 @@
     build-artifacts--{{profile}}:
         resource_class: xlarge
         docker:
-<<<<<<< HEAD
-            - image: codaprotocol/coda:toolchain-954bebef5ab3c754c69d4d7c3d9f2d127b5c4b54
-=======
-            - image: codaprotocol/coda:toolchain-9924f4c56a40d65d36440e8f70b93720f29ba171
->>>>>>> 0be3e157
+            - image: codaprotocol/coda:toolchain-9924f4c56a40d65d36440e8f70b93720f29ba171
         steps:
             {{ checkout_no_lfs }}
             - run:
@@ -538,11 +510,7 @@
     build-artifacts-docker--{{profile}}--{{docker_image}}:
         resource_class: xlarge
         docker:
-<<<<<<< HEAD
-            - image: codaprotocol/coda:toolchain-954bebef5ab3c754c69d4d7c3d9f2d127b5c4b54
-=======
-            - image: codaprotocol/coda:toolchain-9924f4c56a40d65d36440e8f70b93720f29ba171
->>>>>>> 0be3e157
+            - image: codaprotocol/coda:toolchain-9924f4c56a40d65d36440e8f70b93720f29ba171
         steps:
             - restore_cache:
                 name: Restore cache - docker deploy env
@@ -578,11 +546,7 @@
     test-unit--{{profile}}:
         resource_class: xlarge
         docker:
-<<<<<<< HEAD
-            - image: codaprotocol/coda:toolchain-954bebef5ab3c754c69d4d7c3d9f2d127b5c4b54
-=======
-            - image: codaprotocol/coda:toolchain-9924f4c56a40d65d36440e8f70b93720f29ba171
->>>>>>> 0be3e157
+            - image: codaprotocol/coda:toolchain-9924f4c56a40d65d36440e8f70b93720f29ba171
         steps:
             {{ checkout_no_lfs }}
             - run: ulimit -c unlimited
@@ -606,11 +570,7 @@
     test-unit--nonconsensus_medium_curves:
         resource_class: xlarge
         docker:
-<<<<<<< HEAD
-            - image: codaprotocol/coda:toolchain-954bebef5ab3c754c69d4d7c3d9f2d127b5c4b54
-=======
-            - image: codaprotocol/coda:toolchain-9924f4c56a40d65d36440e8f70b93720f29ba171
->>>>>>> 0be3e157
+            - image: codaprotocol/coda:toolchain-9924f4c56a40d65d36440e8f70b93720f29ba171
         steps:
             {{ checkout_no_lfs }}
             - run: ulimit -c unlimited
@@ -633,11 +593,7 @@
     test-unit--{{profile}}:
         resource_class: xlarge
         docker:
-<<<<<<< HEAD
-            - image: codaprotocol/coda:toolchain-954bebef5ab3c754c69d4d7c3d9f2d127b5c4b54
-=======
-            - image: codaprotocol/coda:toolchain-9924f4c56a40d65d36440e8f70b93720f29ba171
->>>>>>> 0be3e157
+            - image: codaprotocol/coda:toolchain-9924f4c56a40d65d36440e8f70b93720f29ba171
         steps:
             {{ checkout_no_lfs }}
             - run: ulimit -c unlimited
@@ -661,11 +617,7 @@
     test--{{profile}}:
         resource_class: large
         docker:
-<<<<<<< HEAD
-            - image: codaprotocol/coda:toolchain-954bebef5ab3c754c69d4d7c3d9f2d127b5c4b54
-=======
-            - image: codaprotocol/coda:toolchain-9924f4c56a40d65d36440e8f70b93720f29ba171
->>>>>>> 0be3e157
+            - image: codaprotocol/coda:toolchain-9924f4c56a40d65d36440e8f70b93720f29ba171
         steps:
             {{ checkout_no_lfs }}
             {{ opam_init_linux }}
@@ -685,11 +637,7 @@
     test--{{profile}}:
         resource_class: xlarge
         docker:
-<<<<<<< HEAD
-            - image: codaprotocol/coda:toolchain-954bebef5ab3c754c69d4d7c3d9f2d127b5c4b54
-=======
-            - image: codaprotocol/coda:toolchain-9924f4c56a40d65d36440e8f70b93720f29ba171
->>>>>>> 0be3e157
+            - image: codaprotocol/coda:toolchain-9924f4c56a40d65d36440e8f70b93720f29ba171
         steps:
             {{ checkout_no_lfs }}
             {{ opam_init_linux }}
