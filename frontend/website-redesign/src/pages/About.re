--- conflicted
+++ resolved
@@ -6,9 +6,6 @@
     <QuoteSection />
     <SecuredBySection />
     <Contributors />
-<<<<<<< HEAD
-=======
     <Investors />
->>>>>>> 98a83891
   </Page>;
 };