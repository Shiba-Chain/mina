--- conflicted
+++ resolved
@@ -4,17 +4,13 @@
 
 Currently, the protocol is in development and would benefit from contributions in the form of writing code, user testing, documentation, and community support. Below, you will find specific instructions for contributing in each of these domains.
 
-<<<<<<< HEAD
 For any general questions on how to get involved, feel free to reach out to the Coda community on the [Discord server](https://bit.ly/CodaDiscord).
-=======
-For any general questions on how to get involved, feel free to reach out to the Coda community on the [Discord server](http://bit.ly/CodaDiscord).
->>>>>>> 3079e36c
 
 ## Join the Public Testnet
 
-Coda is currently in the process of spinning up the first public testnet. **Technical skill is not required**, and we encourage anyone with an interest in cryptocurrencies and blockchains to get involved. 
+The Coda public testnet beta is live. **Technical skill is not required**, and we encourage anyone with an interest in cryptocurrencies and blockchains to get involved. 
 
-Specifically, we will need help in the form of reporting bugs, validating economic assumptions, testing out node infrastructure, and general participation in consensus and compressing the blockchain. Please [sign up here](http://bit.ly/TestnetForm) and we'll follow up shortly on steps to get involved!
+Specifically, we need help in the form of reporting bugs, validating economic assumptions, testing out node infrastructure, and general participation in consensus and compressing the blockchain. Please join the [Discord server]((https://bit.ly/CodaDiscord) and checkout the #testnet-general and #testnet-beta channel to get involved. You can also [sign up for the mailing list here](http://bit.ly/TestnetForm) and we'll keep you posted with updates!
 
 ## Developers
 
@@ -24,7 +20,7 @@
 
 ## Coda Grants
 
-There are also a limited set of grants for projects related to Coda's development.  Many of these focus on development, but more will be added in the areas of design and community development. Ask on Discord for more info on the grant program.
+There are also a limited set of grants for projects related to Coda's development.  Many of these focus on development, but more will be added in the areas of design and community development. Reach out on Discord for more info on the grant program.
 
 ## Reporting Issues
 
