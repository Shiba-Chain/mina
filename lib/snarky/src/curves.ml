--- conflicted
+++ resolved
@@ -518,11 +518,8 @@
   type t = Curve.t
 
   let assert_on_curve (x, y) =
-    (* TODO: Replace when other PR is merged *)
-    let sqr a = Field.Checked.mul a a in
-    let assert_square a b = assert_r1cs a a b in
     let open Let_syntax in
-    let%bind x2 = sqr x in
+    let%bind x2 = Field.Checked.square x in
     let%bind x3 = Field.Checked.mul x2 x in
     assert_square y
       Field.Checked.Infix.(
@@ -555,10 +552,7 @@
   let add (ax, ay) (bx, by) =
     with_label __LOC__
       (let open Let_syntax in
-      let%bind denom = Field.Checked.inv Field.Checked.Infix.(bx - ax) in
-      let%bind lambda =
-        Field.Checked.mul Field.Checked.Infix.(by - ay) denom
-      in
+      let%bind lambda = Field.Checked.(div (sub by ay) (sub bx ax)) in
       let%bind cx =
         provide_witness Typ.field
           (let open As_prover in
@@ -569,8 +563,12 @@
           Field.(sub (square lambda) (add ax bx)))
       in
       let%bind () =
-        assert_r1cs ~label:"c1" lambda lambda
-          Field.Checked.Infix.(cx + ax + bx)
+        (* lambda^2 = cx + ax + bx
+            cx = lambda^2 - (ax + bc)
+        *)
+        assert_
+          (Constraint.square ~label:"c1" lambda
+              Field.Checked.Infix.(cx + ax + bx))
       in
       let%bind cy =
         provide_witness Typ.field
@@ -591,7 +589,7 @@
   let double (ax, ay) =
     with_label __LOC__
       (let open Let_syntax in
-      let%bind x_squared = Field.Checked.mul ax ax in
+      let%bind x_squared = Field.Checked.square ax in
       let%bind lambda =
         provide_witness Typ.field
           As_prover.(
@@ -624,7 +622,7 @@
         assert_r1cs (two * lambda) ay
           ( (Field.of_int 3 * x_squared)
           + Field.Checked.constant Params.a )
-      and () = assert_r1cs lambda lambda (bx + (two * ax))
+      and () = assert_square lambda (bx + (two * ax))
       and () = assert_r1cs lambda (ax - bx) (by + ay) in
       (bx, by))
 
@@ -640,7 +638,6 @@
       in
       go 0 [] xs ys zs
     in
-<<<<<<< HEAD
     fun b ~then_ ~else_ ->
       let open Let_syntax in
       let%bind r =
@@ -649,115 +646,6 @@
           let open Let_syntax in
           let%bind b = read Boolean.typ b in
           read typ (if b then then_ else else_))
-=======
-    let by = Field.Infix.((lambda * (ax - bx)) - ay) in
-    (bx, by)
-
-  module Checked = struct
-    let generator = value_to_var generator
-
-    let assert_equal (x1, y1) (x2, y2) =
-      assert_all [Constraint.equal x1 x2; Constraint.equal y1 y2]
-
-    let assert_on_curve (x, y) =
-      with_label __LOC__
-        (let open Let_syntax in
-        let%bind x_squared = Field.Checked.mul x x in
-        let%bind y_squared = Field.Checked.mul y y in
-        let open Field.Checked.Infix in
-        assert_r1cs ~label:"main" x
-          (x_squared + Field.Checked.constant Coefficients.a)
-          (y_squared - Field.Checked.constant Coefficients.b))
-
-    let add (ax, ay) (bx, by) =
-      with_label __LOC__
-        (let open Let_syntax in
-        let%bind lambda = Field.Checked.(div (sub by ay) (sub bx ax)) in
-        let%bind cx =
-          provide_witness Typ.field
-            (let open As_prover in
-            let open Let_syntax in
-            let%map ax = read_var ax
-            and bx = read_var bx
-            and lambda = read_var lambda in
-            Field.(sub (square lambda) (add ax bx)))
-        in
-        let%bind () =
-          (* lambda^2 = cx + ax + bx
-             cx = lambda^2 - (ax + bc)
-          *)
-          assert_
-            (Constraint.square ~label:"c1" lambda
-               Field.Checked.Infix.(cx + ax + bx))
-        in
-        let%bind cy =
-          provide_witness Typ.field
-            (let open As_prover in
-            let open Let_syntax in
-            let%map ax = read_var ax
-            and ay = read_var ay
-            and cx = read_var cx
-            and lambda = read_var lambda in
-            Field.(sub (mul lambda (sub ax cx)) ay))
-        in
-        let%map () =
-          let open Field.Checked.Infix in
-          assert_r1cs ~label:"c2" lambda (ax - cx) (cy + ay)
-        in
-        (cx, cy))
-
-    let double (ax, ay) =
-      with_label __LOC__
-        (let open Let_syntax in
-        let%bind x_squared = Field.Checked.square ax in
-        let%bind lambda =
-          provide_witness Typ.field
-            As_prover.(
-              map2 (read_var x_squared) (read_var ay) ~f:(fun x_squared ay ->
-                  let open Field in
-                  let open Infix in
-                  ((of_int 3 * x_squared) + Coefficients.a)
-                  * inv (of_int 2 * ay) ))
-        in
-        let%bind bx =
-          provide_witness Typ.field
-            As_prover.(
-              map2 (read_var lambda) (read_var ax) ~f:(fun lambda ax ->
-                  let open Field in
-                  Infix.(square lambda - (of_int 2 * ax)) ))
-        in
-        let%bind by =
-          provide_witness Typ.field
-            (let open As_prover in
-            let open Let_syntax in
-            let%map lambda = read_var lambda
-            and ax = read_var ax
-            and ay = read_var ay
-            and bx = read_var bx in
-            Field.Infix.((lambda * (ax - bx)) - ay))
-        in
-        let two = Field.of_int 2 in
-        let open Field.Checked.Infix in
-        let%map () =
-          assert_r1cs (two * lambda) ay
-            ( (Field.of_int 3 * x_squared)
-            + Field.Checked.constant Coefficients.a )
-        and () = assert_square lambda (bx + (two * ax))
-        and () = assert_r1cs lambda (ax - bx) (by + ay) in
-        (bx, by))
-
-    (* TODO-someday: Make it so this doesn't have to compute both branches *)
-    let if_ =
-      let to_list (x, y) = [x; y] in
-      let rev_map3i_exn xs ys zs ~f =
-        let rec go i acc xs ys zs =
-          match (xs, ys, zs) with
-          | x :: xs, y :: ys, z :: zs -> go (i + 1) (f i x y z :: acc) xs ys zs
-          | [], [], [] -> acc
-          | _ -> failwith "rev_map3i_exn"
-        in
-        go 0 [] xs ys zs
->>>>>>> 460c4a18
       in
       (*     r - e = b (t - e) *)
       let%map () =
