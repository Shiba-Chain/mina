# $: rule_namespace - Grafanacloud rules config namespace for storing rules (see: https://grafana.com/docs/grafana-cloud/alerts/grafana-cloud-alerting/namespaces-and-groups/)
# $: rule_filter - filter for subset of testnets to include in rule alert search space
# $: alerting_timeframe - range of time to inspect for alert rule violations

namespace: ${rule_namespace}
groups:
- name: Critical Alerts
  rules:
  - alert: WatchdogClusterCrashes
    expr: max by (testnet) (max_over_time(Coda_watchdog_cluster_crashes ${rule_filter} [${alerting_timeframe}])) > 0.5
    labels:
      testnet: "{{ $labels.testnet }}"
      severity: critical
    annotations:
      summary: "{{ $labels.testnet }} cluster nodes have crashed"
      description: "{{ $value }} Cluster nodes have crashed on network {{ $labels.testnet }}."

  - alert: WatchdogNoNewLogs
    expr: max by (testnet) (Coda_watchdog_pods_with_no_new_logs) > 0
    labels:
      testnet: "{{ $labels.testnet }}"
      severity: critical
    annotations:
      summary: "{{ $labels.testnet }} has pods which have not logged in 10 minutes"
      description: "There are no new logs in the last 10 minutes for {{ $value }} pods on network {{ $labels.testnet }}."

  - alert: SeedListDown
    expr: min by (testnet) (min_over_time(Coda_watchdog_seeds_reachable ${rule_filter} [${alerting_timeframe}])) == 0
    labels:
      testnet: "{{ $labels.testnet }}"
      severity: critical
    annotations:
      summary: "{{ $labels.testnet }} seed list is down (no seeds are reachable)"
      description: "Seed list is down on network {{ $labels.testnet }}."
      runbook: "https://www.notion.so/minaprotocol/SeedListDown-d8d4e14609884c63a7086309336f3462"

  - alert: BlockStorageBucketNoNewBlocks
    expr: min by (testnet) (min_over_time(Coda_watchdog_recent_google_bucket_blocks ${rule_filter} [${alerting_timeframe}])) >= 30*60
    labels:
      testnet: "{{ $labels.testnet }}"
      severity: critical
    annotations:
      summary: "{{ $labels.testnet }} has no new blocks posted to the google block storage bucket recently"
      description: "{{ $value }} new blocks posted to the google storage bucket for {{ $labels.testnet }}."
      runbook: "https://www.notion.so/minaprotocol/BlockStorageBucketNoNewBlock-80ddaf0fa7944fb4a9c5a4ffb4bbd6e2"

  - alert: ProverErrors
    expr: max by (testnet) (max_over_time(Coda_watchdog_prover_errors_total ${rule_filter} [${alerting_timeframe}])) > 0
    labels:
      testnet: "{{ $labels.testnet }}"
      severity: critical
    annotations:
      summary: "{{ $labels.testnet }} has observed a prover error"
      description: "{{ $value }} Prover errors on network {{ $labels.testnet }}."

  - alert: NodesNotSynced
    expr: min by (testnet) (min_over_time(Coda_watchdog_nodes_synced ${rule_filter} [${alerting_timeframe}])) <= .5
    labels:
      testnet: "{{ $labels.testnet }}"
      severity: critical
    annotations:
      summary: "{{ $labels.testnet }} has <= 50% of nodes synced"
      description: "Nodes sync rate of {{ $value }} is <= 50% on network {{ $labels.testnet }}."
      runbook: "https://www.notion.so/minaprotocol/Nodes-not-synced-34e4d4eeaeaf47e381de660bab9ce7b7"

  - alert: NodesOutOfSync
    expr: min by (testnet) (min_over_time(Coda_watchdog_nodes_synced_near_best_tip ${rule_filter} [${alerting_timeframe}])) < .75
    labels:
      testnet: "{{ $labels.testnet }}"
      severity: critical
    annotations:
      summary: "{{ $labels.testnet }} has < 90% of nodes that are synced on the same best tip"
      description: "< 90% of nodes that are synced are on the same best tip for  network {{ $labels.testnet }} with rate of {{ $value }}."
      runbook: "https://www.notion.so/minaprotocol/Nodes-out-of-sync-0f29c739e47c42e4adabe62a2a0316bd"

  - alert: LowPeerCount
    expr: min by (testnet) (Coda_Network_peers ${rule_filter}) < 3
    labels:
      testnet: "{{ $labels.testnet }}"
      severity: critical
    annotations:
      summary: "{{ $labels.testnet }} avg. peer count is critically low"
      description: "Critically low peer count of {{ $value }} on network {{ $labels.testnet }}."
      runbook: "https://www.notion.so/minaprotocol/LowPeerCount-3a66ae1ca6fd44b585eca37f9206d429"

  - alert: CriticallyLowMinWindowDensity
    expr: min by (testnet) (Coda_Transition_frontier_min_window_density ${rule_filter}) <= 30
    labels:
      testnet: "{{ $labels.testnet }}"
      severity: critical
    annotations:
<<<<<<< HEAD
      summary: "{{ $labels.testnet }} min density is critically low"
      description: "Critically low min density on network {{ $labels.testnet }}."
=======
      summary: "{{ $labels.testnet }} min density is low"
      description: "Critically low min density of {{ $value }} on network {{ $labels.testnet }}."
      runbook: "https://www.notion.so/minaprotocol/LowMinWindowDensity-Runbook-7908635be4754b44a862d9bec8edc239"
>>>>>>> 73b9392e

  - alert: LowFillRate
    expr: min by (testnet) (Coda_Transition_frontier_slot_fill_rate ${rule_filter}) < 0.75 * 0.75
    labels:
      testnet: "{{ $labels.testnet }}"
      severity: critical
    annotations:
      summary: "{{ $labels.testnet }} slot fill rate is critically low"
      description: "Lower fill rate of {{ $value }} than expected on network {{ $labels.testnet }}."
      runbook: "https://www.notion.so/minaprotocol/LowFillRate-36efb1cd9b5d461db6976bc1938fab9e"

  - alert: NoTransactionsInSeveralBlocks
    expr: max by (testnet) (Coda_Transition_frontier_empty_blocks_at_best_tip ${rule_filter}) >= 5
    labels:
      testnet: "{{ $labels.testnet }}"
      severity: critical
    annotations:
      summary: "{{ $labels.testnet }} has >= 5 blocks without transactions at the tip"
      description: "{{ $value }} blocks without transactions on tip of network {{ $labels.testnet }}."
      runbook: "https://www.notion.so/minaprotocol/No-Transactions-In-Several-Blocks-55ca13df38dd4c3491e11d8ea8020c08"

  - alert: NoCoinbaseInBlocks
    expr: min by (testnet) (min_over_time(Coda_Transition_frontier_best_tip_coinbase ${rule_filter} [10m])) < 1
    labels:
      testnet: "{{ $labels.testnet }}"
      severity: critical
    annotations:
      summary: "{{ $labels.testnet }} has blocks without coinbases"
      description: "{{ $value }} Blocks without coinbases on tip of network {{ $labels.testnet }}."
      runbook: "https://www.notion.so/minaprotocol/NoCoinbaseInBlocks-aacbc2a4f9334d0db2de20c2f77ac34f"

  - alert: LongFork
    expr: max by (testnet) (Coda_Transition_frontier_longest_fork ${rule_filter}) >= 16
    labels:
      testnet: "{{ $labels.testnet }}"
      severity: critical
    annotations:
      summary: "{{ $labels.testnet }} has a fork of length at least 16"
      description: "Fork of length {{ $value }} on network {{ $labels.testnet }}."
      runbook: "https://www.notion.so/minaprotocol/LongFork-e65e5ad7437f4f4dbac201abbf9ace81"

  - alert: OldBestTip
    expr: min by (testnet) ((time() - 1609459200) - Coda_Transition_frontier_best_tip_slot_time_sec ${rule_filter}) >= 15 * 180
    labels:
      testnet: "{{ $labels.testnet }}"
      severity: critical
    annotations:
      summary: "{{ $labels.testnet }}: all nodes have best tips older than 15 slots"
      description: "All nodes have best tips older than 15 slots (45 minutes) on network {{ $labels.testnet }}. Best tip: {{ $value }}"
      runbook: "https://www.notion.so/minaprotocol/OldBestTip-8afa955101b642bd8356edfd0b03b640"

  - alert: NoNewSnarks
    expr: min by (testnet) ((time() - 1609459200) - Coda_Snark_work_useful_snark_work_received_time_sec ${rule_filter}) >= 2 * 180 and max by (testnet) (Coda_Snark_work_pending_snark_work ${rule_filter}) != 0
    labels:
      testnet: "{{ $labels.testnet }}"
      severity: critical
    annotations:
      summary: "{{ $labels.testnet }}: no new SNARK work seen for 2 slots."
      description: "No node has received SNARK work in the last 2 slots (6 minutes) on network {{ $labels.testnet }}."
      runbook: "https://www.notion.so/minaprotocol/NoNewSnarks-f86d27c81af54954b2fb61378bff9d4d"

  - alert: NoNewTransactions
    expr: min by (testnet) ((time() - 1609459200) - Coda_Transaction_pool_useful_transactions_received_time_sec ${rule_filter}) >= 2 * 180
    labels:
      testnet: "{{ $labels.testnet }}"
      severity: critical
    annotations:
      summary: "{{ $labels.testnet }}: no new transactions seen for 2 slots."
      description: "No node has received transactions in their transaction pool in the last 2 slots (6 minutes) on network {{ $labels.testnet }}."
      runbook: "https://www.notion.so/minaprotocol/NoNewTransactions-27dbeafab8ea4d659ee6f748acb2fd6c"

  - alert: HighUnparentedBlockCount
    expr: max by (testnet) (max_over_time(Coda_Archive_unparented_blocks ${rule_filter} [${alerting_timeframe}])) > 30
    labels:
      testnet: "{{ $labels.testnet }}"
      severity: critical
    annotations:
      summary: "{{ $labels.testnet }} has a critically high unparented block count"
      description: "{{ $value }} Unparented block count is critically high on network {{ $labels.testnet }}."

  - alert: HighMissingBlockCount
    expr: max by (testnet) (max_over_time(Coda_Archive_missing_blocks ${rule_filter} [${alerting_timeframe}])) > 30
    labels:
      testnet: "{{ $labels.testnet }}"
      severity: critical
    annotations:
      summary: "{{ $labels.testnet }} has a critically high missing block count"
      description: "{{ $value }} Missing block count is critically high on network {{ $labels.testnet }}."

- name: Warnings
  rules:
  - alert: HighBlockGossipLatency
    expr: max by (testnet) (max_over_time(Coda_Block_latency_gossip_time ${rule_filter} [${alerting_timeframe}])) > 200
    labels:
      testnet: "{{ $labels.testnet }}"
      severity: warning
    annotations:
      summary: "{{ $labels.testnet }} block gossip latency is high"
      description: "High block gossip latency of {{ $value }}(ms) within {{ $labels.testnet }} network."
      runbook: "https://www.notion.so/minaprotocol/HighBlockGossipLatency-2096501c7cf34032b44e903ec1a4d79c"

  - alert: SomewhatOldBestTip
    expr: count by (testnet) (((time() - 1609459200) - Coda_Transition_frontier_best_tip_slot_time_sec ${rule_filter}) >= 8 * 180) > 1
    labels:
      testnet: "{{ $labels.testnet }}"
      severity: warning
    annotations:
      summary: "{{ $labels.testnet }}: at least 2 nodes have best tips older than 8 slots"
      description: "At least 2 nodes have best tips older than 8 slots (24 minutes) on network {{ $labels.testnet }}."
      runbook: "https://www.notion.so/minaprotocol/SomewhatOldBestTip-bb1509582bdd4908bcda656eebf421b5"

  - alert: MediumFork
    expr: max by (testnet) (Coda_Transition_frontier_longest_fork ${rule_filter}) >= 8
    labels:
      testnet: "{{ $labels.testnet }}"
      severity: warning
    annotations:
      summary: "{{ $labels.testnet }} has a fork of length at least 8"
      description: "Fork of length {{ $value }} on network {{ $labels.testnet }}."

  - alert: NoTransactionsInAtLeastOneBlock
    expr: max by (testnet) (max_over_time(Coda_Transition_frontier_empty_blocks_at_best_tip ${rule_filter} [${alerting_timeframe}])) > 0
    labels:
      testnet: "{{ $labels.testnet }}"
      severity: warning
    annotations:
      summary: "{{ $labels.testnet }} has at least 1 block without transactions at the tip"
      description: "{{ $value }} Blocks without transactions on tip of network {{ $labels.testnet }}."

  - alert: LowMinWindowDensity
    expr: min by (testnet) (Coda_Transition_frontier_min_window_density ${rule_filter}) <= 35
    labels:
      testnet: "{{ $labels.testnet }}"
      severity: warning
    annotations:
      summary: "{{ $labels.testnet }} min density is low"
      description: "Low min density on network {{ $labels.testnet }}."

  - alert: SeedListDegraded
    expr: min by (testnet) (min_over_time(Coda_watchdog_seeds_reachable ${rule_filter} [${alerting_timeframe}])) <= 0.5
    labels:
      testnet: "{{ $labels.testnet }}"
      severity: warning
    annotations:
      summary: "{{ $labels.testnet }} seed list is degraded (less than 50% reachable)"
      description: "Seed list is degraded at {{ $value }} on network {{ $labels.testnet }}."

  - alert: FewBlocksPerHour
    expr: min by (testnet) (increase(Coda_Transition_frontier_max_blocklength_observed ${rule_filter} [${alerting_timeframe}])) < 1
    labels:
      testnet: "{{ $labels.testnet }}"
      severity: warning
    annotations:
      summary: "{{ $labels.testnet }} block production is critically low (there has been less than 1 block in the last hour)"
      description: "{{ $value }} blocks have been produced on network {{ $labels.testnet }} in the last hour (according to some node)."

  - alert: LowPostgresBlockHeightGrowth
    expr: min by (testnet) (increase(Coda_Archive_max_block_height ${rule_filter} [${alerting_timeframe}])) < 1
    labels:
      testnet: "{{ $labels.testnet }}"
      severity: warning
    annotations:
      summary: "{{ $labels.testnet }} rate of archival of network blocks in Postgres DB is lower than expected"
      description: "The rate of {{ $value }} new blocks observed by archive postgres instances is low on network {{ $labels.testnet }}."

  - alert: UnparentedBlocksObserved
    expr: max by (testnet) (max_over_time(Coda_Archive_unparented_blocks ${rule_filter} [${alerting_timeframe}])) > 1
    labels:
      testnet: "{{ $labels.testnet }}"
      severity: warning
    annotations:
      summary: "Unparented blocks observed on {{ $labels.testnet }}"
      description: "{{ $value }} Unparented block(s) observed on network {{ $labels.testnet }}."

  - alert: MissingBlocksObserved
    expr: max by (testnet) (max_over_time(Coda_Archive_missing_blocks ${rule_filter} [${alerting_timeframe}])) > 0
    labels:
      testnet: "{{ $labels.testnet }}"
      severity: warning
    annotations:
      summary: "Missing blocks observed on {{ $labels.testnet }}"
      description: "{{ $value }} Missing block(s) observed on network {{ $labels.testnet }}."<|MERGE_RESOLUTION|>--- conflicted
+++ resolved
@@ -89,14 +89,9 @@
       testnet: "{{ $labels.testnet }}"
       severity: critical
     annotations:
-<<<<<<< HEAD
       summary: "{{ $labels.testnet }} min density is critically low"
-      description: "Critically low min density on network {{ $labels.testnet }}."
-=======
-      summary: "{{ $labels.testnet }} min density is low"
       description: "Critically low min density of {{ $value }} on network {{ $labels.testnet }}."
       runbook: "https://www.notion.so/minaprotocol/LowMinWindowDensity-Runbook-7908635be4754b44a862d9bec8edc239"
->>>>>>> 73b9392e
 
   - alert: LowFillRate
     expr: min by (testnet) (Coda_Transition_frontier_slot_fill_rate ${rule_filter}) < 0.75 * 0.75
@@ -234,6 +229,7 @@
     annotations:
       summary: "{{ $labels.testnet }} min density is low"
       description: "Low min density on network {{ $labels.testnet }}."
+      runbook: "https://www.notion.so/minaprotocol/LowMinWindowDensity-Runbook-7908635be4754b44a862d9bec8edc239"
 
   - alert: SeedListDegraded
     expr: min by (testnet) (min_over_time(Coda_watchdog_seeds_reachable ${rule_filter} [${alerting_timeframe}])) <= 0.5
