--- conflicted
+++ resolved
@@ -15,14 +15,9 @@
 
   peers = concat(var.additional_peers, local.seed_peers)
 
-  coda_vars = {
-<<<<<<< HEAD
-    runtimeConfig      = var.generate_and_upload_artifacts ? data.local_file.genesis_ledger.content : var.runtime_config
+  mina_vars = {
+    runtimeConfig      = var.runtime_config
     image              = var.mina_image
-=======
-    runtimeConfig      = var.runtime_config
-    image              = var.coda_image
->>>>>>> 2c5a39e1
     privkeyPass        = var.block_producer_key_pass
     seedPeers          = local.peers
     logLevel           = var.log_level
@@ -32,8 +27,8 @@
   
   seed_vars = {
     testnetName = var.testnet_name
-    coda        = {
-      runtimeConfig      = local.coda_vars.runtimeConfig
+    mina        = {
+      runtimeConfig      = local.mina_vars.runtimeConfig
       image              = var.mina_image
       privkeyPass        = var.block_producer_key_pass
       // TODO: Change this to a better name
@@ -56,10 +51,10 @@
   block_producer_vars = {
     testnetName = var.testnet_name
 
-    coda = local.coda_vars
+    mina = local.mina_vars
 
     userAgent = {
-      image         = var.coda_agent_image
+      image         = var.mina_agent_image
       minFee        = var.agent_min_fee
       maxFee        = var.agent_max_fee
       minTx         = var.agent_min_tx
@@ -70,10 +65,10 @@
     }
 
     bots = {
-      image  = var.coda_bots_image
+      image  = var.mina_bots_image
       faucet = {
-        amount = var.coda_faucet_amount
-        fee    = var.coda_faucet_fee
+        amount = var.mina_faucet_amount
+        fee    = var.mina_faucet_fee
       }
     }
 
@@ -95,7 +90,7 @@
   
   snark_worker_vars = {
     testnetName = var.testnet_name
-    coda = local.coda_vars 
+    mina = local.mina_vars 
     worker = {
       active = true
       numReplicas = var.snark_worker_replicas
@@ -111,18 +106,13 @@
 
   archive_node_vars = {
     testnetName = var.testnet_name
-    coda = {
-<<<<<<< HEAD
+    mina = {
       image         = var.mina_image
-      seedPeers     = concat(var.additional_seed_peers, local.seed_peers)
-=======
-      image         = var.coda_image
       seedPeers     = local.peers
->>>>>>> 2c5a39e1
-      runtimeConfig = local.coda_vars.runtimeConfig
+      runtimeConfig = local.mina_vars.runtimeConfig
     }
     archive = {
-      image = var.coda_archive_image
+      image = var.mina_archive_image
       remoteSchemaFile = var.mina_archive_schema
     }
     postgresql = {
@@ -157,7 +147,7 @@
   watchdog_vars = {
     testnetName = var.testnet_name
     image = var.watchdog_image
-    coda = {
+    mina = {
       image = var.mina_image
       ports =  { metrics: 8000 }
       uploadBlocksToGCloud = var.upload_blocks_to_gcloud
