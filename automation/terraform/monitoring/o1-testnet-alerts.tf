terraform {
  required_version = ">= 0.12.0"
  backend "s3" {
    key     = "o1-testnet-alerts.tfstate"
    encrypt = true
    region  = "us-west-2"
    bucket  = "o1labs-terraform-state"
    acl     = "bucket-owner-full-control"
  }
}

variable "download_cortextool" {
  type        = bool
  description = "Whether to automatically download cortextool for linting/testing operations"
  default     = false
}

module "o1testnet_alerts" {
  source = "../modules/testnet-alerts"

  rule_filter            = "{testnet=~\".+\"}" # any non-empty testnet name
  rule_timeframe         = "1h"
<<<<<<< HEAD
  pagerduty_alert_filter = "devnet"

  download_cortextool = var.download_cortextool
=======
  pagerduty_alert_filter = "devnet|finalfinal2|mainnet|devnet2"
>>>>>>> db9cf857
}

output "testnet_alert_rules" {
  value = module.o1testnet_alerts.rendered_alerts_config
}

output "testnet_alert_receivers" {
  value     = module.o1testnet_alerts.rendered_receivers_config
  sensitive = true
}<|MERGE_RESOLUTION|>--- conflicted
+++ resolved
@@ -20,13 +20,9 @@
 
   rule_filter            = "{testnet=~\".+\"}" # any non-empty testnet name
   rule_timeframe         = "1h"
-<<<<<<< HEAD
-  pagerduty_alert_filter = "devnet"
+  pagerduty_alert_filter = "devnet|finalfinal2|mainnet|devnet2"
 
   download_cortextool = var.download_cortextool
-=======
-  pagerduty_alert_filter = "devnet|finalfinal2|mainnet|devnet2"
->>>>>>> db9cf857
 }
 
 output "testnet_alert_rules" {
