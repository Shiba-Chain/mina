open Core_kernel
open Mina_base

(* TODO: abstract stackdriver specific log details *)

(* TODO: Monad_ext *)
let or_error_list_fold ls ~init ~f =
  let open Or_error.Let_syntax in
  List.fold ls ~init:(return init) ~f:(fun acc_or_error el ->
      let%bind acc = acc_or_error in
      f acc el )

let get_metadata (message : Logger.Message.t) key =
  match String.Map.find message.metadata key with
  | Some x ->
      Or_error.return x
  | None ->
      Or_error.errorf "did not find key \"%s\" in message metadata" key

let parse id (m : Logger.Message.t) =
  Or_error.try_with (fun () ->
      Structured_log_events.parse_exn id (Map.to_alist m.metadata) )

let bad_parse = Or_error.error_string "bad parse"

module type Event_type_intf = sig
  type t [@@deriving to_yojson]

  val name : string

  val structured_event_id : Structured_log_events.id option

  val parse : Logger.Message.t -> t Or_error.t
end

module Log_error = struct
  let name = "Log_error"

  let structured_event_id = None

  type t = Logger.Message.t [@@deriving to_yojson]

  let parse = Or_error.return
end

module Node_initialization = struct
  let name = "Node_initialization"

  let structured_event_id =
    Some
      Transition_router
      .starting_transition_frontier_controller_structured_events_id

  type t = unit [@@deriving to_yojson]

  let parse = Fn.const (Or_error.return ())
end

module Transition_frontier_diff_application = struct
  let name = "Transition_frontier_diff_application"

  let structured_event_id =
    Some Transition_frontier.applying_diffs_structured_events_id

  type root_transitioned = {new_root: State_hash.t; garbage: State_hash.t list}
  [@@deriving to_yojson]

  type t =
    { new_node: State_hash.t option
    ; best_tip_changed: State_hash.t option
    ; root_transitioned: root_transitioned option }
  [@@deriving lens, to_yojson]

  let empty = {new_node= None; best_tip_changed= None; root_transitioned= None}

  let register (lens : (t, 'a option) Lens.t) (result : t) (x : 'a) :
      t Or_error.t =
    match lens.get result with
    | Some _ ->
        Or_error.error_string
          "same transition frontier diff type unexpectedly encountered twice \
           in single application"
    | None ->
        Ok (lens.set (Some x) result)

  let parse message =
    let open Json_parsing in
    let open Or_error.Let_syntax in
    let%bind diffs = get_metadata message "diffs" >>= parse (list json) in
    or_error_list_fold diffs ~init:empty ~f:(fun res diff ->
        match Yojson.Safe.Util.keys diff with
        | [name] -> (
            let%bind value = find json diff [name] in
            match name with
            | "New_node" ->
                let%bind state_hash = parse state_hash value in
                register new_node res state_hash
            | "Best_tip_changed" ->
                let%bind state_hash = parse state_hash value in
                register best_tip_changed res state_hash
            | "Root_transitioned" ->
                let%bind new_root = find state_hash value ["new_root"] in
                let%bind garbage = find (list state_hash) value ["garbage"] in
                let data = {new_root; garbage} in
                register root_transitioned res data
            | _ ->
                Or_error.error_string
                  "unexpected transition frontier diff name" )
        | _ ->
            Or_error.error_string "unexpected transition frontier diff format"
    )
end

module Block_produced = struct
  let name = "Block_produced"

  let structured_event_id =
    Some Block_producer.block_produced_structured_events_id

  type t =
    { block_height: int
    ; epoch: int
    ; global_slot: int
    ; snarked_ledger_generated: bool }
  [@@deriving to_yojson]

  (*
  let empty =
    {block_height= 0; epoch= 0; global_slot= 0; snarked_ledger_generated= false}

  (* Aggregated values for determining timeout conditions. Note: Slots passed and epochs passed are only determined if we produce a block. Add a log for these events to calculate these independently? *)
  type aggregated =
    {last_seen_result: t; blocks_generated: int; snarked_ledgers_generated: int}
  [@@deriving to_yojson]

  let empty_aggregated =
    {last_seen_result= empty; blocks_generated= 0; snarked_ledgers_generated= 0}

  let init_aggregated (result : t) =
    { last_seen_result= result
    ; blocks_generated= 1
    ; snarked_ledgers_generated=
        (if result.snarked_ledger_generated then 1 else 0) }

  (*Todo: Reorg will mess up the value of snarked_ledgers_generated*)
  let aggregate (aggregated : aggregated) (result : t) : aggregated =
    if result.block_height > aggregated.last_seen_result.block_height then
      { last_seen_result= result
      ; blocks_generated= aggregated.blocks_generated + 1
      ; snarked_ledgers_generated=
          ( if result.snarked_ledger_generated then
            aggregated.snarked_ledgers_generated + 1
          else aggregated.snarked_ledgers_generated ) }
    else aggregated
  *)

  (*TODO: Once we transition to structured events, this should call Structured_log_event.parse_exn and match on the structured events that it returns.*)
  let parse message =
    let open Json_parsing in
    let open Or_error.Let_syntax in
    let%bind breadcrumb = get_metadata message "breadcrumb" in
    let%bind snarked_ledger_generated =
      find bool breadcrumb ["just_emitted_a_proof"]
    in
    let%bind breadcrumb_consensus_state =
      find json breadcrumb
        [ "validated_transition"
        ; "data"
        ; "protocol_state"
        ; "body"
        ; "consensus_state" ]
    in
    let%bind block_height =
      find int breadcrumb_consensus_state ["blockchain_length"]
    in
    let%bind global_slot =
      find int breadcrumb_consensus_state ["curr_global_slot"; "slot_number"]
    in
    let%map epoch = find int breadcrumb_consensus_state ["epoch_count"] in
    {block_height; global_slot; epoch; snarked_ledger_generated}
end

module Breadcrumb_added = struct
  let name = "Breadcrumb_added"

  let structured_event_id =
    Some
      Transition_frontier.added_breadcrumb_user_commands_structured_events_id

  type t = {user_commands: User_command.Valid.t With_status.t list}
  [@@deriving to_yojson]

  let parse message =
    let open Json_parsing in
    let open Or_error.Let_syntax in
    let%map user_commands =
      get_metadata message "user_commands"
      >>= parse valid_commands_with_statuses
    in
    {user_commands}
end

module Gossip = struct
  open Or_error.Let_syntax

  module Direction = struct
    type t = Sent | Received [@@deriving yojson]
  end

  module With_direction = struct
    type 'a t = 'a * Direction.t [@@deriving yojson]
  end

  module Block = struct
    let id = Mina_networking.block_received_structured_events_id

    let structured_event_id = Some id

    type r = {state_hash: State_hash.t} [@@deriving yojson, hash]

    type t = r With_direction.t [@@deriving yojson]

    let name = "Block_gossip"

    let parse message : t Or_error.t =
      match%bind parse id message with
      | Mina_networking.Block_received {state_hash; sender= _} ->
          Ok ({state_hash}, Direction.Received)
      | Mina_networking.Gossip_new_state {state_hash} ->
          Ok ({state_hash}, Sent)
      | _ ->
          bad_parse
  end

  module Snark_work = struct
    let id = Mina_networking.snark_work_received_structured_events_id

    let structured_event_id = Some id

    type r = {work: Network_pool.Snark_pool.Resource_pool.Diff.compact}
    [@@deriving yojson, hash]

    type t = r With_direction.t [@@deriving yojson]

    let name = "Snark_work_gossip"

    let parse message =
      match%bind parse id message with
      | Mina_networking.Snark_work_received {work; sender= _} ->
          Ok ({work}, Direction.Received)
      | Mina_networking.Gossip_snark_pool_diff {work} ->
          Ok ({work}, Direction.Received)
      | _ ->
          bad_parse
  end

  module Transactions = struct
    let id = Mina_networking.transactions_received_structured_events_id

    let structured_event_id = Some id

    type r =
      {txns: Network_pool.Transaction_pool.Diff_versioned.Stable.Latest.t}
    [@@deriving yojson, hash]

    type t = r With_direction.t [@@deriving yojson]

    let name = "Transactions_gossip"

    let parse message =
      match%bind parse id message with
      | Mina_networking.Transactions_received {txns; sender= _} ->
          Ok ({txns}, Direction.Received)
      | Mina_networking.Gossip_transaction_pool_diff {txns} ->
          Ok ({txns}, Sent)
      | _ ->
          bad_parse
  end
end

type 'a t =
  | Log_error : Log_error.t t
  | Node_initialization : Node_initialization.t t
  | Transition_frontier_diff_application
      : Transition_frontier_diff_application.t t
  | Block_produced : Block_produced.t t
  | Breadcrumb_added : Breadcrumb_added.t t
  | Block_gossip : Gossip.Block.t t
  | Snark_work_gossip : Gossip.Snark_work.t t
  | Transactions_gossip : Gossip.Transactions.t t

type existential = Event_type : 'a t -> existential

let existential_to_string = function
  | Event_type Log_error ->
      "Log_error"
  | Event_type Node_initialization ->
      "Node_initialization"
  | Event_type Transition_frontier_diff_application ->
      "Transition_frontier_diff_application"
  | Event_type Block_produced ->
      "Block_produced"
  | Event_type Breadcrumb_added ->
      "Breadcrumb_added"
  | Event_type Block_gossip ->
      "Block_gossip"
  | Event_type Snark_work_gossip ->
      "Snark_work_gossip"
  | Event_type Transactions_gossip ->
      "Transactions_gossip"

let to_string e = existential_to_string (Event_type e)

let existential_of_string_exn = function
  | "Log_error" ->
      Event_type Log_error
  | "Node_initialization" ->
      Event_type Node_initialization
  | "Transition_frontier_diff_application" ->
      Event_type Transition_frontier_diff_application
  | "Block_produced" ->
      Event_type Block_produced
  | "Breadcrumb_added" ->
      Event_type Breadcrumb_added
  | "Block_gossip" ->
      Event_type Block_gossip
  | "Snark_work_gossip" ->
      Event_type Snark_work_gossip
  | "Transactions_gossip" ->
      Event_type Transactions_gossip
  | _ ->
      failwith "invalid event type string"

let existential_to_yojson t = `String (existential_to_string t)

let existential_of_sexp = function
  | Sexp.Atom string ->
      existential_of_string_exn string
  | _ ->
      failwith "invalid sexp"

let sexp_of_existential t = Sexp.Atom (existential_to_string t)

module Existentially_comparable = Comparable.Make (struct
  type t = existential [@@deriving sexp]

<<<<<<< HEAD
  (* polymorphic compare should be safe to use here as the variants in ['a t] are shallow *)
  let compare = Caml.compare
=======
  (* We can't derive a comparison for the GADTs in ['a t], so fall back to
     polymorphic comparison. This should be safe to use here as the variants in
     ['a t] are shallow.
  *)
  let compare = Poly.compare
>>>>>>> 7ed00a76
end)

module Map = Existentially_comparable.Map

type event = Event : 'a t * 'a -> event

let type_of_event (Event (t, _)) = Event_type t

(* needs to contain each type in event_types *)
let all_event_types =
  [ Event_type Log_error
  ; Event_type Node_initialization
  ; Event_type Transition_frontier_diff_application
  ; Event_type Block_produced
  ; Event_type Breadcrumb_added
  ; Event_type Block_gossip
  ; Event_type Snark_work_gossip
  ; Event_type Transactions_gossip ]

let event_type_module : type a. a t -> (module Event_type_intf with type t = a)
    = function
  | Log_error ->
      (module Log_error)
  | Node_initialization ->
      (module Node_initialization)
  | Transition_frontier_diff_application ->
      (module Transition_frontier_diff_application)
  | Block_produced ->
      (module Block_produced)
  | Breadcrumb_added ->
      (module Breadcrumb_added)
  | Block_gossip ->
      (module Gossip.Block)
  | Snark_work_gossip ->
      (module Gossip.Snark_work)
  | Transactions_gossip ->
      (module Gossip.Transactions)

let event_to_yojson event =
  let (Event (t, d)) = event in
  let (module Type) = event_type_module t in
  `Assoc [(to_string t, Type.to_yojson d)]

let to_structured_event_id event_type =
  let (Event_type t) = event_type in
  let (module Type) = event_type_module t in
  Type.structured_event_id

let of_structured_event_id =
  let open Option.Let_syntax in
  let table =
    all_event_types
    |> List.filter_map ~f:(fun t ->
           let%map event_id = to_structured_event_id t in
           (Structured_log_events.string_of_id event_id, t) )
    |> String.Table.of_alist_exn
  in
  Fn.compose (String.Table.find table) Structured_log_events.string_of_id

let parse_event (message : Logger.Message.t) =
  let open Or_error.Let_syntax in
  match message.event_id with
  | Some event_id ->
      let (Event_type event_type) =
        of_structured_event_id event_id
        |> Option.value ~default:(Event_type Log_error)
      in
      let (module Type) = event_type_module event_type in
      let%map data = Type.parse message in
      Event (event_type, data)
  | None ->
      (* TODO: check log level to ensure it matches error log level *)
      let%map data = Log_error.parse message in
      Event (Log_error, data)

let dispatch_exn : type a b c. a t -> a -> b t -> (b -> c) -> c =
 fun t1 e t2 h ->
  match (t1, t2) with
  | Log_error, Log_error ->
      h e
  | Node_initialization, Node_initialization ->
      h e
  | Transition_frontier_diff_application, Transition_frontier_diff_application
    ->
      h e
  | Block_produced, Block_produced ->
      h e
  | Breadcrumb_added, Breadcrumb_added ->
      h e
  | Block_gossip, Block_gossip ->
      h e
  | Snark_work_gossip, Snark_work_gossip ->
      h e
  | Transactions_gossip, Transactions_gossip ->
      h e
  | _ ->
      failwith "TODO: better error message :)"

(* TODO: tests on sexp and dispatch (etc) against all_event_types *)<|MERGE_RESOLUTION|>--- conflicted
+++ resolved
@@ -344,16 +344,11 @@
 module Existentially_comparable = Comparable.Make (struct
   type t = existential [@@deriving sexp]
 
-<<<<<<< HEAD
-  (* polymorphic compare should be safe to use here as the variants in ['a t] are shallow *)
-  let compare = Caml.compare
-=======
   (* We can't derive a comparison for the GADTs in ['a t], so fall back to
      polymorphic comparison. This should be safe to use here as the variants in
      ['a t] are shallow.
   *)
   let compare = Poly.compare
->>>>>>> 7ed00a76
 end)
 
 module Map = Existentially_comparable.Map
