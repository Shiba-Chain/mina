--- conflicted
+++ resolved
@@ -12,14 +12,9 @@
      , 'num_rules
      , 'prev_vars
      , 'prev_values
-<<<<<<< HEAD
-     , 'prev_num_parentss
+     , 'prev_num_input_proofss
      , 'prev_num_ruless
      , 'prev_proof_systems )
-=======
-     , 'prev_num_input_proofss
-     , 'prev_num_ruless )
->>>>>>> 1d323445
      t =
   | T :
       { num_input_proofs:
@@ -27,13 +22,9 @@
           * ('prev_vars, 'num_input_proofss) H2.T(Length).t
           * ('num_input_proofss, 'num_input_proofs) Nat.Sum.t
       ; index: Types.Index.t
-<<<<<<< HEAD
-      ; lte: ('num_parents, 'max_num_parents) Nat.Lte.t
-      ; ltes: ('num_parentss, 'max_num_parentss) H2.T(Nat.Lte).t
-      ; sum: ('max_num_parentss, 'max_num_parents) Nat.Sum.t
-=======
       ; lte: ('num_input_proofs, 'max_num_input_proofs) Nat.Lte.t
->>>>>>> 1d323445
+      ; ltes: ('num_input_proofss, 'max_num_input_proofss) H2.T(Nat.Lte).t
+      ; sum: ('max_num_input_proofss, 'max_num_input_proofs) Nat.Sum.t
       ; domains: Domains.t
       ; rule:
           ( 'prev_vars
@@ -45,28 +36,16 @@
           Inductive_rule.t
       ; main:
              step_domains:(Domains.t, 'num_rules) Vector.t
-<<<<<<< HEAD
-          -> ( ('unfinalizeds, 'max_num_parentss) H2.T(Vector).t
+          -> ( ('unfinalizeds, 'max_num_input_proofss) H2.T(Vector).t
              , Impls.Step.Field.t
-             , 'max_num_parentss H1.T(Vector.Carrying(Impls.Step.Digest)).t )
-=======
-          -> ( ( Unfinalized.t * unit
-               , 'max_num_input_proofs * unit )
-               H2.T(Vector).t
-             , Impls.Step.Field.t
-             , ('max_num_input_proofs * unit)
+             , 'max_num_input_proofss
                H1.T(Vector.Carrying(Impls.Step.Digest)).t )
->>>>>>> 1d323445
              Types.Pairing_based.Statement.t
           -> unit
       ; requests:
           (module Requests.Step.S
              with type statement = 'a_value
-<<<<<<< HEAD
-              and type max_num_parents = 'max_num_parentss
-=======
-              and type max_num_input_proofs = 'max_num_input_proofs * unit
->>>>>>> 1d323445
+              and type max_num_input_proofs = 'max_num_input_proofss
               and type prev_values = 'prev_values
               and type prev_num_input_proofss = 'prev_num_input_proofss
               and type prev_num_ruless = 'prev_num_ruless
@@ -77,8 +56,7 @@
          , 'num_rules
          , 'prev_vars
          , 'prev_values
-<<<<<<< HEAD
-         , 'prev_num_parentss
+         , 'prev_num_input_proofss
          , 'prev_num_ruless
          , ( 'per_proof_witnesses
            , 'per_proof_witness_constants
@@ -87,10 +65,6 @@
            , 'proof_with_data
            , 'evals )
            H6.T(Step_main.PS).t )
-=======
-         , 'prev_num_input_proofss
-         , 'prev_num_ruless )
->>>>>>> 1d323445
          t
 
 let rec sum_ltes_exn : type terms1 terms2 total1 total2.
@@ -113,7 +87,7 @@
   | [], _ :: _ ->
       failwith "sum_ltes_exn"
 
-let input_of_hlist ~max_num_parentss ~proof_systems =
+let input_of_hlist ~max_num_input_proofss ~proof_systems =
   let open Impls.Step in
   let rec f : type a b unfinalized unfinalized_constant e f ns tot.
          (a, b, unfinalized, unfinalized_constant, e, f) H6.T(Step_main.PS).t
@@ -127,39 +101,32 @@
     match (proof_systems, maxes) with
     | [], [] ->
         ([], [])
-    | (module PS_) :: proof_systems, max_num_parents :: maxes ->
-        let per_proofs_spec, num_parentss = f proof_systems maxes in
+    | (module PS_) :: proof_systems, max_num_input_proofs :: maxes ->
+        let per_proofs_spec, num_input_proofss = f proof_systems maxes in
         ( PS_.Step.per_proof_spec ~wrap_rounds:Backend.Tock.Rounds.n
           :: per_proofs_spec
-        , Nat.Adds.to_nat max_num_parents :: num_parentss )
+        , Nat.Adds.to_nat max_num_input_proofs :: num_input_proofss )
     | [], _ :: _ ->
         failwith "input_of_hlist"
     | _ :: _, [] ->
         failwith "input_of_hlist"
   in
-  let per_proof_specs, num_parentss = f proof_systems max_num_parentss in
-  Impls.Step.input_of_hlist ~num_parentss ~per_proof_specs
+  let per_proof_specs, num_input_proofss =
+    f proof_systems max_num_input_proofss
+  in
+  Impls.Step.input_of_hlist ~num_input_proofss ~per_proof_specs
 
 (* Compile an inductive rule. *)
 let create
-<<<<<<< HEAD
-    (type num_rules max_num_parentss max_num_parents prev_num_parentss
-    prev_num_ruless a_var a_value prev_vars prev_values per_proof_witnesses
-    per_proof_witness_constants unfinalizeds unfinalized_constants
-    proof_with_datas evalss) ~index
-    ~(self : (a_var, a_value, max_num_parents, num_rules) Tag.t) ~wrap_domains
-    ~(max_num_parents : max_num_parents Nat.t)
-    ~(max_num_parentss : (max_num_parentss, max_num_parents) Nat.Sum.t)
-    ~(rules_num_parents : (int, num_rules) Vector.t)
-=======
-    (type num_rules max_num_input_proofs prev_num_input_proofss prev_num_ruless
-    a_var a_value prev_vars prev_values) ~index
+    (type num_rules max_num_input_proofss max_num_input_proofs
+    prev_num_input_proofss prev_num_ruless a_var a_value prev_vars prev_values
+    per_proof_witnesses per_proof_witness_constants unfinalizeds
+    unfinalized_constants proof_with_datas evalss) ~index
     ~(self : (a_var, a_value, max_num_input_proofs, num_rules) Tag.t)
     ~wrap_domains ~(max_num_input_proofs : max_num_input_proofs Nat.t)
     ~(max_num_input_proofss :
-       (max_num_input_proofs * unit, max_num_input_proofs) Nat.Sum.t)
+       (max_num_input_proofss, max_num_input_proofs) Nat.Sum.t)
     ~(rules_num_input_proofs : (int, num_rules) Vector.t)
->>>>>>> 1d323445
     ~(num_rules : num_rules Nat.t) ~typ var_to_field_elements
     value_to_field_elements
     ~(proof_systems :
@@ -224,14 +191,8 @@
       , prev_num_ruless_length ) =
     extract_lengths rule.prevs prevs_lengths
   in
-<<<<<<< HEAD
-  let lte = Nat.lte_exn total_num_parents max_num_parents in
-  let ltes = sum_ltes_exn prevs_length max_num_parentss in
-=======
   let lte = Nat.lte_exn total_num_input_proofs max_num_input_proofs in
   let ltes = sum_ltes_exn prevs_length max_num_input_proofss in
-  let max_lengths = Nat.Sum.[Nat.Adds.add_zr max_num_input_proofs] in
->>>>>>> 1d323445
   let requests = Requests.Step.create () in
   Timer.clock __LOC__ ;
   let step ~step_domains =
@@ -245,15 +206,10 @@
         ; value_to_field_elements
         ; wrap_domains
         ; step_domains }
-<<<<<<< HEAD
-      ~proof_systems ~num_rules ~prevs_lengths ~prevs_length ~prev_num_parentss
-      ~max_lengths:max_num_parentss ~prev_num_parentss_length ~prev_num_ruless
-=======
-      ~proof_systems:[(module Step_main.Proof_system)]
-      ~num_rules ~prevs_lengths ~prevs_length ~prev_num_input_proofss
-      ~max_lengths ~prev_num_input_proofss_length ~prev_num_ruless
->>>>>>> 1d323445
-      ~prev_num_ruless_length ~ltes ~self
+      ~proof_systems ~num_rules ~prevs_lengths ~prevs_length
+      ~prev_num_input_proofss ~max_lengths:max_num_input_proofss
+      ~prev_num_input_proofss_length ~prev_num_ruless ~prev_num_ruless_length
+      ~ltes ~self
     |> unstage
   in
   Timer.clock __LOC__ ;
@@ -263,16 +219,7 @@
         ~step_domains:
           (Vector.init num_rules ~f:(fun _ -> Fix_domains.rough_domains))
     in
-<<<<<<< HEAD
-    let etyp = input_of_hlist ~max_num_parentss ~proof_systems in
-=======
-    let etyp =
-      Impls.Step.input_of_hlist ~num_input_proofss:[max_num_input_proofs]
-        ~per_proof_specs:
-          [ Step_main.Proof_system.Step.per_proof_spec
-              ~wrap_rounds:Backend.Tock.Rounds.n ]
-    in
->>>>>>> 1d323445
+    let etyp = input_of_hlist ~max_num_input_proofss ~proof_systems in
     Fix_domains.domains (module Impls.Step) etyp main
   in
   Timer.clock __LOC__ ;
@@ -281,7 +228,7 @@
     ; index
     ; lte
     ; ltes
-    ; sum= max_num_parentss
+    ; sum= max_num_input_proofss
     ; rule
     ; domains= own_domains
     ; main= step
