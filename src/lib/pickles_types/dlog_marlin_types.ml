--- conflicted
+++ resolved
@@ -199,17 +199,10 @@
       type ('g, 'fq, 'fqv) t =
         { proof: ('g, 'fq) Bulletproof.Stable.V1.t
         ; evals:
-<<<<<<< HEAD
             'fqv Evals.Stable.V1.t
             * 'fqv Evals.Stable.V1.t
             * 'fqv Evals.Stable.V1.t }
       [@@deriving bin_io, version, sexp, compare, yojson]
-=======
-            'fq Evals.Stable.V1.t
-            * 'fq Evals.Stable.V1.t
-            * 'fq Evals.Stable.V1.t }
-      [@@deriving sexp, compare, yojson]
->>>>>>> c43c25bd
     end
   end]
 
