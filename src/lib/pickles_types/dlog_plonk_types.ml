--- conflicted
+++ resolved
@@ -19,31 +19,10 @@
 module Permuts = Nat.N7
 module Permuts_vec = Vector.Vector_7
 
-module Columns = Nat.N15
-module Columns_vec = Vector.Vector_15
-module Permuts_minus_1 = Nat.N6
-module Permuts_minus_1_vec = Vector.Vector_6
-module Permuts = Nat.N7
-module Permuts_vec = Vector.Vector_7
-
 module Evals = struct
   [%%versioned
   module Stable = struct
     module V2 = struct
-<<<<<<< HEAD
-      type 'a t =
-        { w : 'a Columns_vec.Stable.V1.t
-        ; z : 'a
-        ; s : 'a Permuts_minus_1_vec.Stable.V1.t
-        ; generic_selector : 'a
-        ; poseidon_selector : 'a
-        }
-      [@@deriving fields, sexp, compare, yojson, hash, equal]
-    end
-
-    module V1 = struct
-=======
->>>>>>> d5d25573
       type 'a t =
         { w : 'a Columns_vec.Stable.V1.t
         ; z : 'a
@@ -74,7 +53,6 @@
 
   let w_s_len, w_s_add_proof = Columns.add Permuts_minus_1.n
 
-<<<<<<< HEAD
   (*
       This is in the same order as the evaluations in the opening proof:
      added later:
@@ -88,9 +66,6 @@
      - w (witness columns)
      - s (sigma columns)
   *)
-=======
-  (* TODO: Get rid of second vector *)
->>>>>>> d5d25573
   let to_vectors { w; z; s; generic_selector; poseidon_selector } =
     let w_s = Vector.append w s w_s_add_proof in
     (Vector.(z :: generic_selector :: poseidon_selector :: w_s), Vector.[])
@@ -184,18 +159,6 @@
   [%%versioned
   module Stable = struct
     module V2 = struct
-<<<<<<< HEAD
-      type ('g, 'fq, 'fqv) t =
-        { proof : ('g, 'fq) Bulletproof.Stable.V1.t
-        ; evals : 'fqv Evals.Stable.V2.t * 'fqv Evals.Stable.V2.t
-        ; ft_eval1 : 'fq
-        }
-      [@@deriving sexp, compare, yojson, hash, equal, hlist]
-    end
-
-    module V1 = struct
-=======
->>>>>>> d5d25573
       type ('g, 'fq, 'fqv) t =
         { proof : ('g, 'fq) Bulletproof.Stable.V1.t
         ; evals : 'fqv Evals.Stable.V2.t * 'fqv Evals.Stable.V2.t
@@ -294,43 +257,22 @@
   [%%versioned
   module Stable = struct
     module V2 = struct
-<<<<<<< HEAD
-      type ('g, 'g_opt) t =
+      type 'g t =
         { w_comm : 'g Without_degree_bound.Stable.V1.t Columns_vec.Stable.V1.t
         ; z_comm : 'g Without_degree_bound.Stable.V1.t
-        ; t_comm : 'g_opt Without_degree_bound.Stable.V1.t
+        ; t_comm : 'g Without_degree_bound.Stable.V1.t
         }
       [@@deriving sexp, compare, yojson, fields, hash, equal, hlist]
     end
-
-    module V1 = struct
-      type ('g, 'g_opt) t =
-        { l_comm : 'g Without_degree_bound.Stable.V1.t
-        ; r_comm : 'g Without_degree_bound.Stable.V1.t
-        ; o_comm : 'g Without_degree_bound.Stable.V1.t
-=======
-      type 'g t =
-        { w_comm : 'g Without_degree_bound.Stable.V1.t Columns_vec.Stable.V1.t
->>>>>>> d5d25573
-        ; z_comm : 'g Without_degree_bound.Stable.V1.t
-        ; t_comm : 'g Without_degree_bound.Stable.V1.t
-        }
-      [@@deriving sexp, compare, yojson, fields, hash, equal, hlist]
-    end
   end]
 
   let typ (type n) g ~dummy
-<<<<<<< HEAD
       ~(commitment_lengths : (((int, n) Vector.t as 'v), int, int) Poly.t) ~bool
       =
-=======
-      ~(commitment_lengths : (((int, n) Vector.t as 'v), 'v, 'v) Poly.t) =
->>>>>>> d5d25573
     let open Snarky_backendless.Typ in
     let { Poly.w = w_lens; z; t } = commitment_lengths in
     let array ~length elt = padded_array_typ ~dummy ~length elt in
     let wo n = array ~length:(Vector.reduce_exn n ~f:Int.max) g in
-<<<<<<< HEAD
     let _w n =
       With_degree_bound.typ g
         ~length:(Vector.reduce_exn n ~f:Int.max)
@@ -338,10 +280,6 @@
     in
     of_hlistable
       [ Vector.typ (wo w_lens) Columns.n; wo [ z ]; wo [ t ] ]
-=======
-    of_hlistable
-      [ Vector.typ (wo w_lens) Columns.n; wo z; wo t ]
->>>>>>> d5d25573
       ~var_to_hlist:to_hlist ~var_of_hlist:of_hlist ~value_to_hlist:to_hlist
       ~value_of_hlist:of_hlist
 end
@@ -350,23 +288,9 @@
   [%%versioned
   module Stable = struct
     module V2 = struct
-<<<<<<< HEAD
-      type ('g, 'g_opt, 'fq, 'fqv) t =
-        { messages : ('g, 'g_opt) Messages.Stable.V2.t
-        ; openings : ('g, 'fq, 'fqv) Openings.Stable.V2.t
-        }
-      [@@deriving sexp, compare, yojson, hash, equal]
-    end
-
-    module V1 = struct
-      type ('g, 'g_opt, 'fq, 'fqv) t =
-        { messages : ('g, 'g_opt) Messages.Stable.V1.t
-        ; openings : ('g, 'fq, 'fqv) Openings.Stable.V1.t
-=======
       type ('g, 'fq, 'fqv) t =
         { messages : 'g Messages.Stable.V2.t
         ; openings : ('g, 'fq, 'fqv) Openings.Stable.V2.t
->>>>>>> d5d25573
         }
       [@@deriving sexp, compare, yojson, hash, equal]
     end
