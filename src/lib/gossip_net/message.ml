--- conflicted
+++ resolved
@@ -25,8 +25,6 @@
   module T = struct
     type msg = Master.T.msg =
       | New_state of External_transition.Stable.V2.t
-<<<<<<< HEAD
-=======
       | Snark_pool_diff of Snark_pool.Diff_versioned.Stable.V2.t
       | Transaction_pool_diff of Transaction_pool.Diff_versioned.Stable.V2.t
     [@@deriving bin_io, sexp, version { rpc }]
@@ -51,9 +49,8 @@
   module T = struct
     type msg =
       | New_state of External_transition.Stable.V1.t
->>>>>>> 13f4f83e
       | Snark_pool_diff of Snark_pool.Diff_versioned.Stable.V1.t
-      | Transaction_pool_diff of Transaction_pool.Diff_versioned.Stable.V2.t
+      | Transaction_pool_diff of Transaction_pool.Diff_versioned.Stable.V1.t
     [@@deriving bin_io, sexp, version { rpc }]
 
     let callee_model_of_msg : msg -> Master.T.msg = function
