open Core
open Test_stubs

let%test_module "test functor on in memory databases" =
  ( module struct
    module Intf = Merkle_ledger.Intf
    module Database = Merkle_ledger.Database

    module type DB =
      Merkle_ledger.Database_intf.S
      with type key := Key.t
       and type token_id := Token_id.t
       and type token_id_set := Token_id.Set.t
       and type account_id := Account_id.t
       and type account_id_set := Account_id.Set.t
       and type account := Account.t
       and type root_hash := Hash.t
       and type hash := Hash.t

    module type Test_intf = sig
      val depth : int

      module Location : Merkle_ledger.Location_intf.S

      module MT :
        DB with module Location = Location and module Addr = Location.Addr

      val with_instance : (MT.t -> 'a) -> 'a
    end

    module Make (Test : Test_intf) = struct
      module MT = Test.MT

      let%test_unit "getting a non existing account returns None" =
        Test.with_instance (fun mdb ->
            Quickcheck.test
              (MT.For_tests.gen_account_location ~ledger_depth:(MT.depth mdb))
<<<<<<< HEAD
              ~f:(fun location -> assert (Option.is_none (MT.get mdb location))))
=======
              ~f:(fun location -> assert (Option.is_none (MT.get mdb location)))
        )
>>>>>>> 7ed00a76

      let create_new_account_exn mdb account =
        let public_key = Account.identifier account in
        let action, location =
          MT.get_or_create_account mdb public_key account |> Or_error.ok_exn
        in
        match action with
        | `Existed ->
            failwith "Expected to allocate a new account"
        | `Added ->
            location

      let%test "add and retrieve an account" =
        Test.with_instance (fun mdb ->
            let account = Quickcheck.random_value Account.gen in
            let location = create_new_account_exn mdb account in
            Account.equal (Option.value_exn (MT.get mdb location)) account )

      let%test "accounts are atomic" =
        Test.with_instance (fun mdb ->
            let account = Quickcheck.random_value Account.gen in
            let location = create_new_account_exn mdb account in
            MT.set mdb location account ;
            let location' =
              MT.location_of_account mdb (Account.identifier account)
              |> Option.value_exn
            in
            MT.Location.equal location location'
            &&
            match (MT.get mdb location, MT.get mdb location') with
            | Some acct, Some acct' ->
                Account.equal acct acct'
            | _, _ ->
                false )

      let dedup_accounts accounts =
        List.dedup_and_sort accounts ~compare:(fun account1 account2 ->
            Account_id.compare
              (Account.identifier account1)
              (Account.identifier account2) )

      let%test_unit "length" =
        Test.with_instance (fun mdb ->
            let open Quickcheck.Generator in
            let max_accounts = Int.min (1 lsl MT.depth mdb) (1 lsl 5) in
            let gen_unique_nonzero_balance_accounts n =
              let open Quickcheck.Let_syntax in
              let%bind num_initial_accounts = Int.gen_incl 0 n in
              let%map accounts =
                list_with_length num_initial_accounts Account.gen
              in
              dedup_accounts accounts
            in
            let accounts =
              Quickcheck.random_value
                (gen_unique_nonzero_balance_accounts (max_accounts / 2))
            in
            let num_initial_accounts = List.length accounts in
            List.iter accounts ~f:(fun account ->
                ignore @@ create_new_account_exn mdb account ) ;
            let result = MT.num_accounts mdb in
            [%test_eq: int] result num_initial_accounts )

      let%test "get_or_create_acount does not update an account if key \
                already exists" =
        Test.with_instance (fun mdb ->
            let account_id = Quickcheck.random_value Account_id.gen in
            let balance =
              Quickcheck.random_value ~seed:(`Deterministic "balance 1")
                Balance.gen
            in
            let account = Account.create account_id balance in
            let balance' =
              Quickcheck.random_value ~seed:(`Deterministic "balance 2")
                Balance.gen
            in
            let account' = Account.create account_id balance' in
            let location = create_new_account_exn mdb account in
            let action, location' =
              MT.get_or_create_account mdb account_id account'
              |> Or_error.ok_exn
            in
<<<<<<< HEAD
            [%equal:Test.Location.t] location location'
            &&
            (match action with
            | `Existed -> true
            | `Added -> false)
            && not (Mina_base.Account.equal (Option.value_exn (MT.get mdb location))
                      account' ))
=======
            [%equal: Test.Location.t] location location'
            && (match action with `Existed -> true | `Added -> false)
            && not
                 (Mina_base.Account.equal
                    (Option.value_exn (MT.get mdb location))
                    account') )
>>>>>>> 7ed00a76

      let%test_unit "get_or_create_account t account = location_of_account \
                     account.key" =
        Test.with_instance (fun mdb ->
            let accounts_gen =
              let open Quickcheck.Let_syntax in
              let max_height = Int.min (MT.depth mdb) 5 in
              let%bind num_accounts = Int.gen_incl 0 (1 lsl max_height) in
              Quickcheck.Generator.list_with_length num_accounts Account.gen
            in
            let accounts = Quickcheck.random_value accounts_gen in
            Sequence.of_list accounts
            |> Sequence.iter ~f:(fun account ->
                   let account_id = Account.identifier account in
                   let _, location =
                     MT.get_or_create_account mdb account_id account
                     |> Or_error.ok_exn
                   in
                   let location' =
                     MT.location_of_account mdb account_id |> Option.value_exn
                   in
<<<<<<< HEAD
                   assert ([%equal:Test.Location.t] location location')))
=======
                   assert ([%equal: Test.Location.t] location location') ) )
>>>>>>> 7ed00a76

      let%test_unit "set_inner_hash_at_addr_exn(address,hash); \
                     get_inner_hash_at_addr_exn(address) = hash" =
        let random_hash =
          Hash.hash_account @@ Quickcheck.random_value Account.gen
        in
        Test.with_instance (fun mdb ->
            Quickcheck.test
              (Direction.gen_var_length_list ~start:1 (MT.depth mdb))
              ~sexp_of:[%sexp_of: Direction.t List.t]
              ~f:(fun direction ->
                let address = MT.Addr.of_directions direction in
                MT.set_inner_hash_at_addr_exn mdb address random_hash ;
                let result = MT.get_inner_hash_at_addr_exn mdb address in
                assert (Hash.equal result random_hash) ) )

      let random_accounts max_height =
        let num_accounts = 1 lsl max_height in
        Quickcheck.random_value
          (Quickcheck.Generator.list_with_length num_accounts Account.gen)

      let populate_db mdb max_height =
        random_accounts max_height
        |> List.iter ~f:(fun account ->
               let action, location =
                 MT.get_or_create_account mdb
                   (Account.identifier account)
                   account
                 |> Or_error.ok_exn
               in
               match action with
               | `Added ->
                   ()
               | `Existed ->
                   MT.set mdb location account )

      let%test_unit "If the entire database is full, let \
                     addresses_and_accounts = \
                     get_all_accounts_rooted_at_exn(address) in \
                     set_batch_accounts(addresses_and_accounts) won't cause \
                     any changes" =
        Test.with_instance (fun mdb ->
            let depth = MT.depth mdb in
            let max_height = Int.min depth 5 in
            Quickcheck.test (Direction.gen_var_length_list max_height)
              ~sexp_of:[%sexp_of: Direction.t List.t] ~f:(fun directions ->
                let address =
                  let offset = depth - max_height in
                  let padding =
                    List.init offset ~f:(fun _ -> Direction.Left)
                  in
                  let padded_directions = List.concat [padding; directions] in
                  MT.Addr.of_directions padded_directions
                in
                let old_merkle_root = MT.merkle_root mdb in
                let addresses_and_accounts =
                  MT.get_all_accounts_rooted_at_exn mdb address
                in
                MT.set_batch_accounts mdb addresses_and_accounts ;
                let new_merkle_root = MT.merkle_root mdb in
                assert (Hash.equal old_merkle_root new_merkle_root) ) )

      let%test_unit "set_batch_accounts would change the merkle root" =
        Test.with_instance (fun mdb ->
            let depth = MT.depth mdb in
            let max_height = Int.min 5 depth in
            populate_db mdb max_height ;
            Quickcheck.test (Direction.gen_var_length_list max_height)
              ~sexp_of:[%sexp_of: Direction.t List.t] ~f:(fun directions ->
                let address =
                  let offset = depth - max_height in
                  let padding =
                    List.init offset ~f:(fun _ -> Direction.Left)
                  in
                  let padded_directions = List.concat [padding; directions] in
                  MT.Addr.of_directions padded_directions
                in
                let num_accounts = 1 lsl (depth - MT.Addr.depth address) in
                let accounts =
                  Quickcheck.random_value
                    (Quickcheck.Generator.list_with_length num_accounts
                       Account.gen)
                in
                if not @@ List.is_empty accounts then
                  let addresses =
                    List.rev
                    @@ MT.Addr.Range.fold
                         (MT.Addr.Range.subtree_range ~ledger_depth:depth
                            address) ~init:[] ~f:(fun address addresses ->
                           address :: addresses )
                  in
                  let new_addresses_and_accounts =
                    List.zip_exn addresses accounts
                  in
                  let old_addresses_and_accounts =
                    MT.get_all_accounts_rooted_at_exn mdb address
                  in
                  (* TODO: After we do not generate duplicate accounts anymore,
                     this should get removed *)
                  if
                    not
                    @@ List.equal
                         (fun (addr1, account1) (addr2, account2) ->
                           MT.Addr.equal addr1 addr2
                           && Account.equal account1 account2 )
                         old_addresses_and_accounts new_addresses_and_accounts
                  then (
                    let old_merkle_root = MT.merkle_root mdb in
                    MT.set_batch_accounts mdb new_addresses_and_accounts ;
                    let new_merkle_root = MT.merkle_root mdb in
                    assert (not @@ Hash.equal old_merkle_root new_merkle_root) )
            ) )

      let%test_unit "We can retrieve accounts by their by key after using \
                     set_batch_accounts" =
        Test.with_instance (fun mdb ->
            (* We want to add accounts to a nonempty database *)
            let max_height = Int.min (MT.depth mdb - 1) 3 in
            populate_db mdb max_height ;
            let accounts = random_accounts max_height |> dedup_accounts in
            let (last_location : MT.Location.t) =
              MT.last_filled mdb |> Option.value_exn
            in
            let accounts_with_addresses =
              List.folding_map accounts ~init:last_location
                ~f:(fun prev_location account ->
                  let location =
                    Test.Location.next prev_location |> Option.value_exn
                  in
                  (location, (location |> Test.Location.to_path_exn, account))
              )
            in
            MT.set_batch_accounts mdb accounts_with_addresses ;
            List.iter accounts ~f:(fun account ->
                let aid = Account.identifier account in
                let location =
                  MT.location_of_account mdb aid |> Option.value_exn
                in
                let queried_account =
                  MT.get mdb location |> Option.value_exn
                in
                assert (Account.equal queried_account account) ) ;
            let to_int =
              Fn.compose MT.Location.Addr.to_int MT.Location.to_path_exn
            in
            let expected_last_location =
              (MT.Location.Addr.to_int @@ MT.Location.to_path_exn last_location)
              + List.length accounts
            in
            let actual_last_location =
              to_int (MT.last_filled mdb |> Option.value_exn)
            in
            [%test_result: int] ~expect:expected_last_location
              actual_last_location
              ~message:
                (sprintf "(expected_location: %i) (actual_location: %i)"
                   expected_last_location actual_last_location) )

      let%test_unit "If the entire database is full, \
                     set_all_accounts_rooted_at_exn(address,accounts);get_all_accounts_rooted_at_exn(address) \
                     = accounts" =
        Test.with_instance (fun mdb ->
            let max_height = Int.min (MT.depth mdb) 5 in
            populate_db mdb max_height ;
            Quickcheck.test (Direction.gen_var_length_list max_height)
              ~sexp_of:[%sexp_of: Direction.t List.t] ~f:(fun directions ->
                let address =
                  let offset = MT.depth mdb - max_height in
                  let padding =
                    List.init offset ~f:(fun _ -> Direction.Left)
                  in
                  let padded_directions = List.concat [padding; directions] in
                  MT.Addr.of_directions padded_directions
                in
                let num_accounts =
                  1 lsl (MT.depth mdb - MT.Addr.depth address)
                in
                let accounts =
                  Quickcheck.random_value
                    (Quickcheck.Generator.list_with_length num_accounts
                       Account.gen)
                in
                MT.set_all_accounts_rooted_at_exn mdb address accounts ;
                let result =
                  List.map ~f:snd
                  @@ MT.get_all_accounts_rooted_at_exn mdb address
                in
                assert (List.equal Account.equal accounts result) ) )

      let%test_unit "create_empty doesn't modify the hash" =
        Test.with_instance (fun ledger ->
            let open MT in
            let key = Quickcheck.random_value Account_id.gen in
            let start_hash = merkle_root ledger in
            match
              get_or_create_account ledger key Account.empty |> Or_error.ok_exn
            with
            | `Existed, _ ->
                failwith
                  "create_empty with empty ledger somehow already has that key?"
            | `Added, _ ->
                [%test_eq: Hash.t] start_hash (merkle_root ledger) )

      let%test "get_at_index_exn t (index_of_account_exn t public_key) = \
                account" =
        Test.with_instance (fun mdb ->
            let max_height = Int.min (MT.depth mdb) 5 in
            let accounts = random_accounts max_height |> dedup_accounts in
            List.iter accounts ~f:(fun account ->
                ignore @@ create_new_account_exn mdb account ) ;
            Sequence.of_list accounts
            |> Sequence.for_all ~f:(fun account ->
                   let indexed_account =
                     MT.index_of_account_exn mdb (Account.identifier account)
                     |> MT.get_at_index_exn mdb
                   in
                   Account.equal account indexed_account ) )

      let test_subtree_range mdb ~f max_height =
        populate_db mdb max_height ;
        Sequence.range 0 (1 lsl max_height) |> Sequence.iter ~f

      let%test_unit "set_at_index_exn t index  account; get_at_index_exn t \
                     index = account" =
        Test.with_instance (fun mdb ->
            let max_height = Int.min (MT.depth mdb) 5 in
            test_subtree_range mdb max_height ~f:(fun index ->
                let account = Quickcheck.random_value Account.gen in
                MT.set_at_index_exn mdb index account ;
                let result = MT.get_at_index_exn mdb index in
                assert (Account.equal account result) ) )

      let%test_unit "implied_root(account) = root_hash" =
        Test.with_instance (fun mdb ->
            let depth = MT.depth mdb in
            let max_height = Int.min depth 5 in
            populate_db mdb max_height ;
            Quickcheck.test (Direction.gen_list max_height)
              ~sexp_of:[%sexp_of: Direction.t List.t] ~f:(fun directions ->
                let offset =
                  List.init (depth - max_height) ~f:(fun _ -> Direction.Left)
                in
                let padded_directions = List.concat [offset; directions] in
                let address = MT.Addr.of_directions padded_directions in
                let path = MT.merkle_path_at_addr_exn mdb address in
                let leaf_hash = MT.get_inner_hash_at_addr_exn mdb address in
                let root_hash = MT.merkle_root mdb in
                assert (MT.Path.check_path path leaf_hash root_hash) ) )

      let%test_unit "implied_root(index) = root_hash" =
        Test.with_instance (fun mdb ->
            let depth = MT.depth mdb in
            let max_height = Int.min depth 5 in
            test_subtree_range mdb max_height ~f:(fun index ->
                let path = MT.merkle_path_at_index_exn mdb index in
                let leaf_hash =
                  MT.get_inner_hash_at_addr_exn mdb
                    (MT.Addr.of_int_exn ~ledger_depth:depth index)
                in
                let root_hash = MT.merkle_root mdb in
                assert (MT.Path.check_path path leaf_hash root_hash) ) )

      let%test_unit "iter" =
        Test.with_instance (fun mdb ->
            let max_height = Int.min (MT.depth mdb) 5 in
            let accounts = random_accounts max_height |> dedup_accounts in
            List.iter accounts ~f:(fun account ->
                ignore (create_new_account_exn mdb account : Test.Location.t));
            [%test_result: Account.t list] accounts ~expect:(MT.to_list mdb) )

      let%test_unit "Add 2^d accounts (for testing, d is small)" =
        if Test.depth <= 8 then
          Test.with_instance (fun mdb ->
              let num_accounts = 1 lsl Test.depth in
              let account_ids = Account_id.gen_accounts num_accounts in
              let balances =
                Quickcheck.random_value
                  (Quickcheck.Generator.list_with_length num_accounts
                     Balance.gen)
              in
              let accounts =
                List.map2_exn account_ids balances ~f:Account.create
              in
              List.iter accounts ~f:(fun account ->
                  ignore @@ create_new_account_exn mdb account ) ;
              let retrieved_accounts =
                List.map ~f:snd
                @@ MT.get_all_accounts_rooted_at_exn mdb (MT.Addr.root ())
              in
              assert (List.length accounts = List.length retrieved_accounts) ;
              assert (List.equal Account.equal accounts retrieved_accounts) )

      let%test_unit "removing accounts restores Merkle root" =
        Test.with_instance (fun mdb ->
            let num_accounts = 5 in
            let account_ids = Account_id.gen_accounts num_accounts in
            let balances =
              Quickcheck.random_value
                (Quickcheck.Generator.list_with_length num_accounts Balance.gen)
            in
            let accounts =
              List.map2_exn account_ids balances ~f:Account.create
            in
            let merkle_root0 = MT.merkle_root mdb in
            List.iter accounts ~f:(fun account ->
                ignore @@ create_new_account_exn mdb account ) ;
            let merkle_root1 = MT.merkle_root mdb in
            (* adding accounts should change the Merkle root *)
            assert (not (Hash.equal merkle_root0 merkle_root1)) ;
            MT.remove_accounts_exn mdb account_ids ;
            (* should see original Merkle root after removing the accounts *)
            let merkle_root2 = MT.merkle_root mdb in
            assert (Hash.equal merkle_root2 merkle_root0) )

      let%test_unit "fold over account balances" =
        Test.with_instance (fun mdb ->
            let num_accounts = 5 in
            let account_ids = Account_id.gen_accounts num_accounts in
            let balances =
              Quickcheck.random_value
                (Quickcheck.Generator.list_with_length num_accounts Balance.gen)
            in
            let total =
              List.fold balances ~init:0 ~f:(fun accum balance ->
                  Balance.to_int balance + accum )
            in
            let accounts =
              List.map2_exn account_ids balances ~f:Account.create
            in
            List.iter accounts ~f:(fun account ->
                ignore @@ create_new_account_exn mdb account ) ;
            let retrieved_total =
              MT.foldi mdb ~init:0 ~f:(fun _addr total account ->
                  Balance.to_int (Account.balance account) + total )
            in
            assert (Int.equal retrieved_total total) )

      let%test_unit "fold_until over account balances" =
        Test.with_instance (fun mdb ->
            let num_accounts = 5 in
            let some_num = 3 in
            let account_ids = Account_id.gen_accounts num_accounts in
            let some_account_ids = List.take account_ids some_num in
            let last_account_id = List.hd_exn (List.rev some_account_ids) in
            let balances =
              Quickcheck.random_value
                (Quickcheck.Generator.list_with_length num_accounts Balance.gen)
            in
            let some_balances = List.take balances some_num in
            let total =
              List.fold some_balances ~init:0 ~f:(fun accum balance ->
                  Balance.to_int balance + accum )
            in
            let accounts =
              List.map2_exn account_ids balances ~f:Account.create
            in
            List.iter accounts ~f:(fun account ->
                ignore @@ create_new_account_exn mdb account ) ;
            (* stop folding on last_account_id, sum of balances in accounts should be same as some_balances *)
            let retrieved_total =
              MT.fold_until mdb ~init:0
                ~f:(fun total account ->
                  let current_balance = Account.balance account in
                  let current_account_id = Account.identifier account in
                  let new_total = Balance.to_int current_balance + total in
                  if Account_id.equal current_account_id last_account_id then
                    Stop new_total
                  else Continue new_total )
                ~finish:(fun total -> total)
            in
            assert (Int.equal retrieved_total total) )
    end

    module Make_db (Depth : sig
      val depth : int
    end) =
    Make (struct
      let depth = Depth.depth

      module Location = Merkle_ledger.Location.T

      module Location_binable = struct
        module Arg = struct
          type t = Location.t =
            | Generic of Merkle_ledger.Location.Bigstring.Stable.Latest.t
            | Account of Location.Addr.Stable.Latest.t
            | Hash of Location.Addr.Stable.Latest.t
          [@@deriving bin_io_unversioned, hash, sexp, compare]
        end

        type t = Arg.t =
          | Generic of Merkle_ledger.Location.Bigstring.Stable.Latest.t
          | Account of Location.Addr.Stable.Latest.t
          | Hash of Location.Addr.Stable.Latest.t
        [@@deriving hash, sexp, compare]

        include Hashable.Make_binable (Arg) [@@deriving
                                              sexp, compare, hash, yojson]
      end

      module Inputs = struct
        include Test_stubs.Base_inputs
        module Location = Location
        module Location_binable = Location_binable
        module Kvdb = In_memory_kvdb
        module Storage_locations = Storage_locations
      end

      module MT = Database.Make (Inputs)

      (* TODO: maybe this function should work with dynamic modules *)
      let with_instance (f : MT.t -> 'a) =
        let mdb = MT.create ~depth () in
        f mdb
    end)

    module Depth_4 = struct
      let depth = 4
    end

    module Mdb_d4 = Make_db (Depth_4)

    module Depth_30 = struct
      let depth = 30
    end

    module Mdb_d30 = Make_db (Depth_30)
  end )<|MERGE_RESOLUTION|>--- conflicted
+++ resolved
@@ -35,12 +35,8 @@
         Test.with_instance (fun mdb ->
             Quickcheck.test
               (MT.For_tests.gen_account_location ~ledger_depth:(MT.depth mdb))
-<<<<<<< HEAD
-              ~f:(fun location -> assert (Option.is_none (MT.get mdb location))))
-=======
               ~f:(fun location -> assert (Option.is_none (MT.get mdb location)))
         )
->>>>>>> 7ed00a76
 
       let create_new_account_exn mdb account =
         let public_key = Account.identifier account in
@@ -123,22 +119,12 @@
               MT.get_or_create_account mdb account_id account'
               |> Or_error.ok_exn
             in
-<<<<<<< HEAD
-            [%equal:Test.Location.t] location location'
-            &&
-            (match action with
-            | `Existed -> true
-            | `Added -> false)
-            && not (Mina_base.Account.equal (Option.value_exn (MT.get mdb location))
-                      account' ))
-=======
             [%equal: Test.Location.t] location location'
             && (match action with `Existed -> true | `Added -> false)
             && not
                  (Mina_base.Account.equal
                     (Option.value_exn (MT.get mdb location))
                     account') )
->>>>>>> 7ed00a76
 
       let%test_unit "get_or_create_account t account = location_of_account \
                      account.key" =
@@ -160,11 +146,7 @@
                    let location' =
                      MT.location_of_account mdb account_id |> Option.value_exn
                    in
-<<<<<<< HEAD
-                   assert ([%equal:Test.Location.t] location location')))
-=======
                    assert ([%equal: Test.Location.t] location location') ) )
->>>>>>> 7ed00a76
 
       let%test_unit "set_inner_hash_at_addr_exn(address,hash); \
                      get_inner_hash_at_addr_exn(address) = hash" =
@@ -432,7 +414,8 @@
             let max_height = Int.min (MT.depth mdb) 5 in
             let accounts = random_accounts max_height |> dedup_accounts in
             List.iter accounts ~f:(fun account ->
-                ignore (create_new_account_exn mdb account : Test.Location.t));
+                ignore (create_new_account_exn mdb account : Test.Location.t)
+            ) ;
             [%test_result: Account.t list] accounts ~expect:(MT.to_list mdb) )
 
       let%test_unit "Add 2^d accounts (for testing, d is small)" =
