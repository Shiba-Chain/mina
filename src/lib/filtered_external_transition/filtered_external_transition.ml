--- conflicted
+++ resolved
@@ -214,14 +214,6 @@
           }
         , next_available_token )
       ~f:(fun (acc_transactions, next_available_token) -> function
-<<<<<<< HEAD
-        | { data = Command (Parties _); _ } ->
-            let `Needs_some_work_for_snapps_on_mainnet =
-              Mina_base.Util.todo_snapps
-            in
-            (acc_transactions, next_available_token)
-=======
->>>>>>> 99124a1d
         | { data = Command command; status } -> (
             let command = (command :> User_command.t) in
             let should_include_transaction command participants =
