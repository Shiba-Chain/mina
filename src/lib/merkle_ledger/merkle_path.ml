open Core_kernel

module type S = sig
  type hash

  type elem = [`Left of hash | `Right of hash] [@@deriving sexp, equal]

  val elem_hash : elem -> hash

  type t = elem list [@@deriving sexp, equal]

  val implied_root : t -> hash -> hash

  val check_path : t -> hash -> hash -> bool
end

module Make (Hash : sig
  type t [@@deriving sexp, equal]

  val merge : height:int -> t -> t -> t

  val equal : t -> t -> bool
end) : S with type hash := Hash.t = struct
  type elem = [`Left of Hash.t | `Right of Hash.t] [@@deriving sexp, equal]

  let elem_hash = function `Left h | `Right h -> h

  type t = elem list [@@deriving sexp, equal]

  let implied_root (t : t) leaf_hash =
    List.fold t ~init:(leaf_hash, 0) ~f:(fun (acc, height) elem ->
        let acc =
          match elem with
          | `Left h ->
              Hash.merge ~height acc h
          | `Right h ->
              Hash.merge ~height h acc
        in
        (acc, height + 1) )
    |> fst

<<<<<<< HEAD
  let check_path t leaf_hash root_hash = Hash.equal (implied_root t leaf_hash) root_hash
=======
  let check_path t leaf_hash root_hash =
    Hash.equal (implied_root t leaf_hash) root_hash
>>>>>>> 7ed00a76
end<|MERGE_RESOLUTION|>--- conflicted
+++ resolved
@@ -39,10 +39,6 @@
         (acc, height + 1) )
     |> fst
 
-<<<<<<< HEAD
-  let check_path t leaf_hash root_hash = Hash.equal (implied_root t leaf_hash) root_hash
-=======
   let check_path t leaf_hash root_hash =
     Hash.equal (implied_root t leaf_hash) root_hash
->>>>>>> 7ed00a76
 end