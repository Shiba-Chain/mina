open Core
open Coda_base
open Snark_params

module Proof_type : sig
  module Stable : sig
    module V1 : sig
      type t = [`Base | `Merge] [@@deriving bin_io, sexp, yojson]
    end

    module Latest = V1
  end

  type t = Stable.Latest.t [@@deriving sexp, yojson]
end

module Pending_coinbase_stack_state : sig
  module Poly : sig
    module Stable : sig
      module V1 : sig
        type 's t = {source: 's; target: 's}
        [@@deriving bin_io, compare, eq, fields, hash, sexp, version, yojson]
      end

      module Latest = V1
    end
  end

  module Stable : sig
    module V1 : sig
      type t = Pending_coinbase.Stack_versioned.Stable.V1.t Poly.Stable.V1.t
      [@@deriving bin_io, compare, eq, hash, sexp, version, yojson]
    end

    module Latest = V1
  end

  type 's t_ = 's Poly.Stable.Latest.t = {source: 's; target: 's}
  [@@deriving sexp, hash, compare, eq, fields, yojson]

  type t = Stable.Latest.t [@@deriving sexp, hash, compare, eq]
end

module Statement : sig
  module Poly : sig
    [%%versioned:
    module Stable : sig
      module V1 : sig
        type ('lh, 'amt, 'pc, 'signed_amt, 'sok) t =
          { source: 'lh
          ; target: 'lh
          ; supply_increase: 'amt
          ; pending_coinbase_stack_state:
              'pc Pending_coinbase_stack_state.Poly.Stable.V1.t
          ; fee_excess: 'signed_amt
          ; sok_digest: 'sok }
        [@@deriving compare, equal, hash, sexp, yojson]
      end
    end]
  end

  type ('lh, 'amt, 'pc, 'signed_amt, 'sok) t_ =
        ('lh, 'amt, 'pc, 'signed_amt, 'sok) Poly.Stable.Latest.t =
    { source: 'lh
    ; target: 'lh
    ; supply_increase: 'amt
    ; pending_coinbase_stack_state:
        'pc Pending_coinbase_stack_state.Poly.Stable.V1.t
    ; fee_excess: 'signed_amt
    ; sok_digest: 'sok }

  [%%versioned:
  module Stable : sig
    module V1 : sig
      type t =
        ( Frozen_ledger_hash.Stable.V1.t
        , Currency.Amount.Stable.V1.t
        , Pending_coinbase.Stack_versioned.Stable.V1.t
        , ( Currency.Amount.Stable.V1.t
          , Sgn.Stable.V1.t )
          Currency.Signed_poly.Stable.V1.t
        , unit )
        Poly.Stable.V1.t
      [@@deriving bin_io, compare, equal, hash, sexp, yojson]
    end
  end]

  type t = Stable.Latest.t [@@deriving compare, equal, hash, sexp, yojson]

  module With_sok : sig
    [%%versioned:
    module Stable : sig
      module V1 : sig
        type t =
          ( Frozen_ledger_hash.Stable.V1.t
          , Currency.Amount.Stable.V1.t
          , Pending_coinbase.Stack_versioned.Stable.V1.t
          , ( Currency.Amount.Stable.V1.t
            , Sgn.Stable.V1.t )
            Currency.Signed_poly.Stable.V1.t
          , Sok_message.Digest.Stable.V1.t )
          Poly.Stable.V1.t
        [@@deriving bin_io, compare, equal, hash, sexp, yojson]
      end
    end]

    type t = Stable.Latest.t [@@deriving compare, equal, hash, sexp, yojson]

    module Checked : sig
      type t =
        ( Frozen_ledger_hash.var
        , Currency.Amount.var
        , Pending_coinbase.Stack.var
        , Currency.Amount.Signed.var
        , Sok_message.Digest.Checked.t )
        t_
    end

    val typ : (Checked.t, t) Tick.Typ.t
  end

  val gen : t Quickcheck.Generator.t

  val merge : t -> t -> t Or_error.t

  include Hashable.S_binable with type t := t

  include Comparable.S with type t := t
end

[%%versioned:
module Stable : sig
  module V1 : sig
    type t [@@deriving compare, sexp, to_yojson]
  end
end]

type t = Stable.Latest.t [@@deriving sexp, to_yojson]

val create :
     source:Frozen_ledger_hash.t
  -> target:Frozen_ledger_hash.t
  -> supply_increase:Currency.Amount.t
  -> pending_coinbase_stack_state:Pending_coinbase_stack_state.t
  -> fee_excess:Currency.Amount.Signed.t
  -> sok_digest:Sok_message.Digest.t
  -> proof:Coda_base.Proof.t
  -> t

val proof : t -> Coda_base.Proof.t

val statement : t -> Statement.t

val sok_digest : t -> Sok_message.Digest.t

open Pickles_types

type tag =
  ( Statement.With_sok.Checked.t
  , Statement.With_sok.t
  , Nat.N2.n
  , Nat.N2.n )
  Pickles.Tag.t

val verify :
  t -> key:Pickles.Verification_key.t -> message:Sok_message.t -> bool

module Verification : sig
  module type S = sig
    val tag : tag

    val id : Pickles.Verification_key.Id.t Lazy.t

    val verification_key : Pickles.Verification_key.t Lazy.t

<<<<<<< HEAD
    val verify : t -> message:Sok_message.t -> bool
=======
module Verification : sig
  module type S = sig
    val verify : (t * Sok_message.t) list -> bool
>>>>>>> e020faea

    val verify_against_digest : t -> bool
  end
end

val check_transaction :
     ?preeval:bool
  -> constraint_constants:Genesis_constants.Constraint_constants.t
  -> sok_message:Sok_message.t
  -> source:Frozen_ledger_hash.t
  -> target:Frozen_ledger_hash.t
  -> pending_coinbase_stack_state:Pending_coinbase_stack_state.t
  -> Transaction.t Transaction_protocol_state.t
  -> Tick.Handler.t
  -> unit

val check_user_command :
     constraint_constants:Genesis_constants.Constraint_constants.t
  -> sok_message:Sok_message.t
  -> source:Frozen_ledger_hash.t
  -> target:Frozen_ledger_hash.t
  -> Pending_coinbase.Stack.t
  -> User_command.With_valid_signature.t Transaction_protocol_state.t
  -> Tick.Handler.t
  -> unit

val generate_transaction_witness :
     ?preeval:bool
  -> constraint_constants:Genesis_constants.Constraint_constants.t
  -> sok_message:Sok_message.t
  -> source:Frozen_ledger_hash.t
  -> target:Frozen_ledger_hash.t
  -> Pending_coinbase_stack_state.t
  -> Transaction.t Transaction_protocol_state.t
  -> Tick.Handler.t
  -> unit

module type S = sig
  include Verification.S

  val cache_handle : Pickles.Cache_handle.t

  val of_transaction :
       sok_digest:Sok_message.Digest.t
    -> source:Frozen_ledger_hash.t
    -> target:Frozen_ledger_hash.t
    -> pending_coinbase_stack_state:Pending_coinbase_stack_state.t
    -> Transaction.t Transaction_protocol_state.t
    -> Tick.Handler.t
    -> t

  val of_user_command :
       sok_digest:Sok_message.Digest.t
    -> source:Frozen_ledger_hash.t
    -> target:Frozen_ledger_hash.t
    -> pending_coinbase_stack_state:Pending_coinbase_stack_state.t
    -> User_command.With_valid_signature.t Transaction_protocol_state.t
    -> Tick.Handler.t
    -> t

  val of_fee_transfer :
       sok_digest:Sok_message.Digest.t
    -> source:Frozen_ledger_hash.t
    -> target:Frozen_ledger_hash.t
    -> pending_coinbase_stack_state:Pending_coinbase_stack_state.t
    -> Fee_transfer.t Transaction_protocol_state.t
    -> Tick.Handler.t
    -> t

  val merge : t -> t -> sok_digest:Sok_message.Digest.t -> t Or_error.t
end

module Make () : S

val constraint_system_digests : unit -> (string * Md5.t) list<|MERGE_RESOLUTION|>--- conflicted
+++ resolved
@@ -173,13 +173,7 @@
 
     val verification_key : Pickles.Verification_key.t Lazy.t
 
-<<<<<<< HEAD
-    val verify : t -> message:Sok_message.t -> bool
-=======
-module Verification : sig
-  module type S = sig
     val verify : (t * Sok_message.t) list -> bool
->>>>>>> e020faea
 
     val verify_against_digest : t -> bool
   end
