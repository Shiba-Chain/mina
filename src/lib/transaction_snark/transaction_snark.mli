open Core
open Coda_base
open Snark_params

module Proof_type : sig
  module Stable : sig
    module V1 : sig
      type t = [`Base | `Merge] [@@deriving bin_io, sexp, yojson]
    end

    module Latest = V1
  end

  type t = Stable.Latest.t [@@deriving sexp, yojson]
end

module Pending_coinbase_stack_state : sig
  module Poly : sig
    module Stable : sig
      module V1 : sig
        type 's t = {source: 's; target: 's}
        [@@deriving bin_io, compare, eq, fields, hash, sexp, version, yojson]
      end

      module Latest = V1
    end
  end

  module Stable : sig
    module V1 : sig
      type t = Pending_coinbase.Stack_versioned.Stable.V1.t Poly.Stable.V1.t
      [@@deriving bin_io, compare, eq, hash, sexp, version, yojson]
    end

    module Latest = V1
  end

  type 's t_ = 's Poly.Stable.Latest.t = {source: 's; target: 's}
  [@@deriving sexp, hash, compare, eq, fields, yojson]

  type t = Stable.Latest.t [@@deriving sexp, hash, compare, eq]
end

module Statement : sig
  module Poly : sig
    [%%versioned:
    module Stable : sig
      module V1 : sig
        type ('lh, 'amt, 'pc, 'signed_amt, 'sok) t =
          { source: 'lh
          ; target: 'lh
          ; supply_increase: 'amt
          ; pending_coinbase_stack_state:
              'pc Pending_coinbase_stack_state.Poly.Stable.V1.t
          ; fee_excess: 'signed_amt
          ; sok_digest: 'sok }
        [@@deriving compare, equal, hash, sexp, yojson]
      end
    end]
  end

  type ('lh, 'amt, 'pc, 'signed_amt, 'sok) t_ =
        ('lh, 'amt, 'pc, 'signed_amt, 'sok) Poly.Stable.Latest.t =
    { source: 'lh
    ; target: 'lh
    ; supply_increase: 'amt
    ; pending_coinbase_stack_state:
        'pc Pending_coinbase_stack_state.Poly.Stable.V1.t
    ; fee_excess: 'signed_amt
    ; sok_digest: 'sok }

  [%%versioned:
  module Stable : sig
    module V1 : sig
      type t =
        ( Frozen_ledger_hash.Stable.V1.t
        , Currency.Amount.Stable.V1.t
        , Pending_coinbase.Stack_versioned.Stable.V1.t
        , ( Currency.Amount.Stable.V1.t
          , Sgn.Stable.V1.t )
          Currency.Signed_poly.Stable.V1.t
        , unit )
        Poly.Stable.V1.t
      [@@deriving bin_io, compare, equal, hash, sexp, yojson]
    end
  end]

  type t = Stable.Latest.t [@@deriving compare, equal, hash, sexp, yojson]

  module With_sok : sig
    [%%versioned:
    module Stable : sig
      module V1 : sig
        type t =
          ( Frozen_ledger_hash.Stable.V1.t
          , Currency.Amount.Stable.V1.t
          , Pending_coinbase.Stack_versioned.Stable.V1.t
          , ( Currency.Amount.Stable.V1.t
            , Sgn.Stable.V1.t )
            Currency.Signed_poly.Stable.V1.t
          , Sok_message.Digest.Stable.V1.t )
          Poly.Stable.V1.t
        [@@deriving bin_io, compare, equal, hash, sexp, yojson]
      end
    end]

    type t = Stable.Latest.t [@@deriving compare, equal, hash, sexp, yojson]

    module Checked : sig
      type t =
        ( Frozen_ledger_hash.var
        , Currency.Amount.var
        , Pending_coinbase.Stack.var
        , Currency.Amount.Signed.var
        , Sok_message.Digest.Checked.t )
        t_
    end

    val typ : (Checked.t, t) Tick.Typ.t
  end

  val gen : t Quickcheck.Generator.t

  val merge : t -> t -> t Or_error.t

  include Hashable.S_binable with type t := t

  include Comparable.S with type t := t
end

[%%versioned:
module Stable : sig
  module V1 : sig
    type t [@@deriving compare, sexp, to_yojson]
  end
end]

type t = Stable.Latest.t [@@deriving sexp, to_yojson]

val create :
     source:Frozen_ledger_hash.t
  -> target:Frozen_ledger_hash.t
  -> supply_increase:Currency.Amount.t
  -> pending_coinbase_stack_state:Pending_coinbase_stack_state.t
  -> fee_excess:Currency.Amount.Signed.t
  -> sok_digest:Sok_message.Digest.t
  -> proof:Coda_base.Proof.t
  -> t

val proof : t -> Coda_base.Proof.t

val statement : t -> Statement.t

val sok_digest : t -> Sok_message.Digest.t

open Pickles_types

type tag =
  ( Statement.With_sok.Checked.t
  , Statement.With_sok.t
  , Nat.N2.n
  , Nat.N2.n )
  Pickles.Tag.t

val verify :
  t -> key:Pickles.Verification_key.t -> message:Sok_message.t -> bool

module Verification : sig
  module type S = sig
    val tag : tag

    val id : Pickles.Verification_key.Id.t Lazy.t

    val verification_key : Pickles.Verification_key.t Lazy.t

    val verify : t -> message:Sok_message.t -> bool

    val verify_against_digest : t -> bool
  end
end

val check_transaction :
     ?preeval:bool
  -> constraint_constants:Genesis_constants.Constraint_constants.t
  -> sok_message:Sok_message.t
  -> source:Frozen_ledger_hash.t
  -> target:Frozen_ledger_hash.t
  -> pending_coinbase_stack_state:Pending_coinbase_stack_state.t
  -> Transaction.t Transaction_protocol_state.t
  -> Tick.Handler.t
  -> unit

val check_user_command :
     constraint_constants:Genesis_constants.Constraint_constants.t
  -> sok_message:Sok_message.t
  -> source:Frozen_ledger_hash.t
  -> target:Frozen_ledger_hash.t
  -> Pending_coinbase.Stack.t
  -> User_command.With_valid_signature.t Transaction_protocol_state.t
  -> Tick.Handler.t
  -> unit

val generate_transaction_witness :
     ?preeval:bool
  -> constraint_constants:Genesis_constants.Constraint_constants.t
  -> sok_message:Sok_message.t
  -> source:Frozen_ledger_hash.t
  -> target:Frozen_ledger_hash.t
  -> Pending_coinbase_stack_state.t
  -> Transaction.t Transaction_protocol_state.t
  -> Tick.Handler.t
  -> unit

module type S = sig
  include Verification.S

  val cache_handle : Pickles.Cache_handle.t

  val of_transaction :
<<<<<<< HEAD
       sok_digest:Sok_message.Digest.t
=======
       ?preeval:bool
    -> constraint_constants:Genesis_constants.Constraint_constants.t
    -> sok_digest:Sok_message.Digest.t
>>>>>>> c43c25bd
    -> source:Frozen_ledger_hash.t
    -> target:Frozen_ledger_hash.t
    -> pending_coinbase_stack_state:Pending_coinbase_stack_state.t
    -> Transaction.t Transaction_protocol_state.t
    -> Tick.Handler.t
    -> t

  val of_user_command :
       constraint_constants:Genesis_constants.Constraint_constants.t
    -> sok_digest:Sok_message.Digest.t
    -> source:Frozen_ledger_hash.t
    -> target:Frozen_ledger_hash.t
    -> pending_coinbase_stack_state:Pending_coinbase_stack_state.t
    -> User_command.With_valid_signature.t Transaction_protocol_state.t
    -> Tick.Handler.t
    -> t

  val of_fee_transfer :
       constraint_constants:Genesis_constants.Constraint_constants.t
    -> sok_digest:Sok_message.Digest.t
    -> source:Frozen_ledger_hash.t
    -> target:Frozen_ledger_hash.t
    -> pending_coinbase_stack_state:Pending_coinbase_stack_state.t
    -> Fee_transfer.t Transaction_protocol_state.t
    -> Tick.Handler.t
    -> t

  val merge : t -> t -> sok_digest:Sok_message.Digest.t -> t Or_error.t
end

module Make () : S

val constraint_system_digests : unit -> (string * Md5.t) list<|MERGE_RESOLUTION|>--- conflicted
+++ resolved
@@ -217,13 +217,8 @@
   val cache_handle : Pickles.Cache_handle.t
 
   val of_transaction :
-<<<<<<< HEAD
-       sok_digest:Sok_message.Digest.t
-=======
-       ?preeval:bool
-    -> constraint_constants:Genesis_constants.Constraint_constants.t
+       constraint_constants:Genesis_constants.Constraint_constants.t
     -> sok_digest:Sok_message.Digest.t
->>>>>>> c43c25bd
     -> source:Frozen_ledger_hash.t
     -> target:Frozen_ledger_hash.t
     -> pending_coinbase_stack_state:Pending_coinbase_stack_state.t
