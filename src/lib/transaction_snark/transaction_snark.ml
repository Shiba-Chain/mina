--- conflicted
+++ resolved
@@ -51,29 +51,17 @@
   [%%versioned
   module Stable = struct
     module V1 = struct
-<<<<<<< HEAD
       type t = Pending_coinbase.Stack_versioned.Stable.V1.t Poly.Stable.V1.t
       [@@deriving sexp, hash, compare, eq, yojson]
-=======
-      type t =
-        { source: Pending_coinbase.Stack_versioned.Stable.V1.t
-        ; target: Pending_coinbase.Stack_versioned.Stable.V1.t }
-      [@@deriving sexp, hash, compare, eq, fields, yojson]
->>>>>>> cebb15b4
 
       let to_latest = Fn.id
     end
   end]
 
-<<<<<<< HEAD
   type 's t_ = 's Poly.Stable.Latest.t = {source: 's; target: 's}
   [@@deriving sexp, hash, compare, eq, fields, yojson]
 
   type t = Pending_coinbase.Stack_versioned.Stable.Latest.t t_
-=======
-  type t = Stable.Latest.t =
-    {source: Pending_coinbase.Stack.t; target: Pending_coinbase.Stack.t}
->>>>>>> cebb15b4
   [@@deriving sexp, hash, compare, yojson]
 
   let typ =
@@ -263,12 +251,8 @@
     ; supply_increase
     ; pending_coinbase_stack_state=
         { source= s1.pending_coinbase_stack_state.source
-<<<<<<< HEAD
         ; target= s2.pending_coinbase_stack_state.target }
     ; sok_digest= () }
-=======
-        ; target= s2.pending_coinbase_stack_state.target } }
->>>>>>> cebb15b4
 
   include Hashable.Make_binable (Stable.Latest)
   include Comparable.Make (Stable.Latest)
@@ -280,14 +264,7 @@
     and fee_excess = Fee_excess.gen
     and supply_increase = Currency.Amount.gen
     and pending_coinbase_before = Pending_coinbase.Stack.gen
-<<<<<<< HEAD
     and pending_coinbase_after = Pending_coinbase.Stack.gen in
-=======
-    and pending_coinbase_after = Pending_coinbase.Stack.gen
-    and proof_type =
-      Bool.quickcheck_generator >>| fun b -> if b then `Merge else `Base
-    in
->>>>>>> cebb15b4
     { source
     ; target
     ; fee_excess
@@ -295,7 +272,6 @@
     ; supply_increase
     ; pending_coinbase_stack_state=
         {source= pending_coinbase_before; target= pending_coinbase_after} }
-<<<<<<< HEAD
 end
 
 module Proof = struct
@@ -313,8 +289,6 @@
   end]
 
   type t = Stable.Latest.t [@@deriving yojson, compare, sexp]
-=======
->>>>>>> cebb15b4
 end
 
 [%%versioned
@@ -1396,63 +1370,6 @@
         respond (Provide init_stack)
     | _ ->
         handler r
-<<<<<<< HEAD
-=======
-
-  let create_keys () =
-    generate_keypair
-      (main
-         ~constraint_constants:Genesis_constants.Constraint_constants.compiled)
-      ~exposing:(tick_input ())
-
-  let transaction_union_proof ?(preeval = false) ~constraint_constants
-      ~proving_key sok_digest state1 state2 init_stack
-      pending_coinbase_stack_state (transaction : Transaction_union.t)
-      state_body handler =
-    if preeval then failwith "preeval currently disabled" ;
-    let prover_state : Prover_state.t =
-      {state1; state2; sok_digest; pending_coinbase_stack_state}
-    in
-    let handler =
-      transaction_union_handler handler transaction state_body init_stack
-    in
-    let main top_hash = handle (main ~constraint_constants top_hash) handler in
-    let top_hash =
-      base_top_hash ~sok_digest ~state1 ~state2
-        ~fee_excess:(Transaction_union.fee_excess transaction)
-        ~supply_increase:(Transaction_union.supply_increase transaction)
-        ~pending_coinbase_stack_state
-    in
-    (top_hash, prove proving_key (tick_input ()) prover_state main top_hash)
-
-  let cached =
-    let load =
-      let open Cached.Let_syntax in
-      let%map verification =
-        Cached.component ~label:"transaction_snark_base_verification"
-          ~f:Keypair.vk
-          (module Verification_key)
-      and proving =
-        Cached.component ~label:"transaction_snark_base_proving" ~f:Keypair.pk
-          (module Proving_key)
-      in
-      (verification, {proving with value= ()})
-    in
-    Cached.Spec.create ~load ~name:"transaction-snark base keys"
-      ~autogen_path:Cache_dir.autogen_path
-      ~manual_install_path:Cache_dir.manual_install_path
-      ~brew_install_path:Cache_dir.brew_install_path
-      ~s3_install_path:Cache_dir.s3_install_path
-      ~digest_input:(fun x ->
-        Md5.to_hex (R1CS_constraint_system.digest (Lazy.force x)) )
-      ~input:
-        ( lazy
-          (constraint_system ~exposing:(tick_input ())
-             (main
-                ~constraint_constants:
-                  Genesis_constants.Constraint_constants.compiled)) )
-      ~create_env:(fun x -> Keypair.generate (Lazy.force x))
->>>>>>> cebb15b4
 end
 
 module Transition_data = struct
@@ -1574,7 +1491,6 @@
     -> target:Frozen_ledger_hash.t
     -> init_stack:Pending_coinbase.Stack.t
     -> pending_coinbase_stack_state:Pending_coinbase_stack_state.t
-    -> init_stack:Pending_coinbase.Stack.t
     -> Transaction.t Transaction_protocol_state.t
     -> Tick.Handler.t
     -> t
@@ -1585,7 +1501,6 @@
     -> target:Frozen_ledger_hash.t
     -> init_stack:Pending_coinbase.Stack.t
     -> pending_coinbase_stack_state:Pending_coinbase_stack_state.t
-    -> init_stack:Pending_coinbase.Stack.t
     -> User_command.With_valid_signature.t Transaction_protocol_state.t
     -> Tick.Handler.t
     -> t
@@ -1596,7 +1511,6 @@
     -> target:Frozen_ledger_hash.t
     -> init_stack:Pending_coinbase.Stack.t
     -> pending_coinbase_stack_state:Pending_coinbase_stack_state.t
-    -> init_stack:Pending_coinbase.Stack.t
     -> Fee_transfer.t Transaction_protocol_state.t
     -> Tick.Handler.t
     -> t
@@ -1605,22 +1519,13 @@
 end
 
 let check_transaction_union ?(preeval = false) ~constraint_constants
-<<<<<<< HEAD
-    sok_message source target pc transaction state_body init_stack handler =
-  let sok_digest = Sok_message.digest sok_message in
-=======
     sok_message source target init_stack pending_coinbase_stack_state
     transaction state_body handler =
   if preeval then failwith "preeval currently disabled" ;
   let sok_digest = Sok_message.digest sok_message in
-  let prover_state : Base.Prover_state.t =
-    {state1= source; state2= target; sok_digest; pending_coinbase_stack_state}
-  in
->>>>>>> cebb15b4
   let handler =
     Base.transaction_union_handler handler transaction state_body init_stack
   in
-  if preeval then failwith "preeval currently disabled" ;
   let open Tick in
   Or_error.ok_exn
     (run_and_check
@@ -1636,18 +1541,14 @@
                         Transaction_union.supply_increase transaction
                     ; fee_excess= Transaction_union.fee_excess transaction
                     ; sok_digest
-                    ; pending_coinbase_stack_state= pc })
+                    ; pending_coinbase_stack_state })
              >>= Base.main ~constraint_constants))
           handler)
        ())
   |> ignore
 
 let check_transaction ?preeval ~constraint_constants ~sok_message ~source
-<<<<<<< HEAD
-    ~target ~pending_coinbase_stack_state ~init_stack
-=======
     ~target ~init_stack ~pending_coinbase_stack_state
->>>>>>> cebb15b4
     (transaction_in_block : Transaction.t Transaction_protocol_state.t) handler
     =
   let transaction =
@@ -1659,31 +1560,20 @@
   check_transaction_union ?preeval ~constraint_constants sok_message source
     target init_stack pending_coinbase_stack_state
     (Transaction_union.of_transaction transaction)
-    state_body init_stack handler
+    state_body handler
 
 let check_user_command ~constraint_constants ~sok_message ~source ~target
-<<<<<<< HEAD
-    pending_coinbase_stack_state ~init_stack t_in_block handler =
-  let user_command = Transaction_protocol_state.transaction t_in_block in
-  check_transaction ~constraint_constants ~sok_message ~source ~target
-    ~pending_coinbase_stack_state ~init_stack
-=======
     ~init_stack pending_coinbase_stack_state t_in_block handler =
   let user_command = Transaction_protocol_state.transaction t_in_block in
   check_transaction ~constraint_constants ~sok_message ~source ~target
     ~init_stack ~pending_coinbase_stack_state
->>>>>>> cebb15b4
     {t_in_block with transaction= User_command user_command}
     handler
 
 let generate_transaction_union_witness ?(preeval = false) ~constraint_constants
-<<<<<<< HEAD
-    sok_message source target transaction_in_block pc init_stack handler =
-=======
     sok_message source target transaction_in_block init_stack
     pending_coinbase_stack_state handler =
   if preeval then failwith "preeval currently disabled" ;
->>>>>>> cebb15b4
   let transaction =
     Transaction_protocol_state.transaction transaction_in_block
   in
@@ -1691,12 +1581,6 @@
     Transaction_protocol_state.block_data transaction_in_block
   in
   let sok_digest = Sok_message.digest sok_message in
-<<<<<<< HEAD
-=======
-  let prover_state : Base.Prover_state.t =
-    {state1= source; state2= target; sok_digest; pending_coinbase_stack_state}
-  in
->>>>>>> cebb15b4
   let handler =
     Base.transaction_union_handler handler transaction state_body init_stack
   in
@@ -1707,9 +1591,8 @@
     ; supply_increase= Transaction_union.supply_increase transaction
     ; fee_excess= Transaction_union.fee_excess transaction
     ; sok_digest
-    ; pending_coinbase_stack_state= pc }
+    ; pending_coinbase_stack_state }
   in
-  if preeval then failwith "preeval currently disabled" ;
   let main x = handle (Base.main ~constraint_constants x) handler in
   generate_auxiliary_input [Statement.With_sok.typ] () main input
 
@@ -1724,8 +1607,7 @@
     source target
     { transaction_in_block with
       transaction= Transaction_union.of_transaction transaction }
-<<<<<<< HEAD
-    pending_coinbase_stack_state init_stack handler
+    init_stack pending_coinbase_stack_state handler
 
 let verify (ts : (t * _) list) ~key =
   List.for_all ts ~f:(fun ({statement; _}, message) ->
@@ -1778,139 +1660,33 @@
                init_stack)
           s }
 
-  let of_transaction ~sok_digest ~source ~target ~pending_coinbase_stack_state
-      ~init_stack transaction_in_block handler =
-=======
-    init_stack pending_coinbase_stack_state handler
-
-let verification_keys_of_keys {Keys0.verification; _} = verification
-
-module Make (K : sig
-  val keys : Keys0.t
-end) =
-struct
-  open K
-
-  include Verification.Make (struct
-    let keys = verification_keys_of_keys keys
-  end)
-
-  module Wrap = Wrap (struct
-    let merge = keys.verification.merge
-
-    let base = keys.verification.base
-  end)
-
-  let wrap proof_type proof input =
-    let prover_state = {Wrap.Prover_state.proof; proof_type} in
-    Tock.prove keys.proving.wrap wrap_input prover_state Wrap.main
-      (Wrap_input.of_tick_field input)
-
-  let merge_proof sok_digest ledger_hash1 ledger_hash2 ledger_hash3
-      transition12 transition23 =
-    let fee_excess =
-      Or_error.ok_exn
-      @@ Fee_excess.combine transition12.Transition_data.fee_excess
-           transition23.Transition_data.fee_excess
-    in
-    let supply_increase =
-      Amount.add transition12.supply_increase transition23.supply_increase
-      |> Option.value_exn
-    in
-    let top_hash =
-      merge_top_hash wrap_vk_state ~sok_digest ~state1:ledger_hash1
-        ~state2:ledger_hash3
-        ~pending_coinbase_stack_state:
-          Pending_coinbase_stack_state.Stable.Latest.
-            { source= transition12.pending_coinbase_stack_state.source
-            ; target= transition23.pending_coinbase_stack_state.target }
-        ~fee_excess ~supply_increase
-    in
-    let prover_state =
-      { Merge.Prover_state.sok_digest
-      ; ledger_hash1
-      ; ledger_hash2
-      ; ledger_hash3
-      ; pending_coinbase_stack1=
-          transition12.pending_coinbase_stack_state.source
-      ; pending_coinbase_stack2=
-          transition12.pending_coinbase_stack_state.target
-      ; pending_coinbase_stack3=
-          transition23.pending_coinbase_stack_state.source
-      ; pending_coinbase_stack4=
-          transition23.pending_coinbase_stack_state.target
-      ; transition12
-      ; transition23
-      ; tock_vk= keys.verification.wrap }
-    in
-    ( top_hash
-    , Tick.prove keys.proving.merge (tick_input ()) prover_state Merge.main
-        top_hash )
-
-  let of_transaction_union ?preeval ~constraint_constants sok_digest source
-      target ~init_stack ~pending_coinbase_stack_state transaction state_body
-      handler =
-    let top_hash, proof =
-      Base.transaction_union_proof ?preeval ~constraint_constants sok_digest
-        ~proving_key:keys.proving.base source target init_stack
-        pending_coinbase_stack_state transaction state_body handler
-    in
-    { source
-    ; sok_digest
-    ; target
-    ; proof_type= `Base
-    ; fee_excess= Transaction_union.fee_excess transaction
-    ; pending_coinbase_stack_state
-    ; supply_increase= Transaction_union.supply_increase transaction
-    ; proof= wrap `Base proof top_hash }
-
-  let of_transaction ?preeval ~constraint_constants ~sok_digest ~source ~target
-      ~init_stack ~pending_coinbase_stack_state transaction_in_block handler =
->>>>>>> cebb15b4
+  let of_transaction ~sok_digest ~source ~target ~init_stack
+      ~pending_coinbase_stack_state transaction_in_block handler =
     let transaction =
       Transaction_protocol_state.transaction transaction_in_block
     in
     let state_body =
       Transaction_protocol_state.block_data transaction_in_block
     in
-<<<<<<< HEAD
-    of_transaction_union sok_digest source target ~pending_coinbase_stack_state
-      ~init_stack
+    of_transaction_union sok_digest source target ~init_stack
+      ~pending_coinbase_stack_state
       (Transaction_union.of_transaction transaction)
       state_body handler
 
-  let of_user_command ~sok_digest ~source ~target ~pending_coinbase_stack_state
-      ~init_stack user_command_in_block handler =
-    of_transaction ~sok_digest ~source ~target ~pending_coinbase_stack_state
-      ~init_stack
-=======
-    of_transaction_union ?preeval ~constraint_constants sok_digest source
-      target ~init_stack ~pending_coinbase_stack_state
-      (Transaction_union.of_transaction transaction)
-      state_body handler
-
-  let of_user_command ~constraint_constants ~sok_digest ~source ~target
-      ~init_stack ~pending_coinbase_stack_state user_command_in_block handler =
-    of_transaction ~constraint_constants ~sok_digest ~source ~target
-      ~init_stack ~pending_coinbase_stack_state
->>>>>>> cebb15b4
+  let of_user_command ~sok_digest ~source ~target ~init_stack
+      ~pending_coinbase_stack_state user_command_in_block handler =
+    of_transaction ~sok_digest ~source ~target ~init_stack
+      ~pending_coinbase_stack_state
       { user_command_in_block with
         transaction=
           User_command
             (Transaction_protocol_state.transaction user_command_in_block) }
       handler
 
-<<<<<<< HEAD
-  let of_fee_transfer ~sok_digest ~source ~target ~pending_coinbase_stack_state
-      ~init_stack transfer_in_block handler =
-    of_transaction ~sok_digest ~source ~target ~pending_coinbase_stack_state
-      ~init_stack
-=======
-  let of_fee_transfer ~constraint_constants ~sok_digest ~source ~target
-      ~init_stack ~pending_coinbase_stack_state transfer_in_block handler =
-    of_transaction ~constraint_constants ~sok_digest ~source ~target
-      ~init_stack ~pending_coinbase_stack_state
->>>>>>> cebb15b4
+  let of_fee_transfer ~sok_digest ~source ~target ~init_stack
+      ~pending_coinbase_stack_state transfer_in_block handler =
+    of_transaction ~sok_digest ~source ~target ~init_stack
+      ~pending_coinbase_stack_state
       { transfer_in_block with
         transaction=
           Fee_transfer
@@ -1928,7 +1704,6 @@
              (Or_error.errorf
                 "Transaction_snark.merge: Supply change amount overflow")
     in
-<<<<<<< HEAD
     let s =
       { Statement.source= t12.source
       ; target= t23.target
@@ -1942,183 +1717,6 @@
     { statement= s
     ; proof= merge [(x12.statement, x12.proof); (x23.statement, x23.proof)] s
     }
-=======
-    { source= t1.source
-    ; target= t2.target
-    ; sok_digest
-    ; fee_excess
-    ; supply_increase
-    ; pending_coinbase_stack_state=
-        { source= t1.pending_coinbase_stack_state.source
-        ; target= t2.pending_coinbase_stack_state.target }
-    ; proof_type= `Merge
-    ; proof= wrap `Merge proof input }
-end
-
-module Keys = struct
-  module Storage = Storage.List.Make (Storage.Disk)
-
-  module Per_snark_location = struct
-    module T = struct
-      type t =
-        { base: Storage.location
-        ; merge: Storage.location
-        ; wrap: Storage.location }
-      [@@deriving sexp]
-    end
-
-    include T
-    include Sexpable.To_stringable (T)
-  end
-
-  let checksum ~prefix ~base ~merge ~wrap =
-    Md5.digest_string
-      ( "Transaction_snark_" ^ prefix ^ Md5.to_hex base ^ Md5.to_hex merge
-      ^ Md5.to_hex wrap )
-
-  module Verification = struct
-    include Keys0.Verification
-    module Location = Per_snark_location
-
-    let checksum ~base ~merge ~wrap =
-      checksum ~prefix:"transaction_snark_verification" ~base ~merge ~wrap
-
-    let load ({merge; base; wrap} : Location.t) =
-      let open Storage in
-      let logger = Logger.create () in
-      let tick_controller =
-        Controller.create ~logger (module Tick.Verification_key)
-      in
-      let tock_controller =
-        Controller.create ~logger (module Tock.Verification_key)
-      in
-      let open Async in
-      let load c p =
-        match%map load_with_checksum c p with
-        | Ok x ->
-            x
-        | Error _e ->
-            failwithf
-              !"Transaction_snark: load failed on %{sexp:Storage.location}"
-              p ()
-      in
-      let%map base = load tick_controller base
-      and merge = load tick_controller merge
-      and wrap = load tock_controller wrap in
-      let t = {base= base.data; merge= merge.data; wrap= wrap.data} in
-      ( t
-      , checksum ~base:base.checksum ~merge:merge.checksum ~wrap:wrap.checksum
-      )
-  end
-
-  module Proving = struct
-    include Keys0.Proving
-    module Location = Per_snark_location
-
-    let checksum ~base ~merge ~wrap =
-      checksum ~prefix:"transaction_snark_proving" ~base ~merge ~wrap
-
-    let load ({merge; base; wrap} : Location.t) =
-      let open Storage in
-      let logger = Logger.create () in
-      let tick_controller =
-        Controller.create ~logger (module Tick.Proving_key)
-      in
-      let tock_controller =
-        Controller.create ~logger (module Tock.Proving_key)
-      in
-      let open Async in
-      let load c p =
-        match%map load_with_checksum c p with
-        | Ok x ->
-            x
-        | Error _e ->
-            failwithf
-              !"Transaction_snark: load failed on %{sexp:Storage.location}"
-              p ()
-      in
-      let%map base = load tick_controller base
-      and merge = load tick_controller merge
-      and wrap = load tock_controller wrap in
-      let t = {base= base.data; merge= merge.data; wrap= wrap.data} in
-      ( t
-      , checksum ~base:base.checksum ~merge:merge.checksum ~wrap:wrap.checksum
-      )
-  end
-
-  module Location = struct
-    module T = struct
-      type t =
-        {proving: Proving.Location.t; verification: Verification.Location.t}
-      [@@deriving sexp]
-    end
-
-    include T
-    include Sexpable.To_stringable (T)
-  end
-
-  include Keys0.T
-
-  module Checksum = struct
-    type t = {proving: Md5.t; verification: Md5.t}
-  end
-
-  let create () =
-    let base = Base.create_keys () in
-    let merge = Merge.create_keys () in
-    let wrap =
-      let module Wrap = Wrap (struct
-        let base = Tick.Keypair.vk base
-
-        let merge = Tick.Keypair.vk merge
-      end) in
-      Wrap.create_keys ()
-    in
-    { proving=
-        { base= Tick.Keypair.pk base
-        ; merge= Tick.Keypair.pk merge
-        ; wrap= Tock.Keypair.pk wrap }
-    ; verification=
-        { base= Tick.Keypair.vk base
-        ; merge= Tick.Keypair.vk merge
-        ; wrap= Tock.Keypair.vk wrap } }
-
-  let cached () =
-    let paths path = Cache_dir.possible_paths (Filename.basename path) in
-    let open Cached.Deferred_with_track_generated.Let_syntax in
-    let%bind base_vk, base_pk = Cached.run Base.cached in
-    let%bind merge_vk, merge_pk = Cached.run Merge.cached in
-    let%map wrap_vk, wrap_pk =
-      let module Wrap = Wrap (struct
-        let base = base_vk.value
-
-        let merge = merge_vk.value
-      end) in
-      Cached.run Wrap.cached
-    in
-    let t : Verification.t =
-      {base= base_vk.value; merge= merge_vk.value; wrap= wrap_vk.value}
-    in
-    let location : Location.t =
-      { proving=
-          { base= paths base_pk.path
-          ; merge= paths merge_pk.path
-          ; wrap= paths wrap_pk.path }
-      ; verification=
-          { base= paths base_vk.path
-          ; merge= paths merge_vk.path
-          ; wrap= paths wrap_vk.path } }
-    in
-    let checksum =
-      { Checksum.proving=
-          Proving.checksum ~base:base_pk.checksum ~merge:merge_pk.checksum
-            ~wrap:wrap_pk.checksum
-      ; verification=
-          Verification.checksum ~base:base_vk.checksum ~merge:merge_vk.checksum
-            ~wrap:wrap_vk.checksum }
-    in
-    (location, t, checksum)
->>>>>>> cebb15b4
 end
 
 let%test_module "transaction_snark" =
@@ -2231,13 +1829,8 @@
       let acc = Ledger.get ledger loc |> Option.value_exn in
       [%test_eq: Balance.t] acc.balance (Balance.of_int balance)
 
-<<<<<<< HEAD
-    let of_user_command' sok_digest ledger user_command
-        pending_coinbase_stack_state state_body init_stack handler =
-=======
     let of_user_command' sok_digest ledger user_command init_stack
         pending_coinbase_stack_state state_body handler =
->>>>>>> cebb15b4
       let source = Ledger.merkle_root ledger in
       let current_global_slot =
         Coda_state.Protocol_state.Body.consensus_state state_body
@@ -2251,13 +1844,8 @@
         { Transaction_protocol_state.Poly.transaction= user_command
         ; block_data= state_body }
       in
-<<<<<<< HEAD
       of_user_command ~sok_digest ~source ~target ~init_stack
         ~pending_coinbase_stack_state user_command_in_block handler
-=======
-      of_user_command ~constraint_constants ~sok_digest ~source ~target
-        ~init_stack ~pending_coinbase_stack_state user_command_in_block handler
->>>>>>> cebb15b4
 
     (*
                 ~proposer:
@@ -2388,7 +1976,6 @@
                 ; target= pending_coinbase_stack_target }
               in
               check_user_command ~constraint_constants ~sok_message
-                ~init_stack:pending_coinbase_stack
                 ~source:(Ledger.merkle_root ledger)
                 ~target ~init_stack:pending_coinbase_stack
                 pending_coinbase_stack_state
@@ -2673,23 +2260,14 @@
                   if carryforward1 then (stack_with_state, stack_with_state)
                   else (init_stack1, stack_with_state)
                 in
-<<<<<<< HEAD
                 { Pc_with_init_stack.pc=
                     {source= source_stack; target= target_stack}
-                ; init_stack= Pending_coinbase.Stack.empty }
+                ; init_stack= init_stack1 }
               in
               let proof12 =
                 of_user_command' sok_digest ledger t1
+                  pending_coinbase_stack_state1.init_stack
                   pending_coinbase_stack_state1.pc state_body1
-                  pending_coinbase_stack_state1.init_stack
-=======
-                { Pending_coinbase_stack_state.source= source_stack
-                ; target= target_stack }
-              in
-              let proof12 =
-                of_user_command' sok_digest ledger t1 init_stack1
-                  pending_coinbase_stack_state1 state_body1
->>>>>>> cebb15b4
                   (unstage @@ Sparse_ledger.handler sparse_ledger)
               in
               assert (Proof.verify [(proof12.statement, proof12.proof)]) ;
@@ -2702,13 +2280,8 @@
                 Coda_state.Protocol_state.Body.consensus_state state_body1
                 |> Consensus.Data.Consensus_state.curr_slot
               in
-<<<<<<< HEAD
               let pending_coinbase_stack_state2, state_body2 =
                 let previous_stack = pending_coinbase_stack_state1.pc.target in
-=======
-              let pending_coinbase_stack_state2, state_body2, init_stack2 =
-                let previous_stack = pending_coinbase_stack_state1.target in
->>>>>>> cebb15b4
                 let stack_with_state2 =
                   Pending_coinbase.Stack.(
                     push_state state_body_hash2 previous_stack)
@@ -2732,17 +2305,10 @@
                     , previous_stack
                     , state_body2 )
                 in
-<<<<<<< HEAD
                 ( { Pc_with_init_stack.pc=
                       {source= source_stack; target= target_stack}
                   ; init_stack }
                 , state_body2 )
-=======
-                ( { Pending_coinbase_stack_state.source= source_stack
-                  ; target= target_stack }
-                , state_body2
-                , init_stack )
->>>>>>> cebb15b4
               in
               Ledger.apply_user_command ~constraint_constants ledger
                 ~txn_global_slot:current_global_slot t1
@@ -2751,14 +2317,9 @@
                 (Ledger.merkle_root ledger)
                 (Sparse_ledger.merkle_root sparse_ledger) ;
               let proof23 =
-<<<<<<< HEAD
                 of_user_command' sok_digest ledger t2
+                  pending_coinbase_stack_state2.init_stack
                   pending_coinbase_stack_state2.pc state_body2
-                  pending_coinbase_stack_state2.init_stack
-=======
-                of_user_command' sok_digest ledger t2 init_stack2
-                  pending_coinbase_stack_state2 state_body2
->>>>>>> cebb15b4
                   (unstage @@ Sparse_ledger.handler sparse_ledger)
               in
               let sparse_ledger =
@@ -2766,14 +2327,6 @@
                   sparse_ledger
                   (t2 :> User_command.t)
               in
-<<<<<<< HEAD
-=======
-              let pending_coinbase_stack_state_merge =
-                Pending_coinbase_stack_state.Stable.Latest.
-                  { source= pending_coinbase_stack_state1.source
-                  ; target= pending_coinbase_stack_state2.target }
-              in
->>>>>>> cebb15b4
               let current_global_slot =
                 Coda_state.Protocol_state.Body.consensus_state state_body2
                 |> Consensus.Data.Consensus_state.curr_slot
