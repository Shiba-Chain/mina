open Core
open Signature_lib
open Mina_base
open Mina_state
open Snark_params
module Global_slot = Mina_numbers.Global_slot
open Currency
open Pickles_types
module Impl = Pickles.Impls.Step

let top_hash_logging_enabled = ref false

let to_preunion (t : Transaction.t) =
  match t with
  | Command (Signed_command x) ->
      `Transaction (Transaction.Command x)
  | Fee_transfer x ->
      `Transaction (Fee_transfer x)
  | Coinbase x ->
      `Transaction (Coinbase x)
  | Command (Parties x) ->
      `Parties x

let with_top_hash_logging f =
  let old = !top_hash_logging_enabled in
  top_hash_logging_enabled := true ;
  try
    let ret = f () in
    top_hash_logging_enabled := old ;
    ret
  with err ->
    top_hash_logging_enabled := old ;
    raise err

module Proof_type = struct
  [%%versioned
  module Stable = struct
    module V1 = struct
      type t = [ `Base | `Merge ]
      [@@deriving compare, equal, hash, sexp, yojson]

      let to_latest = Fn.id
    end
  end]
end

module Pending_coinbase_stack_state = struct
  module Init_stack = struct
    [%%versioned
    module Stable = struct
      module V1 = struct
        type t = Base of Pending_coinbase.Stack_versioned.Stable.V1.t | Merge
        [@@deriving sexp, hash, compare, equal, yojson]

        let to_latest = Fn.id
      end
    end]
  end

  module Poly = struct
    [%%versioned
    module Stable = struct
      module V1 = struct
        type 'pending_coinbase t =
          { source : 'pending_coinbase; target : 'pending_coinbase }
        [@@deriving sexp, hash, compare, equal, fields, yojson, hlist]

        let to_latest pending_coinbase { source; target } =
          { source = pending_coinbase source; target = pending_coinbase target }
      end
    end]

    let typ pending_coinbase =
      Tick.Typ.of_hlistable
        [ pending_coinbase; pending_coinbase ]
        ~var_to_hlist:to_hlist ~var_of_hlist:of_hlist ~value_to_hlist:to_hlist
        ~value_of_hlist:of_hlist
  end

  type 'pending_coinbase poly = 'pending_coinbase Poly.t =
    { source : 'pending_coinbase; target : 'pending_coinbase }
  [@@deriving sexp, hash, compare, equal, fields, yojson]

  (* State of the coinbase stack for the current transaction snark *)
  [%%versioned
  module Stable = struct
    module V1 = struct
      type t = Pending_coinbase.Stack_versioned.Stable.V1.t Poly.Stable.V1.t
      [@@deriving sexp, hash, compare, equal, yojson]

      let to_latest = Fn.id
    end
  end]

  type var = Pending_coinbase.Stack.var Poly.t

  let typ = Poly.typ Pending_coinbase.Stack.typ

  let to_input ({ source; target } : t) =
    Random_oracle.Input.append
      (Pending_coinbase.Stack.to_input source)
      (Pending_coinbase.Stack.to_input target)

  let var_to_input ({ source; target } : var) =
    Random_oracle.Input.append
      (Pending_coinbase.Stack.var_to_input source)
      (Pending_coinbase.Stack.var_to_input target)

  include Hashable.Make_binable (Stable.Latest)
  include Comparable.Make (Stable.Latest)
end

module Statement = struct
  module Poly = struct
    [%%versioned
    module Stable = struct
      module V2 = struct
        type ( 'ledger_hash
             , 'amount
             , 'pending_coinbase
             , 'fee_excess
             , 'token_id
             , 'sok_digest
             , 'local_state )
             t =
          { source :
              ( 'ledger_hash
              , 'pending_coinbase
              , 'token_id
              , 'local_state )
              Registers.Stable.V1.t
          ; target :
              ( 'ledger_hash
              , 'pending_coinbase
              , 'token_id
              , 'local_state )
              Registers.Stable.V1.t
          ; supply_increase : 'amount
          ; fee_excess : 'fee_excess
          ; sok_digest : 'sok_digest
          }
        [@@deriving compare, equal, hash, sexp, yojson, hlist]
      end

      module V1 = struct
        type ( 'ledger_hash
             , 'amount
             , 'pending_coinbase
             , 'fee_excess
             , 'token_id
             , 'sok_digest )
             t =
          { source : 'ledger_hash
          ; target : 'ledger_hash
          ; supply_increase : 'amount
          ; pending_coinbase_stack_state : 'pending_coinbase
          ; fee_excess : 'fee_excess
          ; next_available_token_before : 'token_id
          ; next_available_token_after : 'token_id
          ; sok_digest : 'sok_digest
          }
        [@@deriving compare, equal, hash, sexp, yojson, hlist]
      end
    end]

    let to_latest (t : _ Stable.V1.t) : _ Stable.V2.t =
      { supply_increase = t.supply_increase
      ; fee_excess = t.fee_excess
      ; sok_digest = t.sok_digest
      ; source =
          { ledger = t.source
          ; pending_coinbase_stack =
              t.pending_coinbase_stack_state.Pending_coinbase_stack_state.source
          ; next_available_token = t.next_available_token_before
          ; local_state = Local_state.empty
          }
      ; target =
          { ledger = t.target
          ; pending_coinbase_stack = t.pending_coinbase_stack_state.target
          ; next_available_token = t.next_available_token_after
          ; local_state = Local_state.empty
          }
      }

    let typ ledger_hash amount pending_coinbase fee_excess token_id sok_digest
        local_state_typ =
      let registers =
        let open Registers in
        Tick.Typ.of_hlistable
          [ ledger_hash; pending_coinbase; token_id; local_state_typ ]
          ~var_to_hlist:to_hlist ~var_of_hlist:of_hlist ~value_to_hlist:to_hlist
          ~value_of_hlist:of_hlist
      in
      Tick.Typ.of_hlistable
        [ registers; registers; amount; fee_excess; sok_digest ]
        ~var_to_hlist:to_hlist ~var_of_hlist:of_hlist ~value_to_hlist:to_hlist
        ~value_of_hlist:of_hlist
  end

  type ( 'ledger_hash
       , 'amount
       , 'pending_coinbase
       , 'fee_excess
       , 'token_id
       , 'sok_digest
       , 'local_state )
       poly =
        ( 'ledger_hash
        , 'amount
        , 'pending_coinbase
        , 'fee_excess
        , 'token_id
        , 'sok_digest
        , 'local_state )
        Poly.t =
    { source :
        ('ledger_hash, 'pending_coinbase, 'token_id, 'local_state) Registers.t
    ; target :
        ('ledger_hash, 'pending_coinbase, 'token_id, 'local_state) Registers.t
    ; supply_increase : 'amount
    ; fee_excess : 'fee_excess
    ; sok_digest : 'sok_digest
    }
  [@@deriving compare, equal, hash, sexp, yojson]

  [%%versioned
  module Stable = struct
    module V2 = struct
      type t =
        ( Frozen_ledger_hash.Stable.V1.t
        , Currency.Amount.Stable.V1.t
        , Pending_coinbase.Stack_versioned.Stable.V1.t
        , Fee_excess.Stable.V1.t
        , Token_id.Stable.V1.t
        , unit
        , Local_state.Stable.V1.t )
        Poly.Stable.V2.t
      [@@deriving compare, equal, hash, sexp, yojson]

      let to_latest = Fn.id
    end

    module V1 = struct
      type t =
        ( Frozen_ledger_hash.Stable.V1.t
        , Currency.Amount.Stable.V1.t
        , Pending_coinbase_stack_state.Stable.V1.t
        , Fee_excess.Stable.V1.t
        , Token_id.Stable.V1.t
        , unit )
        Poly.Stable.V1.t
      [@@deriving compare, equal, hash, sexp, yojson]

      let to_latest : t -> V2.t = Poly.to_latest
    end
  end]

  module With_sok = struct
    [%%versioned
    module Stable = struct
      module V2 = struct
        type t =
          ( Frozen_ledger_hash.Stable.V1.t
          , Currency.Amount.Stable.V1.t
          , Pending_coinbase.Stack_versioned.Stable.V1.t
          , Fee_excess.Stable.V1.t
          , Token_id.Stable.V1.t
          , Sok_message.Digest.Stable.V1.t
          , Local_state.Stable.V1.t )
          Poly.Stable.V2.t
        [@@deriving compare, equal, hash, sexp, yojson]

        let to_latest = Fn.id
      end

      module V1 = struct
        type t =
          ( Frozen_ledger_hash.Stable.V1.t
          , Currency.Amount.Stable.V1.t
          , Pending_coinbase_stack_state.Stable.V1.t
          , Fee_excess.Stable.V1.t
          , Token_id.Stable.V1.t
          , Sok_message.Digest.Stable.V1.t )
          Poly.Stable.V1.t
        [@@deriving compare, equal, hash, sexp, yojson]

        let to_latest = Poly.to_latest
      end
    end]

    type var =
      ( Frozen_ledger_hash.var
      , Currency.Amount.var
      , Pending_coinbase.Stack.var
      , Fee_excess.var
      , Token_id.var
      , Sok_message.Digest.Checked.t
      , Local_state.Checked.t )
      Poly.t

    let typ : (var, t) Tick.Typ.t =
      Poly.typ Frozen_ledger_hash.typ Currency.Amount.typ
        Pending_coinbase.Stack.typ Fee_excess.typ Token_id.typ
        Sok_message.Digest.typ Local_state.typ

    let to_input { source; target; supply_increase; fee_excess; sok_digest } =
      let input =
        Array.reduce_exn ~f:Random_oracle.Input.append
          [| Sok_message.Digest.to_input sok_digest
           ; Registers.to_input source
           ; Registers.to_input target
           ; Amount.to_input supply_increase
           ; Fee_excess.to_input fee_excess
          |]
      in
      if !top_hash_logging_enabled then
        Format.eprintf
          !"Generating unchecked top hash from:@.%{sexp: (Tick.Field.t, bool) \
            Random_oracle.Input.t}@."
          input ;
      input

    let to_field_elements t = Random_oracle.pack_input (to_input t)

    module Checked = struct
      type t = var

      let to_input { source; target; supply_increase; fee_excess; sok_digest } =
        let open Tick in
        let open Checked.Let_syntax in
        let%bind fee_excess = Fee_excess.to_input_checked fee_excess in
        let%bind source =
          make_checked (fun () -> Registers.Checked.to_input source)
        and target =
          make_checked (fun () -> Registers.Checked.to_input target)
        in
        let input =
          Array.reduce_exn ~f:Random_oracle.Input.append
            [| Sok_message.Digest.Checked.to_input sok_digest
             ; source
             ; target
             ; Amount.var_to_input supply_increase
             ; fee_excess
            |]
        in
        let%map () =
          as_prover
            As_prover.(
              if !top_hash_logging_enabled then
                let%bind field_elements =
                  read
                    (Typ.list ~length:0 Field.typ)
                    (Array.to_list input.field_elements)
                in
                let%map bitstrings =
                  read
                    (Typ.list ~length:0 (Typ.list ~length:0 Boolean.typ))
                    (Array.to_list input.bitstrings)
                in
                Format.eprintf
                  !"Generating checked top hash from:@.%{sexp: (Field.t, bool) \
                    Random_oracle.Input.t}@."
                  { Random_oracle.Input.field_elements =
                      Array.of_list field_elements
                  ; bitstrings = Array.of_list bitstrings
                  }
              else return ())
        in
        input

      let to_field_elements t =
        let open Tick.Checked.Let_syntax in
        Tick.Run.run_checked (to_input t >>| Random_oracle.Checked.pack_input)
    end
  end

  let option lab =
    Option.value_map ~default:(Or_error.error_string lab) ~f:(fun x -> Ok x)

  let merge (s1 : _ Poly.t) (s2 : _ Poly.t) =
    let open Or_error.Let_syntax in
    let registers_check_equal (t1 : _ Registers.t) (t2 : _ Registers.t) =
      let check' k f =
        let x1 = Field.get f t1 and x2 = Field.get f t2 in
        k x1 x2
      in
      let module S = struct
        module type S = sig
          type t [@@deriving eq, sexp_of]
        end
      end in
      let check (type t) (module T : S.S with type t = t) f =
        let open T in
        check'
          (fun x1 x2 ->
            if equal x1 x2 then return ()
            else
              Or_error.errorf
                !"%s is inconsistent between transitions (%{sexp: t} vs \
                  %{sexp: t})"
                (Field.name f) x1 x2)
          f
      in
      let module PC = struct
        type t = Pending_coinbase.Stack.t [@@deriving sexp_of]

        let equal t1 t2 =
          Pending_coinbase.Stack.connected ~first:t1 ~second:t2 ()
      end in
      Registers.Fields.to_list
        ~ledger:(check (module Ledger_hash))
        ~pending_coinbase_stack:(check (module PC))
        ~next_available_token:(check (module Token_id))
        ~local_state:(check (module Local_state))
      |> Or_error.combine_errors_unit
    in
    let%map fee_excess = Fee_excess.combine s1.fee_excess s2.fee_excess
    and supply_increase =
      Currency.Amount.add s1.supply_increase s2.supply_increase
      |> option "Error adding supply_increase"
    and () = registers_check_equal s1.target s2.source in
    ( { source = s1.source
      ; target = s2.target
      ; fee_excess
      ; supply_increase
      ; sok_digest = ()
      }
      : t )

  include Hashable.Make_binable (Stable.Latest)
  include Comparable.Make (Stable.Latest)

  let gen =
    let open Quickcheck.Generator.Let_syntax in
    let%map source = Registers.gen
    and target = Registers.gen
    and fee_excess = Fee_excess.gen
    and supply_increase = Currency.Amount.gen in
    let source, target =
      let t1, t2 = (source.next_available_token, target.next_available_token) in
      ( { source with next_available_token = Token_id.min t1 t2 }
      , { target with next_available_token = Token_id.max t1 t2 } )
    in
    ({ source; target; fee_excess; supply_increase; sok_digest = () } : t)
end

module Proof = struct
  [%%versioned
  module Stable = struct
    module V1 = struct
      type t = Pickles.Proof.Branching_2.Stable.V1.t
      [@@deriving
        version { asserted }, yojson, bin_io, compare, equal, sexp, hash]

      let to_latest = Fn.id
    end
  end]
end

[%%versioned
module Stable = struct
  module V2 = struct
    type t =
      { statement : Statement.With_sok.Stable.V2.t; proof : Proof.Stable.V1.t }
    [@@deriving compare, equal, fields, sexp, version, yojson, hash]

    let to_latest = Fn.id
  end

  module V1 = struct
    type t =
      { statement : Statement.With_sok.Stable.V1.t; proof : Proof.Stable.V1.t }
    [@@deriving compare, equal, fields, sexp, version, yojson, hash]

    let to_latest (t : t) : Latest.t =
      { statement = Statement.With_sok.Stable.V1.to_latest t.statement
      ; proof = t.proof
      }
  end
end]

let proof t = t.proof

let statement t = { t.statement with sok_digest = () }

let sok_digest t = t.statement.sok_digest

let to_yojson = Stable.Latest.to_yojson

let create ~statement ~proof = { statement; proof }

open Tick
open Let_syntax

let chain if_ b ~then_ ~else_ =
  let%bind then_ = then_ and else_ = else_ in
  if_ b ~then_ ~else_

module Parties_segment = struct
  module Spec = struct
    type single =
      { predicate_type : [ `Full | `Nonce_or_accept ]
      ; auth_type : Control.Tag.t
      ; is_start : [ `Yes | `No | `Compute_in_circuit ]
      }

    type t = single list
  end

  module Basic = struct
    module N = Side_loaded_verification_key.Max_branches

    [%%versioned
    module Stable = struct
      module V1 = struct
        type t =
          | Opt_signed_unsigned
          | Opt_signed_opt_signed
          | Opt_signed
          | Proved
        [@@deriving sexp]

        let to_latest = Fn.id
      end
    end]

    let of_controls = function
      | [ Control.Proof _ ] ->
          Proved
      | [ (Control.Signature _ | Control.None_given) ] ->
          Opt_signed
      | [ Control.(Signature _ | None_given); Control.None_given ] ->
          Opt_signed_unsigned
      | [ Control.(Signature _ | None_given); Control.Signature _ ] ->
          Opt_signed_opt_signed
      | _ ->
          failwith "Parties_segment.Basic.of_controls: Unsupported combination"

    let opt_signed ~is_start : Spec.single =
      { predicate_type = `Nonce_or_accept; auth_type = Signature; is_start }

    let unsigned : Spec.single =
      { predicate_type = `Nonce_or_accept
      ; auth_type = None_given
      ; is_start = `No
      }

    let opt_signed = opt_signed ~is_start:`Compute_in_circuit

    let to_single_list : t -> Spec.single list =
     fun t ->
      match t with
      | Opt_signed_unsigned ->
          [ opt_signed; unsigned ]
      | Opt_signed_opt_signed ->
          [ opt_signed; opt_signed ]
      | Opt_signed ->
          [ opt_signed ]
      | Proved ->
          [ { predicate_type = `Full; auth_type = Proof; is_start = `No } ]

    type (_, _, _, _) t_typed =
      (* Corresponds to payment *)
      | Opt_signed_unsigned : (unit, unit, unit, unit) t_typed
      | Opt_signed_opt_signed : (unit, unit, unit, unit) t_typed
      | Opt_signed : (unit, unit, unit, unit) t_typed
      | Proved
          : ( Snapp_statement.Checked.t * unit
            , Snapp_statement.t * unit
            , Nat.N2.n * unit
            , N.n * unit )
            t_typed

    let spec : type a b c d. (a, b, c, d) t_typed -> Spec.single list =
     fun t ->
      match t with
      | Opt_signed_unsigned ->
          [ opt_signed; unsigned ]
      | Opt_signed_opt_signed ->
          [ opt_signed; opt_signed ]
      | Opt_signed ->
          [ opt_signed ]
      | Proved ->
          [ { predicate_type = `Full; auth_type = Proof; is_start = `No } ]
  end

  module Witness = Transaction_witness.Parties_segment_witness
end

(* Currently, a circuit must have at least 1 of every type of constraint. *)
let dummy_constraints () =
  make_checked
    Impl.(
      fun () ->
        let b = exists Boolean.typ_unchecked ~compute:(fun _ -> true) in
        let g = exists Inner_curve.typ ~compute:(fun _ -> Inner_curve.one) in
        ignore
          ( Pickles.Step_main_inputs.Ops.scale_fast g
              (`Plus_two_to_len [| b; b |])
            : Pickles.Step_main_inputs.Inner_curve.t ) ;
        ignore
          ( Pickles.Pairing_main.Scalar_challenge.endo g (Scalar_challenge [ b ])
            : Field.t * Field.t ))

module Base = struct
  module User_command_failure = struct
    (** The various ways that a user command may fail. These should be computed
        before applying the snark, to ensure that only the base fee is charged
        to the fee-payer if executing the user command will later fail.
    *)
    type 'bool t =
      { predicate_failed : 'bool (* All *)
      ; source_not_present : 'bool (* All *)
      ; receiver_not_present : 'bool (* Delegate, Mint_tokens *)
      ; amount_insufficient_to_create : 'bool (* Payment only *)
      ; token_cannot_create : 'bool (* Payment only, token<>default *)
      ; source_insufficient_balance : 'bool (* Payment only *)
      ; source_minimum_balance_violation : 'bool (* Payment only *)
      ; source_bad_timing : 'bool (* Payment only *)
      ; receiver_exists : 'bool (* Create_account only *)
      ; not_token_owner : 'bool (* Create_account, Mint_tokens *)
      ; token_auth : 'bool (* Create_account *)
      }

    let num_fields = 11

    let to_list
        { predicate_failed
        ; source_not_present
        ; receiver_not_present
        ; amount_insufficient_to_create
        ; token_cannot_create
        ; source_insufficient_balance
        ; source_minimum_balance_violation
        ; source_bad_timing
        ; receiver_exists
        ; not_token_owner
        ; token_auth
        } =
      [ predicate_failed
      ; source_not_present
      ; receiver_not_present
      ; amount_insufficient_to_create
      ; token_cannot_create
      ; source_insufficient_balance
      ; source_minimum_balance_violation
      ; source_bad_timing
      ; receiver_exists
      ; not_token_owner
      ; token_auth
      ]

    let of_list = function
      | [ predicate_failed
        ; source_not_present
        ; receiver_not_present
        ; amount_insufficient_to_create
        ; token_cannot_create
        ; source_insufficient_balance
        ; source_minimum_balance_violation
        ; source_bad_timing
        ; receiver_exists
        ; not_token_owner
        ; token_auth
        ] ->
          { predicate_failed
          ; source_not_present
          ; receiver_not_present
          ; amount_insufficient_to_create
          ; token_cannot_create
          ; source_insufficient_balance
          ; source_minimum_balance_violation
          ; source_bad_timing
          ; receiver_exists
          ; not_token_owner
          ; token_auth
          }
      | _ ->
          failwith
            "Transaction_snark.Base.User_command_failure.to_list: bad length"

    let typ : (Boolean.var t, bool t) Typ.t =
      let open Typ in
      list ~length:num_fields Boolean.typ
      |> transport ~there:to_list ~back:of_list
      |> transport_var ~there:to_list ~back:of_list

    let any t = Boolean.any (to_list t)

    (** Compute which -- if any -- of the failure cases will be hit when
        evaluating the given user command, and indicate whether the fee-payer
        would need to pay the account creation fee if the user command were to
        succeed (irrespective or whether it actually will or not).
    *)
    let compute_unchecked
        ~(constraint_constants : Genesis_constants.Constraint_constants.t)
        ~txn_global_slot ~creating_new_token ~(fee_payer_account : Account.t)
        ~(receiver_account : Account.t) ~(source_account : Account.t)
        ({ payload; signature = _; signer = _ } : Transaction_union.t) =
      match payload.body.tag with
      | Fee_transfer | Coinbase ->
          (* Not user commands, return no failure. *)
          of_list (List.init num_fields ~f:(fun _ -> false))
      | _ -> (
          let fail s =
            failwithf
              "Transaction_snark.Base.User_command_failure.compute_unchecked: \
               %s"
              s ()
          in
          let fee_token = payload.common.fee_token in
          let token = payload.body.token_id in
          let fee_payer =
            Account_id.create payload.common.fee_payer_pk fee_token
          in
          let source = Account_id.create payload.body.source_pk token in
          let receiver = Account_id.create payload.body.receiver_pk token in
          (* This should shadow the logic in [Sparse_ledger]. *)
          let fee_payer_account =
            { fee_payer_account with
              balance =
                Option.value_exn ?here:None ?error:None ?message:None
                @@ Balance.sub_amount fee_payer_account.balance
                     (Amount.of_fee payload.common.fee)
            }
          in
          let predicate_failed, predicate_result =
            if
              Public_key.Compressed.equal payload.common.fee_payer_pk
                payload.body.source_pk
            then (false, true)
            else
              match payload.body.tag with
              | Create_account when creating_new_token ->
                  (* Any account is allowed to create a new token associated
                     with a public key.
                  *)
                  (false, true)
              | Create_account ->
                  (* Predicate failure is deferred here. It will be checked
                     later.
                  *)
                  let predicate_result =
                    (* TODO(#4554): Hook predicate evaluation in here once
                       implemented.
                    *)
                    false
                  in
                  (false, predicate_result)
              | Payment | Stake_delegation | Mint_tokens ->
                  (* TODO(#4554): Hook predicate evaluation in here once
                     implemented.
                  *)
                  (true, false)
              | Fee_transfer | Coinbase ->
                  assert false
          in
          match payload.body.tag with
          | Fee_transfer | Coinbase ->
              assert false
          | Stake_delegation ->
              let receiver_account =
                if Account_id.equal receiver fee_payer then fee_payer_account
                else receiver_account
              in
              let receiver_not_present =
                let id = Account.identifier receiver_account in
                if Account_id.equal Account_id.empty id then true
                else if Account_id.equal receiver id then false
                else fail "bad receiver account ID"
              in
              let source_account =
                if Account_id.equal source fee_payer then fee_payer_account
                else source_account
              in
              let source_not_present =
                let id = Account.identifier source_account in
                if Account_id.equal Account_id.empty id then true
                else if Account_id.equal source id then false
                else fail "bad source account ID"
              in
              { predicate_failed
              ; source_not_present
              ; receiver_not_present
              ; amount_insufficient_to_create = false
              ; token_cannot_create = false
              ; source_insufficient_balance = false
              ; source_minimum_balance_violation = false
              ; source_bad_timing = false
              ; receiver_exists = false
              ; not_token_owner = false
              ; token_auth = false
              }
          | Payment ->
              let receiver_account =
                if Account_id.equal receiver fee_payer then fee_payer_account
                else receiver_account
              in
              let receiver_needs_creating =
                let id = Account.identifier receiver_account in
                if Account_id.equal Account_id.empty id then true
                else if Account_id.equal receiver id then false
                else fail "bad receiver account ID"
              in
              let token_is_default = Token_id.(equal default) token in
              let token_cannot_create =
                receiver_needs_creating && not token_is_default
              in
              let amount_insufficient_to_create =
                let creation_amount =
                  Amount.of_fee constraint_constants.account_creation_fee
                in
                receiver_needs_creating
                && Option.is_none
                     (Amount.sub payload.body.amount creation_amount)
              in
              let fee_payer_is_source = Account_id.equal fee_payer source in
              let source_account =
                if fee_payer_is_source then fee_payer_account
                else source_account
              in
              let source_not_present =
                let id = Account.identifier source_account in
                if Account_id.equal Account_id.empty id then true
                else if Account_id.equal source id then false
                else fail "bad source account ID"
              in
              let source_insufficient_balance =
                (* This failure is fatal if fee-payer and source account are
                   the same. This is checked in the transaction pool.
                *)
                (not fee_payer_is_source)
                &&
                if Account_id.equal source receiver then
                  (* The final balance will be [0 - account_creation_fee]. *)
                  receiver_needs_creating
                else
                  Amount.(
                    Balance.to_amount source_account.balance
                    < payload.body.amount)
              in
              let timing_or_error =
                Transaction_logic.validate_timing
                  ~txn_amount:payload.body.amount ~txn_global_slot
                  ~account:source_account
              in
              let source_minimum_balance_violation =
                match timing_or_error with
                | Ok _ ->
                    false
                | Error err ->
                    let open Mina_base in
                    Transaction_status.Failure.equal
                      (Transaction_logic.timing_error_to_user_command_status
                         err)
                      Transaction_status.Failure
                      .Source_minimum_balance_violation
              in
              let source_bad_timing =
                (* This failure is fatal if fee-payer and source account are
                   the same. This is checked in the transaction pool.
                *)
                (not fee_payer_is_source)
                && (not source_insufficient_balance)
                && Or_error.is_error timing_or_error
              in
              { predicate_failed
              ; source_not_present
              ; receiver_not_present = false
              ; amount_insufficient_to_create
              ; token_cannot_create
              ; source_insufficient_balance
              ; source_minimum_balance_violation
              ; source_bad_timing
              ; receiver_exists = false
              ; not_token_owner = false
              ; token_auth = false
              }
          | Create_account ->
              let receiver_account =
                if Account_id.equal receiver fee_payer then fee_payer_account
                else receiver_account
              in
              let receiver_exists =
                let id = Account.identifier receiver_account in
                if Account_id.equal Account_id.empty id then false
                else if Account_id.equal receiver id then true
                else fail "bad receiver account ID"
              in
              let receiver_account =
                { receiver_account with
                  public_key = Account_id.public_key receiver
                ; token_id = Account_id.token_id receiver
                ; token_permissions =
                    ( if receiver_exists then receiver_account.token_permissions
                    else if creating_new_token then
                      Token_permissions.Token_owned
                        { disable_new_accounts = payload.body.token_locked }
                    else
                      Token_permissions.Not_owned
                        { account_disabled = payload.body.token_locked } )
                }
              in
              let source_account =
                if Account_id.equal source fee_payer then fee_payer_account
                else if Account_id.equal source receiver then receiver_account
                else source_account
              in
              let source_not_present =
                let id = Account.identifier source_account in
                if Account_id.equal Account_id.empty id then true
                else if Account_id.equal source id then false
                else fail "bad source account ID"
              in
              let token_auth, not_token_owner =
                if Token_id.(equal default) (Account_id.token_id receiver) then
                  (false, false)
                else
                  match source_account.token_permissions with
                  | Token_owned { disable_new_accounts } ->
                      ( not
                          ( Bool.equal payload.body.token_locked
                              disable_new_accounts
                          || predicate_result )
                      , false )
                  | Not_owned { account_disabled } ->
                      (* NOTE: This [token_auth] value doesn't matter, since we
                         know that there will be a [not_token_owner] failure
                         anyway. We choose this value, since it aliases to the
                         check above in the snark representation of accounts,
                         and so simplifies the snark code.
                      *)
                      ( not
                          ( Bool.equal payload.body.token_locked account_disabled
                          || predicate_result )
                      , true )
              in
              let ret =
                { predicate_failed = false
                ; source_not_present
                ; receiver_not_present = false
                ; amount_insufficient_to_create = false
                ; token_cannot_create = false
                ; source_insufficient_balance = false
                ; source_minimum_balance_violation = false
                ; source_bad_timing = false
                ; receiver_exists
                ; not_token_owner
                ; token_auth
                }
              in
              (* Note: This logic is dependent upon all failures above, so we
                 have to calculate it separately here. *)
              if
                (* If we think the source exists *)
                (not source_not_present)
                (* and there is a failure *)
                && List.exists ~f:Fn.id (to_list ret)
                (* and the receiver account did not exist *)
                && (not receiver_exists)
                (* and the source account was the receiver account *)
                && Account_id.equal source receiver
              then
                (* then the receiver account will not be initialized, and so
                   the source (=receiver) account will not be present.
                *)
                { ret with
                  source_not_present = true
                ; not_token_owner =
                    not Token_id.(equal default (Account_id.token_id receiver))
                ; token_auth =
                    not ((not payload.body.token_locked) || predicate_result)
                }
              else ret
          | Mint_tokens ->
              let receiver_account =
                if Account_id.equal receiver fee_payer then fee_payer_account
                else receiver_account
              in
              let receiver_not_present =
                let id = Account.identifier receiver_account in
                if Account_id.equal Account_id.empty id then true
                else if Account_id.equal receiver id then false
                else fail "bad receiver account ID"
              in
              let source_not_present =
                let id = Account.identifier source_account in
                if Account_id.equal Account_id.empty id then true
                else if Account_id.equal source id then false
                else fail "bad source account ID"
              in
              let not_token_owner =
                match source_account.token_permissions with
                | Token_owned _ ->
                    false
                | Not_owned _ ->
                    true
              in
              { predicate_failed
              ; source_not_present
              ; receiver_not_present
              ; amount_insufficient_to_create = false
              ; token_cannot_create = false
              ; source_insufficient_balance = false
              ; source_minimum_balance_violation = false
              ; source_bad_timing = false
              ; receiver_exists = false
              ; not_token_owner
              ; token_auth = false
              } )

    let%snarkydef compute_as_prover ~constraint_constants ~txn_global_slot
        ~creating_new_token ~next_available_token (txn : Transaction_union.var)
        =
      let%bind data =
        exists (Typ.Internal.ref ())
          ~compute:
            As_prover.(
              let%bind txn = read Transaction_union.typ txn in
              let fee_token = txn.payload.common.fee_token in
              let token = txn.payload.body.token_id in
              let%map token =
                if Token_id.(equal invalid) token then
                  read Token_id.typ next_available_token
                else return token
              in
              let fee_payer =
                Account_id.create txn.payload.common.fee_payer_pk fee_token
              in
              let source = Account_id.create txn.payload.body.source_pk token in
              let receiver =
                Account_id.create txn.payload.body.receiver_pk token
              in
              (txn, fee_payer, source, receiver))
      in
      let%bind fee_payer_idx =
        exists (Typ.Internal.ref ())
          ~request:
            As_prover.(
              let%map _txn, fee_payer, _source, _receiver =
                read (Typ.Internal.ref ()) data
              in
              Ledger_hash.Find_index fee_payer)
      in
      let%bind fee_payer_account =
        exists (Typ.Internal.ref ())
          ~request:
            As_prover.(
              let%map fee_payer_idx =
                read (Typ.Internal.ref ()) fee_payer_idx
              in
              Ledger_hash.Get_element fee_payer_idx)
      in
      let%bind source_idx =
        exists (Typ.Internal.ref ())
          ~request:
            As_prover.(
              let%map _txn, _fee_payer, source, _receiver =
                read (Typ.Internal.ref ()) data
              in
              Ledger_hash.Find_index source)
      in
      let%bind source_account =
        exists (Typ.Internal.ref ())
          ~request:
            As_prover.(
              let%map source_idx = read (Typ.Internal.ref ()) source_idx in
              Ledger_hash.Get_element source_idx)
      in
      let%bind receiver_idx =
        exists (Typ.Internal.ref ())
          ~request:
            As_prover.(
              let%map _txn, _fee_payer, _source, receiver =
                read (Typ.Internal.ref ()) data
              in
              Ledger_hash.Find_index receiver)
      in
      let%bind receiver_account =
        exists (Typ.Internal.ref ())
          ~request:
            As_prover.(
              let%map receiver_idx = read (Typ.Internal.ref ()) receiver_idx in
              Ledger_hash.Get_element receiver_idx)
      in
      exists typ
        ~compute:
          As_prover.(
            let%bind txn, _fee_payer, _source, _receiver =
              read (Typ.Internal.ref ()) data
            in
            let%bind fee_payer_account, _path =
              read (Typ.Internal.ref ()) fee_payer_account
            in
            let%bind source_account, _path =
              read (Typ.Internal.ref ()) source_account
            in
            let%bind receiver_account, _path =
              read (Typ.Internal.ref ()) receiver_account
            in
            let%bind creating_new_token = read Boolean.typ creating_new_token in
            let%map txn_global_slot = read Global_slot.typ txn_global_slot in
            compute_unchecked ~constraint_constants ~txn_global_slot
              ~creating_new_token ~fee_payer_account ~source_account
              ~receiver_account txn)
  end

  let%snarkydef check_signature shifted ~payload ~is_user_command ~signer
      ~signature =
    let%bind input = Transaction_union_payload.Checked.to_input payload in
    let%bind verifies =
      Schnorr.Checked.verifies shifted signature signer input
    in
    Boolean.Assert.any [ Boolean.not is_user_command; verifies ]

  let check_timing ~balance_check ~timed_balance_check ~account ~txn_amount
      ~txn_global_slot =
    (* calculations should track Transaction_logic.validate_timing *)
    let open Account.Poly in
    let open Account.Timing.As_record in
    let { is_timed
        ; initial_minimum_balance
        ; cliff_time
        ; cliff_amount
        ; vesting_period
        ; vesting_increment
        } =
      account.timing
    in
    let int_of_field field =
      Snarky_integer.Integer.constant ~m
        (Bigint.of_field field |> Bigint.to_bignum_bigint)
    in
    let zero_int = int_of_field Field.zero in
    let balance_to_int balance =
      Snarky_integer.Integer.of_bits ~m @@ Balance.var_to_bits balance
    in
    let txn_amount_int =
      Snarky_integer.Integer.of_bits ~m @@ Amount.var_to_bits txn_amount
    in
    let balance_int = balance_to_int account.balance in
    let%bind curr_min_balance =
      Account.Checked.min_balance_at_slot ~global_slot:txn_global_slot
        ~cliff_time ~cliff_amount ~vesting_period ~vesting_increment
        ~initial_minimum_balance
    in
    let%bind `Underflow underflow, proposed_balance_int =
      make_checked (fun () ->
          Snarky_integer.Integer.subtract_unpacking_or_zero ~m balance_int
            txn_amount_int)
    in
    (* underflow indicates insufficient balance *)
    let%bind () = balance_check (Boolean.not underflow) in
    let%bind sufficient_timed_balance =
      make_checked (fun () ->
          Snarky_integer.Integer.(gte ~m proposed_balance_int curr_min_balance))
    in
    let%bind () =
      let%bind ok = Boolean.(any [ not is_timed; sufficient_timed_balance ]) in
      timed_balance_check ok
    in
    let%bind is_timed_balance_zero =
      make_checked (fun () ->
          Snarky_integer.Integer.equal ~m curr_min_balance zero_int)
    in
    (* if current min balance is zero, then timing becomes untimed *)
    let%bind is_untimed = Boolean.((not is_timed) ||| is_timed_balance_zero) in
    let%map timing =
      Account.Timing.if_ is_untimed ~then_:Account.Timing.untimed_var
        ~else_:account.timing
    in
    (`Min_balance curr_min_balance, timing)

  let side_loaded =
    Memo.of_comparable
      (module Int)
      (fun i ->
        let open Snapp_statement in
        Pickles.Side_loaded.create ~typ ~name:(sprintf "snapp_%d" i)
          ~max_branching:(module Pickles.Side_loaded.Verification_key.Max_width)
          ~value_to_field_elements:to_field_elements
          ~var_to_field_elements:Checked.to_field_elements)

  let signature_verifies ~shifted ~payload_digest signature pk =
    let%bind pk =
      Public_key.decompress_var pk
      (*           (Account_id.Checked.public_key fee_payer_id) *)
    in
    Schnorr.Checked.verifies shifted signature pk
      (Random_oracle.Input.field payload_digest)

  module Parties_snark = struct
    open Parties_segment
    open Spec

    module Prover_value : sig
      type 'a t

      val get : 'a t -> 'a

      val create : (unit -> 'a) -> 'a t

      val map : 'a t -> f:('a -> 'b) -> 'b t

      val if_ : Boolean.var -> then_:'a t -> else_:'a t -> 'a t
    end = struct
      open Impl

      type 'a t = 'a As_prover.Ref.t

      let get = As_prover.Ref.get

      let create = As_prover.Ref.create

      let if_ b ~then_ ~else_ =
        create (fun () ->
            get (if Impl.As_prover.read Boolean.typ b then then_ else else_))

      let map t ~f = create (fun () -> f (get t))
    end

    module Global_state = struct
      type t =
        { ledger : Ledger_hash.var * Sparse_ledger.t Prover_value.t
        ; fee_excess : Amount.Signed.var
        ; protocol_state : Snapp_predicate.Protocol_state.View.Checked.t
        }
    end

    let implied_root account incl =
      let open Impl in
      List.foldi incl ~init:(With_hash.hash account)
        ~f:(fun height acc (b, h) ->
          let l = Field.if_ b ~then_:h ~else_:acc
          and r = Field.if_ b ~then_:acc ~else_:h in
          let acc' = Ledger_hash.merge_var ~height l r in
          acc')

    let apply_body
        ~(constraint_constants : Genesis_constants.Constraint_constants.t) ?tag
        ~txn_global_slot ~(add_check : ?label:string -> Boolean.var -> unit)
        ~check_auth
        ({ body =
             { pk
             ; token_id = _
             ; update =
                 { app_state
                 ; delegate
                 ; verification_key
                 ; permissions
                 ; snapp_uri
                 ; token_symbol
                 ; timing
                 }
             ; delta
             ; events = _ (* This is for the snapp to use, we don't need it. *)
             ; call_data =
                 _ (* This is for the snapp to use, we don't need it. *)
             ; rollup_events
             ; depth = _ (* This is used to build the 'stack of stacks'. *)
             }
         ; predicate
         } :
          Party.Predicated.Checked.t) (a : Account.Checked.Unhashed.t) :
        Account.Checked.Unhashed.t * _ =
      let open Impl in
      let r = ref [] in
      let update_authorized (type a) perm ~is_keep
          ~(updated : [ `Ok of a | `Flagged of a * Boolean.var ]) =
        let speculative_success, `proof_must_verify x = check_auth perm in
        r := lazy Boolean.((not is_keep) &&& x) :: !r ;
        match updated with
        | `Ok res ->
            add_check ~label:__LOC__ Boolean.(speculative_success ||| is_keep) ;
            res
        | `Flagged (res, failed) ->
            add_check ~label:__LOC__
              Boolean.((not failed) &&& speculative_success ||| is_keep) ;
            res
      in
      let proof_must_verify () = Boolean.any (List.map !r ~f:Lazy.force) in
      let ( ! ) = run_checked in
      let is_new =
        !(Public_key.Compressed.Checked.equal a.public_key
            Public_key.Compressed.(var_of_t empty))
      in
      Boolean.Assert.any
        [ is_new; !(Public_key.Compressed.Checked.equal pk a.public_key) ] ;
      let is_receiver = Sgn.Checked.is_pos delta.sgn in
      let timing =
        let open Snapp_basic in
        let new_timing =
          let timing_info = Set_or_keep.Checked.data timing in
          ( { is_timed = Set_or_keep.Checked.is_set timing
            ; initial_minimum_balance = timing_info.initial_minimum_balance
            ; cliff_time = timing_info.cliff_time
            ; cliff_amount = timing_info.cliff_amount
            ; vesting_period = timing_info.vesting_period
            ; vesting_increment = timing_info.vesting_increment
            }
            : Account_timing.var )
        in
        add_check ~label:__LOC__
          Boolean.(is_new || Set_or_keep.Checked.is_keep timing) ;
        !(Account.Timing.if_
            (Set_or_keep.Checked.is_set timing)
            ~then_:new_timing ~else_:a.timing)
      in
      (* Check send/receive permissions *)
      let balance =
        with_label __LOC__ (fun () ->
            update_authorized
              (Permissions.Auth_required.Checked.if_ is_receiver
                 ~then_:a.permissions.receive ~else_:a.permissions.send)
              ~is_keep:!Amount.Signed.(Checked.(equal (constant zero) delta))
              ~updated:
                (let balance, `Overflow failed1 =
                   !(Balance.Checked.add_signed_amount_flagged a.balance delta)
                 in
                 let fee =
                   Amount.Checked.of_fee
                     (Fee.var_of_t constraint_constants.account_creation_fee)
                 in
                 let balance_when_new, `Underflow failed2 =
                   !(Balance.Checked.sub_amount_flagged balance fee)
                 in
                 let res =
                   !(Balance.Checked.if_ is_new ~then_:balance_when_new
                       ~else_:balance)
                 in
                 let failed = Boolean.(failed1 ||| (is_new &&& failed2)) in
                 `Flagged (res, failed)))
      in
      let `Min_balance _, timing =
        !([%with_label "Check snapp timing"]
            (let open Tick in
            let balance_check ok =
              add_check ~label:__LOC__ !(Boolean.any [ ok; is_receiver ]) ;
              return ()
            in
            let timed_balance_check ok =
              add_check ~label:__LOC__ !(Boolean.any [ ok; is_receiver ]) ;
              return ()
            in
            (* NB: We perform the check here with the final balance and a zero
               amount. This allows this to serve dual purposes:
               * if the balance has decreased, this checks that it isn't below
                 the minimum;
               * if the account is new and this party has set its timing info,
                 this checks that the timing is valid.
               The balance and txn_amount are used only to find the resulting
               balance, so using the result directly is equivalent.
            *)
            check_timing ~balance_check ~timed_balance_check
              ~account:{ a with timing; balance }
              ~txn_amount:Amount.(var_of_t zero)
              ~txn_global_slot))
      in
      let open Snapp_basic in
      let snapp : Snapp_account.Checked.t =
        let keeping_app_state =
          Boolean.all
            (List.map (Vector.to_list app_state) ~f:Set_or_keep.Checked.is_keep)
        in
        let changing_app_state =
          Boolean.all
            (List.map (Vector.to_list app_state) ~f:Set_or_keep.Checked.is_set)
        in
        let proved_state =
          Boolean.if_ keeping_app_state ~then_:a.snapp.proved_state
            ~else_:
              ( if Option.is_none tag then (* No proof *)
                Boolean.false_
              else
                (* Has a proof, set proved_state if entire state was set *)
                Boolean.if_ changing_app_state ~then_:Boolean.true_
                  ~else_:a.snapp.proved_state )
        in
        let app_state =
          with_label __LOC__ (fun () ->
              update_authorized a.permissions.edit_state
                ~is_keep:keeping_app_state
                ~updated:
                  (`Ok
                    (Vector.map2 app_state a.snapp.app_state
                       ~f:(Set_or_keep.Checked.set_or_keep ~if_:Field.if_))))
        in
        Option.iter tag ~f:(fun t ->
            Pickles.Side_loaded.in_circuit t
              (Lazy.force a.snapp.verification_key.data)) ;
        let verification_key =
          update_authorized a.permissions.set_verification_key
            ~is_keep:(Set_or_keep.Checked.is_keep verification_key)
            ~updated:
              (`Ok
                (Set_or_keep.Checked.set_or_keep ~if_:Field.if_ verification_key
                   (Lazy.force a.snapp.verification_key.hash)))
        in
        let rollup_state, last_rollup_slot =
          let [ s1'; s2'; s3'; s4'; s5' ] = a.snapp.rollup_state in
          let last_rollup_slot = a.snapp.last_rollup_slot in
          let is_this_slot =
            !(Mina_numbers.Global_slot.Checked.equal txn_global_slot
                last_rollup_slot)
          in
          (* Push events to s1 *)
          let is_empty = !(Party.Events.is_empty_var rollup_events) in
          let s1 =
            Field.if_ is_empty ~then_:s1'
              ~else_:(Party.Rollup_events.push_events_checked s1' rollup_events)
          in
          (* Shift along if last update wasn't this slot *)
          let is_full_and_different_slot =
            Boolean.((not is_empty) && is_this_slot)
          in
          let s5 = Field.if_ is_full_and_different_slot ~then_:s5' ~else_:s4' in
          let s4 = Field.if_ is_full_and_different_slot ~then_:s4' ~else_:s3' in
          let s3 = Field.if_ is_full_and_different_slot ~then_:s3' ~else_:s2' in
          let s2 = Field.if_ is_full_and_different_slot ~then_:s2' ~else_:s1' in
          let new_global_slot =
            !(Mina_numbers.Global_slot.Checked.if_ is_empty
                ~then_:last_rollup_slot ~else_:txn_global_slot)
          in
          let new_rollup_state =
            ( ([ s1; s2; s3; s4; s5 ] : _ Pickles_types.Vector.t)
            , new_global_slot )
          in
          update_authorized a.permissions.edit_rollup_state ~is_keep:is_empty
            ~updated:(`Ok new_rollup_state)
        in
        let snapp_version =
          (* Current snapp version. Upgrade mechanism should live here. *)
          Mina_numbers.Snapp_version.(Checked.constant zero)
        in
        { Snapp_account.verification_key =
            (* Big hack. This relies on the fact that the "data" is not
               used for computing the hash of the snapp account. We can't
               provide the verification key since it's not available here. *)
            { With_hash.hash = lazy verification_key
            ; data = lazy (failwith "unused")
            }
        ; app_state
        ; snapp_version
        ; rollup_state
        ; last_rollup_slot
        ; proved_state
        }
      in
      let snapp_uri =
        update_authorized a.permissions.set_snapp_uri
          ~is_keep:(Set_or_keep.Checked.is_keep snapp_uri)
          ~updated:
            (`Ok
              (Set_or_keep.Checked.set_or_keep ~if_:Data_as_hash.if_ snapp_uri
                 a.snapp_uri))
      in
      let token_symbol =
        update_authorized a.permissions.set_snapp_uri
          ~is_keep:(Set_or_keep.Checked.is_keep token_symbol)
          ~updated:
            (`Ok
              (Set_or_keep.Checked.set_or_keep ~if_:Account.Token_symbol.if_
                 token_symbol a.token_symbol))
      in
      let delegate =
        let base_delegate =
          (* New accounts should have the delegate equal to the public key of the account. *)
          !(Public_key.Compressed.Checked.if_ is_new ~then_:pk
              ~else_:a.delegate)
        in
        update_authorized a.permissions.set_delegate
          ~is_keep:(Set_or_keep.Checked.is_keep delegate)
          ~updated:
            (`Ok
              (Set_or_keep.Checked.set_or_keep
                 ~if_:(fun b ~then_ ~else_ ->
                   !(Public_key.Compressed.Checked.if_ b ~then_ ~else_))
                 delegate base_delegate))
      in
      let permissions =
        update_authorized a.permissions.set_permissions
          ~is_keep:(Set_or_keep.Checked.is_keep permissions)
          ~updated:
            (`Ok
              (Set_or_keep.Checked.set_or_keep ~if_:Permissions.Checked.if_
                 permissions a.permissions))
      in
      let nonce =
        !( match predicate with
         | Full _ ->
             Account.Nonce.Checked.succ a.nonce
         | Nonce_or_accept { accept; _ } ->
             Account.Nonce.Checked.succ_if a.nonce (Boolean.not accept) )
      in
      let a : Account.Checked.Unhashed.t =
        { a with
          balance
        ; snapp
        ; delegate
        ; permissions
        ; timing
        ; nonce
        ; public_key = pk
        ; snapp_uri
        ; token_symbol
        }
      in
      (a, `proof_must_verify proof_must_verify)

    let create_checker () =
      let r = ref [] in
      let finished = ref false in
      ( (fun ?label:_ x ->
          if finished.contents then failwith "finished"
          else r := x :: r.contents)
      , fun () ->
          finished := true ;
          Impl.Boolean.all r.contents )

    module type Single_inputs = sig
      val constraint_constants : Genesis_constants.Constraint_constants.t

      val spec : single

      val snapp_statement : (int * Snapp_statement.Checked.t) option
    end

    type party =
      { party : (Party.Predicated.Checked.t, Impl.Field.t) With_hash.t
      ; control : Control.t Prover_value.t
      }

    module Single (I : Single_inputs) = struct
      open I

      let { predicate_type; auth_type; is_start } = spec

      module V = Prover_value
      open Impl

      module Inputs = struct
        module Transaction_commitment = struct
          type t = Field.t

          let if_ = Field.if_

          let empty = Field.constant Parties.Transaction_commitment.empty
        end

        module Bool = struct
          include Boolean

          type t = var

          let assert_ = Assert.is_true
        end

        module Ledger = struct
          type t = Ledger_hash.var * Sparse_ledger.t V.t

          let if_ b ~then_:(xt, rt) ~else_:(xe, re) =
            ( run_checked (Ledger_hash.if_ b ~then_:xt ~else_:xe)
            , V.if_ b ~then_:rt ~else_:re )

          let empty ~depth () : t =
            let t = Sparse_ledger.empty ~depth () in
            ( Ledger_hash.var_of_t (Sparse_ledger.merkle_root t)
            , V.create (fun () -> t) )
        end

        module Parties = struct
          module Opt = struct
            open Snapp_basic

            type 'a t = (Bool.t, 'a) Flagged_option.t

            let is_some = Flagged_option.is_some

            let map x ~f = Flagged_option.map ~f x

            let or_default ~if_ x ~default =
              if_ (is_some x) ~then_:(Flagged_option.data x) ~else_:default

            let or_exn x =
              Bool.assert_ (is_some x) ;
              Flagged_option.data x
          end

          type party_or_stack =
            Field.t
            * (Party.t * unit, Parties.Digest.t) Parties.Party_or_stack.t V.t

          type t =
            Field.t
            * (Party.t * unit, Parties.Digest.t) Parties.Party_or_stack.t list
              V.t

          let if_ b ~then_:(xt, rt) ~else_:(xe, re) =
            (Field.if_ b ~then_:xt ~else_:xe, V.if_ b ~then_:rt ~else_:re)

          let empty = Field.constant Parties.Party_or_stack.With_hashes.empty

          let is_empty (x, _) = Field.equal empty x

          let empty = (empty, V.create (fun () -> []))

          let hash_cons hash h_tl =
            Random_oracle.Checked.hash ~init:Hash_prefix_states.party_cons
              [| hash; h_tl |]

          let pop_exn ((h, r) : t) : party_or_stack * t =
            let hd_r = V.create (fun () -> V.get r |> List.hd_exn) in
            let tl_r = V.create (fun () -> V.get r |> List.tl_exn) in
            let party_or_stack, stack =
              exists
                Typ.(Field.typ * Field.typ)
                ~compute:(fun () ->
                  ( V.get hd_r |> Parties.Party_or_stack.With_hashes.hash
                  , V.get tl_r |> Parties.Party_or_stack.With_hashes.stack_hash
                  ))
            in
            let h' = hash_cons party_or_stack stack in
            Field.Assert.equal h h' ;
            ((party_or_stack, hd_r), (stack, tl_r))

          let as_stack ((h, r) : party_or_stack) : t Opt.t =
            (* NB: Don't need to check here, since interpreting a stack as a
               party or party as a stack implies a hash collision.
            *)
            let is_some =
              exists Boolean.typ ~compute:(fun () ->
                  match V.get r with Party _ -> false | Stack _ -> true)
            in
            let data =
              ( h
              , V.create (fun () ->
                    match V.get r with Party _ -> [] | Stack (xs, _) -> xs) )
            in
            { Snapp_basic.Flagged_option.is_some; data }

          let pop_party_exn ((h, r) : t) : party * t =
            let first_party =
              V.create (fun () ->
                  match V.get r |> List.hd_exn with
                  | Party ((party, ()), _) ->
                      party
                  | Stack _ ->
                      failwith "pop_party_exn")
            in
            let body, tl =
              exists
                Typ.(Party.Body.typ () * field)
                ~compute:(fun () ->
                  let p = V.get first_party in
                  let h =
                    V.get r |> List.tl_exn
                    |> Parties.Party_or_stack.With_hashes.stack_hash
                  in
                  (p.data.body, h))
            in
            let predicate : Party.Predicate.Checked.t =
              match predicate_type with
              | `Nonce_or_accept ->
                  let nonce, accept =
                    exists (Typ.tuple2 Account.Nonce.typ Boolean.typ)
                      ~compute:(fun () ->
                        match (V.get first_party).data.predicate with
                        | Nonce n ->
                            (n, false)
                        | Accept ->
                            (Account.Nonce.zero, true)
                        | Full _ ->
                            failwith
                              "first party should have nonce as predicate")
                  in
                  Nonce_or_accept { nonce; accept }
              | `Full ->
                  Full
                    (exists (Party.Predicate.typ ()) ~compute:(fun () ->
                         (V.get first_party).data.predicate))
            in
            let auth =
              V.(create (fun () -> (V.get first_party).authorization))
            in
            let party : Party.Predicated.Checked.t = { body; predicate } in
            let party =
              With_hash.of_data party ~hash_data:Party.Predicated.Checked.digest
            in
            let actual_h =
              Random_oracle.Checked.hash ~init:Hash_prefix_states.party_cons
                [| party.hash; tl |]
            in
            Field.Assert.equal h actual_h ;
            ( { party; control = auth }
            , (tl, V.(create (fun () -> List.tl_exn (get r)))) )

          let pop_stack ((h, r) : t) : (t * t) Opt.t =
            let hd_r =
              V.create (fun () ->
                  match V.get r |> List.hd with
                  | Some (Stack (x, _)) ->
                      x
                  | _ ->
                      [])
            in
            let tl_r =
              V.create (fun () ->
                  V.get r |> List.tl |> Option.value ~default:[])
            in
            let party_or_stack, stack =
              exists
                Typ.(Field.typ * Field.typ)
                ~compute:(fun () ->
                  ( V.get hd_r |> Parties.Party_or_stack.With_hashes.stack_hash
                  , V.get tl_r |> Parties.Party_or_stack.With_hashes.stack_hash
                  ))
            in
            let h' = hash_cons party_or_stack stack in
            (* NB: Don't need to check here, since interpreting a stack as a
               party or party as a stack implies a hash collision.
            *)
            let is_some = Field.equal h h' in
            let data = ((party_or_stack, hd_r), (stack, tl_r)) in
            { Snapp_basic.Flagged_option.is_some; data }

          let push_stack ((h_hd, r_hd) : t) ~onto:((h_tl, r_tl) : t) : t =
            let h = hash_cons h_hd h_tl in
            let r =
              V.create (fun () ->
                  let hd_stack = V.get r_hd in
                  let tl = V.get r_tl in
                  Parties.Party_or_stack.Stack
                    (hd_stack, As_prover.read Field.typ h)
                  :: tl)
            in
            (h, r)
        end

        module Party = struct
          type t = party

          let delta (t : t) = t.party.data.body.delta
        end

        module Account = struct
          type t = (Account.Checked.Unhashed.t, Field.t) With_hash.t
        end

        module Amount = struct
          type t = Amount.Checked.t

          type unsigned = t

          module Signed = struct
            type t = Amount.Signed.Checked.t

            let if_ b ~then_ ~else_ =
              run_checked (Amount.Signed.Checked.if_ b ~then_ ~else_)

            let is_pos (t : t) = Sgn.Checked.is_pos t.sgn

            let negate = Amount.Signed.Checked.negate

            let of_unsigned = Amount.Signed.Checked.of_unsigned

            let add_flagged x y =
              run_checked (Amount.Signed.Checked.add_flagged x y)
          end

          let if_ b ~then_ ~else_ =
            run_checked (Amount.Checked.if_ b ~then_ ~else_)

          let zero = Amount.(var_of_t zero)

          let add_flagged x y = run_checked (Amount.Checked.add_flagged x y)

          let add_signed_flagged (x : t) (y : Signed.t) =
            run_checked (Amount.Checked.add_signed_flagged x y)
        end

        module Token_id = struct
          type t = Token_id.Checked.t

          let if_ b ~then_ ~else_ =
            run_checked (Token_id.Checked.if_ b ~then_ ~else_)

          let equal x y = run_checked (Token_id.Checked.equal x y)

          let default = Token_id.(var_of_t default)

          let invalid = Token_id.(var_of_t invalid)
        end
      end

      module Env = struct
        open Inputs

        type t =
          < party : Party.t
          ; account : Account.t
          ; ledger : Ledger.t
          ; amount : Amount.t
          ; signed_amount : Amount.Signed.t
          ; bool : Bool.t
          ; token_id : Token_id.t
          ; global_state : Global_state.t
          ; inclusion_proof : (Bool.t * Field.t) list
          ; parties : Parties.t
          ; local_state :
              ( Parties.t
              , Token_id.t
              , Amount.t
              , Ledger.t
              , Bool.t
              , Transaction_commitment.t )
              Parties_logic.Local_state.t
          ; protocol_state_predicate : Snapp_predicate.Protocol_state.Checked.t
          ; transaction_commitment : Transaction_commitment.t >
      end

      include Parties_logic.Make (Inputs)

      let perform (type r) (eff : (r, Env.t) Parties_logic.Eff.t) : r =
        let body_id (body : Party.Body.Checked.t) =
          let open As_prover in
          Account_id.create
            (read Public_key.Compressed.typ body.pk)
            (read Token_id.typ body.token_id)
        in
        let idx ledger id = Sparse_ledger.find_index_exn ledger id in
        let account_with_hash (account : Account.Checked.Unhashed.t) =
          With_hash.of_data account ~hash_data:(fun a ->
              let a =
                { a with
                  snapp =
                    ( Snapp_account.Checked.digest a.snapp
                    , As_prover.Ref.create (fun () -> None) )
                }
              in
              run_checked (Account.Checked.digest a))
        in
        match eff with
        | Get_global_ledger g ->
            g.ledger
        | Transaction_commitment_on_start
            { other_parties = other_parties, _; protocol_state_predicate } -> (
            match is_start with
            | `No ->
                assert false
            | `Yes | `Compute_in_circuit ->
                Parties.Transaction_commitment.Checked.create
                  ~other_parties_hash:other_parties
                  ~protocol_state_predicate_hash:
                    (Snapp_predicate.Protocol_state.Checked.digest
                       protocol_state_predicate) )
        | Get_account ({ party; _ }, (_root, ledger)) ->
            let idx =
              V.map ledger ~f:(fun l -> idx l (body_id party.data.body))
            in
            let account =
              exists Account.Checked.Unhashed.typ ~compute:(fun () ->
                  Sparse_ledger.get_exn (V.get ledger) (V.get idx))
            in
            let account = account_with_hash account in
            let incl =
              exists
                Typ.(
                  list ~length:constraint_constants.ledger_depth
                    (Boolean.typ * field))
                ~compute:(fun () ->
                  List.map
                    (Sparse_ledger.path_exn (V.get ledger) (V.get idx))
                    ~f:(fun x ->
                      match x with
                      | `Left h ->
                          (false, h)
                      | `Right h ->
                          (true, h)))
            in
            (account, incl)
        | Check_inclusion ((root, _), account, incl) ->
            with_label __LOC__
              (fun () -> Field.Assert.equal (implied_root account incl))
              (Ledger_hash.var_to_hash_packed root)
        | Check_protocol_state_predicate (protocol_state_predicate, global_state)
          ->
            Snapp_predicate.Protocol_state.Checked.check
              protocol_state_predicate global_state.protocol_state
        | Check_predicate (_is_start, { party; _ }, account, _global) -> (
            match party.data.predicate with
            | Nonce_or_accept { nonce; accept } ->
                Boolean.( || ) accept
                  (run_checked
                     (Account.Nonce.Checked.equal nonce account.data.nonce))
            | Full p ->
                Snapp_predicate.Account.Checked.check p account.data )
        | Set_account ((_root, ledger), a, incl) ->
            ( implied_root a incl |> Ledger_hash.var_of_hash_packed
            , V.map ledger
                ~f:
                  As_prover.(
                    let account_typ =
                      let snapp :
                          ( Snapp_account.Checked.t
                          , Snapp_account.t option )
                          Typ.t =
                        let open Snapp_account.Poly in
                        let vk :
                            ( ( Pickles.Side_loaded.Verification_key.Checked.t
                                Lazy.t
                              , Pickles.Impls.Step.Field.t Lazy.t )
                              With_hash.t
                            , ( Side_loaded_verification_key.t
                              , Field.Constant.t )
                              With_hash.t
                              option )
                            Typ.t =
                          { store = (fun _ -> failwith "unused")
                          ; check = (fun _ -> failwith "unused")
                          ; alloc = Free (Alloc (fun _ -> failwith "unused"))
                          ; read =
                              Snarky_backendless.Typ_monads.Read.(
                                fun v ->
                                  let%map h = read (Lazy.force v.hash) in
                                  Some
                                    { With_hash.data =
                                        Pickles.Side_loaded.Verification_key
                                        .dummy
                                    ; hash = h
                                    })
                          }
                        in
                        (* TODO: Refactor. This hacking around the vk is a code smell *)
                        Typ.of_hlistable
                          [ Snapp_state.typ Field.typ
                          ; vk
                          ; Mina_numbers.Snapp_version.typ
                          ; Pickles_types.Vector.typ Field.typ
                              Pickles_types.Nat.N5.n
                          ; Mina_numbers.Global_slot.typ
                          ; Boolean.typ
                          ]
                          ~var_to_hlist:to_hlist ~var_of_hlist:of_hlist
                          ~value_to_hlist:to_hlist ~value_of_hlist:of_hlist
                        |> Typ.transport
                             ~there:(fun x -> Option.value_exn x)
                             ~back:(fun x -> Some x)
                      in
                      Account.typ' snapp
                    in
                    fun ledger ->
                      let a : Account.t = read account_typ a.data in
                      let idx = idx ledger (Account.identifier a) in
                      Sparse_ledger.set_exn ledger idx a) )
        | Modify_global_excess (global, f) ->
            { global with fee_excess = f global.fee_excess }
        | Modify_global_ledger { global_state; ledger; should_update } ->
            { global_state with
              ledger =
                Inputs.Ledger.if_ should_update ~then_:ledger
                  ~else_:global_state.ledger
            }
        | Party_token_id { party; _ } ->
            party.data.body.token_id
        | Check_auth_and_update_account
            { is_start = is_actually_start
            ; at_party = at_party, _
            ; global_state
            ; party = { party; control; _ }
            ; account
            ; transaction_commitment
            ; inclusion_proof = _
            } ->
            ( match (auth_type, snapp_statement) with
            | Proof, Some (i, s) ->
                Pickles.Side_loaded.in_circuit (side_loaded i)
                  (Lazy.force account.data.snapp.verification_key.data) ;
                Snapp_statement.Checked.Assert.equal
                  { transaction = transaction_commitment; at_party }
                  s
            | (Signature | None_given), None ->
                ()
            | Proof, None | (Signature | None_given), Some _ ->
                assert false ) ;
            let transaction_commitment =
              let with_party () =
                Parties.Transaction_commitment.Checked.with_fee_payer
                  transaction_commitment ~fee_payer_hash:party.hash
              in
              match is_start with
              | `No ->
                  transaction_commitment
              | `Yes ->
                  with_party ()
              | `Compute_in_circuit ->
                  Inputs.Transaction_commitment.if_ is_actually_start
                    ~then_:(with_party ()) ~else_:transaction_commitment
            in
            let add_check, checks_succeeded = create_checker () in
            let signature_verifies =
              match auth_type with
              | None_given | Proof ->
                  Boolean.false_
              | Signature ->
                  let signature =
                    exists Signature_lib.Schnorr.Signature.typ
                      ~compute:(fun () ->
                        match V.get control with
                        | Signature s ->
                            s
                        | None_given ->
                            Signature.dummy
                        | Proof _ ->
                            assert false)
                  in
                  run_checked
                    (let%bind (module S) =
                       Tick.Inner_curve.Checked.Shifted.create ()
                     in
                     signature_verifies
                       ~shifted:(module S)
                       ~payload_digest:transaction_commitment signature
                       party.data.body.pk)
            in
            let account', `proof_must_verify proof_must_verify =
              let tag =
                Option.map snapp_statement ~f:(fun (i, _) -> side_loaded i)
              in
              apply_body ~constraint_constants ?tag
                ~txn_global_slot:
                  global_state.protocol_state.global_slot_since_hard_fork
                ~add_check
                ~check_auth:(fun t ->
                  Permissions.Auth_required.Checked.spec_eval
                    ~signature_verifies t)
                party.data account.data
            in
            let proof_must_verify = proof_must_verify () in
            let checks_succeeded = checks_succeeded () in
            let success =
              match auth_type with
              | None_given | Signature ->
                  Boolean.((not proof_must_verify) && checks_succeeded)
              | Proof ->
                  (* We always assert that the proof verifies. *)
                  checks_succeeded
            in
            (account_with_hash account', success)
        | Balance account ->
            Balance.Checked.to_amount account.data.balance
    end

    let check_protocol_state ~pending_coinbase_stack_init
        ~pending_coinbase_stack_before ~pending_coinbase_stack_after state_body
        =
      [%with_label "Compute pending coinbase stack"]
        (let%bind state_body_hash =
           Mina_state.Protocol_state.Body.hash_checked state_body
         in
         let%bind computed_pending_coinbase_stack_after =
           Pending_coinbase.Stack.Checked.push_state state_body_hash
             pending_coinbase_stack_init
         in
         [%with_label "Check pending coinbase stack"]
           (let%bind correct_coinbase_target_stack =
              Pending_coinbase.Stack.equal_var
                computed_pending_coinbase_stack_after
                pending_coinbase_stack_after
            in
            let%bind valid_init_state =
              Pending_coinbase.Stack.equal_var pending_coinbase_stack_init
                pending_coinbase_stack_before
            in
            Boolean.Assert.all
              [ correct_coinbase_target_stack; valid_init_state ]))

    let main ?(witness : Witness.t option) (spec : Spec.t) ~constraint_constants
        snapp_statements (statement : Statement.With_sok.Checked.t) =
      let open Impl in
      run_checked (dummy_constraints ()) ;
      let ( ! ) x = Option.value_exn x in
      let state_body =
        exists (Mina_state.Protocol_state.Body.typ ~constraint_constants)
          ~compute:(fun () -> !witness.state_body)
      in
      let pending_coinbase_stack_init =
        exists Pending_coinbase.Stack.typ ~compute:(fun () ->
            !witness.init_stack)
      in
      let module V = Prover_value in
      run_checked
        (check_protocol_state ~pending_coinbase_stack_init
           ~pending_coinbase_stack_before:
             statement.source.pending_coinbase_stack
           ~pending_coinbase_stack_after:statement.target.pending_coinbase_stack
           state_body) ;
      let init : Global_state.t * _ Parties_logic.Local_state.t =
        let g : Global_state.t =
          { ledger =
              ( statement.source.ledger
              , V.create (fun () -> !witness.global_ledger) )
          ; fee_excess =
              Amount.Signed.Checked.of_fee statement.fee_excess.fee_excess_l
          ; protocol_state =
              Mina_state.Protocol_state.Body.view_checked state_body
          }
        in
        let l : _ Parties_logic.Local_state.t =
          { parties =
              ( statement.source.local_state.parties
              , V.create (fun () -> !witness.local_state_init.parties) )
          ; call_stack =
              ( statement.source.local_state.call_stack
              , V.create (fun () -> !witness.local_state_init.call_stack) )
          ; transaction_commitment =
              statement.source.local_state.transaction_commitment
          ; token_id = statement.source.local_state.token_id
          ; excess = statement.source.local_state.excess
          ; ledger =
              ( statement.source.local_state.ledger
              , V.create (fun () -> !witness.local_state_init.ledger) )
          ; success = statement.source.local_state.success
          }
        in
        (g, l)
      in
      let start_parties =
        As_prover.Ref.create (fun () -> !witness.start_parties)
      in
      let (global, local), snapp_statements =
        List.fold_left spec ~init:(init, snapp_statements)
          ~f:(fun (((_, local) as acc), statements) party_spec ->
            let snapp_statement, statements =
              match party_spec.auth_type with
              | Signature | None_given ->
                  (None, statements)
              | Proof -> (
                  match statements with
                  | [] ->
                      assert false
                  | s :: ss ->
                      (Some s, ss) )
            in
            let module S = Single (struct
              let constraint_constants = constraint_constants

              let spec = party_spec

              let snapp_statement = snapp_statement
            end) in
            let finish v =
              let open Parties_logic.Start_data in
              let ps =
                V.map v ~f:(function
                  | `Skip ->
                      []
                  | `Start p ->
                      Party.of_signed p.parties.Parties.fee_payer
                      :: p.parties.Parties.other_parties
                      |> List.map ~f:(fun party -> (party, ()))
                      |> Parties.Party_or_stack.With_hashes.of_parties_list)
              in
              let h =
                exists Field.typ ~compute:(fun () ->
                    Parties.Party_or_stack.With_hashes.stack_hash (V.get ps))
              in
              let start_data =
                { Parties_logic.Start_data.parties = (h, ps)
                ; protocol_state_predicate =
                    exists Snapp_predicate.Protocol_state.typ
                      ~compute:(fun () ->
                        match V.get v with
                        | `Skip ->
                            Snapp_predicate.Protocol_state.accept
                        | `Start p ->
                            p.protocol_state_predicate)
                }
              in
              S.apply ~constraint_constants
                ~is_start:
                  ( match party_spec.is_start with
                  | `No ->
                      `No
                  | `Yes ->
                      `Yes start_data
                  | `Compute_in_circuit ->
                      `Compute start_data )
                S.{ perform }
                acc
            in
            let acc' =
              match party_spec.is_start with
              | `No ->
                  S.apply ~constraint_constants ~is_start:`No S.{ perform } acc
              | `Compute_in_circuit ->
                  V.create (fun () ->
                      match As_prover.Ref.get start_parties with
                      | [] ->
                          `Skip
                      | p :: ps ->
                          let should_pop =
                            Field.Constant.equal Parties.Party_or_stack.empty
                              (As_prover.read_var (fst local.parties))
                          in
                          if should_pop then (
                            As_prover.Ref.set start_parties ps ;
                            `Start p )
                          else `Skip)
                  |> finish
              | `Yes ->
                  as_prover
                    As_prover.(
                      fun () ->
                        [%test_eq: Impl.Field.Constant.t]
                          Parties.Party_or_stack.empty
                          (read_var (fst local.parties))) ;
                  V.create (fun () ->
                      match As_prover.Ref.get start_parties with
                      | [] ->
                          assert false
                      | p :: ps ->
                          As_prover.Ref.set start_parties ps ;
                          `Start p)
                  |> finish
            in
            (acc', statements))
      in
      assert (List.is_empty snapp_statements) ;
      let local_state_ledger =
        (* The actual output ledger may differ from the one generated by
           transaction logic, because we handle failures differently between
           the two. However, in the case of failure, we never use this ledger:
           it will never be upgraded to the global ledger. If we have such a
           failure, we just pretend we achieved the target hash.
        *)
        Field.if_ local.success ~then_:(fst local.parties)
          ~else_:statement.target.local_state.parties
      in
      with_label __LOC__ (fun () ->
          Local_state.Checked.assert_equal statement.target.local_state
            { local with
              parties = local_state_ledger
            ; call_stack = fst local.call_stack
            ; ledger = fst local.ledger
            }) ;
      with_label __LOC__ (fun () ->
          run_checked
            (Frozen_ledger_hash.assert_equal (fst global.ledger)
               statement.target.ledger)) ;
      with_label __LOC__ (fun () ->
          run_checked
            (Amount.Checked.assert_equal statement.supply_increase
               Amount.(var_of_t zero))) ;
      with_label __LOC__ (fun () ->
          run_checked
            (Fee_excess.assert_equal_checked statement.fee_excess
               { fee_token_l = Token_id.(var_of_t default)
               ; fee_excess_l =
                   Amount.Signed.Checked.to_fee (fst init).fee_excess
               ; fee_token_r = Token_id.(var_of_t default)
               ; fee_excess_r = Amount.Signed.Checked.to_fee global.fee_excess
               })) ;
      let `Needs_some_work_for_snapps_on_mainnet = Mina_base.Util.todo_snapps in
      (* TODO: Check various consistency equalities between local and global and the statement *)
      ()

    (* Horrible hack :( *)
    let witness : Witness.t option ref = ref None

    let rule (type a b c d) ~constraint_constants ~proof_level
        (t : (a, b, c, d) Basic.t_typed) :
        ( a
        , b
        , c
        , d
        , Statement.With_sok.var
        , Statement.With_sok.t )
        Pickles.Inductive_rule.t =
      let open Hlist in
      let open Basic in
      let module M = H4.T (Pickles.Tag) in
      let s = Basic.spec t in
      let prev_should_verify =
        match proof_level with
        | Genesis_constants.Proof_level.Full ->
            true
        | _ ->
            false
      in
      let b = Boolean.var_of_value prev_should_verify in
      match t with
      | Proved ->
          { identifier = "proved"
          ; prevs = M.[ side_loaded 0 ]
          ; main_value = (fun [ _ ] _ -> [ prev_should_verify ])
          ; main =
              (fun [ snapp_statement ] stmt ->
                main ?witness:!witness s ~constraint_constants
                  (List.mapi [ snapp_statement ] ~f:(fun i x -> (i, x)))
                  stmt ;
                [ b ])
          }
      | Opt_signed_unsigned ->
          { identifier = "opt_signed-unsigned"
          ; prevs = M.[]
          ; main_value = (fun [] _ -> [])
          ; main =
              (fun [] stmt ->
                main ?witness:!witness s ~constraint_constants [] stmt ;
                [])
          }
      | Opt_signed_opt_signed ->
          { identifier = "opt_signed-opt_signed"
          ; prevs = M.[]
          ; main_value = (fun [] _ -> [])
          ; main =
              (fun [] stmt ->
                main ?witness:!witness s ~constraint_constants [] stmt ;
                [])
          }
      | Opt_signed ->
          { identifier = "opt_signed"
          ; prevs = M.[]
          ; main_value = (fun [] _ -> [])
          ; main =
              (fun [] stmt ->
                main ?witness:!witness s ~constraint_constants [] stmt ;
                [])
          }
  end

  type _ Snarky_backendless.Request.t +=
    | Transaction : Transaction_union.t Snarky_backendless.Request.t
    | State_body :
        Mina_state.Protocol_state.Body.Value.t Snarky_backendless.Request.t
    | Init_stack : Pending_coinbase.Stack.t Snarky_backendless.Request.t

  let%snarkydef apply_tagged_transaction
      ~(constraint_constants : Genesis_constants.Constraint_constants.t)
      (type shifted)
      (shifted : (module Inner_curve.Checked.Shifted.S with type t = shifted))
      root pending_coinbase_stack_init pending_coinbase_stack_before
      pending_coinbase_after next_available_token state_body
      ({ signer; signature; payload } as txn : Transaction_union.var) =
    let tag = payload.body.tag in
    let is_user_command = Transaction_union.Tag.Unpacked.is_user_command tag in
    let%bind () =
      [%with_label "Check transaction signature"]
        (check_signature shifted ~payload ~is_user_command ~signer ~signature)
    in
    let%bind signer_pk = Public_key.compress_var signer in
    let%bind () =
      [%with_label "Fee-payer must sign the transaction"]
        ((* TODO: Enable multi-sig. *)
         Public_key.Compressed.Checked.Assert.equal signer_pk
           payload.common.fee_payer_pk)
    in
    (* Compute transaction kind. *)
    let is_payment = Transaction_union.Tag.Unpacked.is_payment tag in
    let is_mint_tokens = Transaction_union.Tag.Unpacked.is_mint_tokens tag in
    let is_stake_delegation =
      Transaction_union.Tag.Unpacked.is_stake_delegation tag
    in
    let is_create_account =
      Transaction_union.Tag.Unpacked.is_create_account tag
    in
    let is_fee_transfer = Transaction_union.Tag.Unpacked.is_fee_transfer tag in
    let is_coinbase = Transaction_union.Tag.Unpacked.is_coinbase tag in
    let fee_token = payload.common.fee_token in
    let%bind fee_token_invalid =
      Token_id.(Checked.equal fee_token (var_of_t invalid))
    in
    let%bind fee_token_default =
      Token_id.(Checked.equal fee_token (var_of_t default))
    in
    let token = payload.body.token_id in
    let%bind token_invalid =
      Token_id.(Checked.equal token (var_of_t invalid))
    in
    let%bind token_default =
      Token_id.(Checked.equal token (var_of_t default))
    in
    let%bind () =
      Checked.all_unit
        [ [%with_label
            "Token_locked value is compatible with the transaction kind"]
            (Boolean.Assert.any
               [ Boolean.not payload.body.token_locked; is_create_account ])
        ; [%with_label "Token_locked cannot be used with the default token"]
            (Boolean.Assert.any
               [ Boolean.not payload.body.token_locked
               ; Boolean.not token_default
               ])
        ]
    in
    let%bind () =
      [%with_label "Validate tokens"]
        (Checked.all_unit
           [ [%with_label "Fee token is valid"]
               Boolean.(Assert.is_true (not fee_token_invalid))
           ; [%with_label
               "Fee token is default or command allows non-default fee"]
               (Boolean.Assert.any
                  [ fee_token_default
                  ; is_payment
                  ; is_mint_tokens
                  ; is_stake_delegation
                  ; is_fee_transfer
                  ])
           ; (* TODO: Remove this check and update the transaction snark once we
                have an exchange rate mechanism. See issue #4447.
             *)
             [%with_label "Fees in tokens disabled"]
               (Boolean.Assert.is_true fee_token_default)
           ; [%with_label "Token is valid or command allows invalid token"]
               Boolean.(Assert.any [ not token_invalid; is_create_account ])
           ; [%with_label
               "Token is default or command allows non-default token"]
               (Boolean.Assert.any
                  [ token_default
                  ; is_payment
                  ; is_create_account
                  ; is_mint_tokens
                    (* TODO: Enable this when fees in tokens are enabled. *)
                    (*; is_fee_transfer*)
                  ])
           ; [%with_label
               "Token is non-default or command allows default token"]
               Boolean.(
                 Assert.any
                   [ not token_default
                   ; is_payment
                   ; is_stake_delegation
                   ; is_create_account
                   ; is_fee_transfer
                   ; is_coinbase
                   ])
           ])
    in
    let current_global_slot =
      Mina_state.Protocol_state.Body.consensus_state state_body
      |> Consensus.Data.Consensus_state.global_slot_since_genesis_var
    in
    let%bind creating_new_token =
      Boolean.(is_create_account &&& token_invalid)
    in
    (* Query user command predicted failure/success. *)
    let%bind user_command_failure =
      User_command_failure.compute_as_prover ~constraint_constants
        ~txn_global_slot:current_global_slot ~creating_new_token
        ~next_available_token txn
    in
    let%bind user_command_fails =
      User_command_failure.any user_command_failure
    in
    let%bind next_available_token_after, token =
      let%bind token =
        Token_id.Checked.if_ creating_new_token ~then_:next_available_token
          ~else_:token
      in
      let%bind will_create_new_token =
        Boolean.(creating_new_token &&& not user_command_fails)
      in
      let%map next_available_token =
        Token_id.Checked.next_if next_available_token will_create_new_token
      in
      (next_available_token, token)
    in
    let fee = payload.common.fee in
    let receiver = Account_id.Checked.create payload.body.receiver_pk token in
    let source = Account_id.Checked.create payload.body.source_pk token in
    (* Information for the fee-payer. *)
    let nonce = payload.common.nonce in
    let fee_payer =
      Account_id.Checked.create payload.common.fee_payer_pk fee_token
    in
    let%bind () =
      [%with_label "Check slot validity"]
        ( Global_slot.Checked.(current_global_slot <= payload.common.valid_until)
        >>= Boolean.Assert.is_true )
    in

    (* Check coinbase stack. Protocol state body is pushed into the Pending
       coinbase stack once per block. For example, consider any two
       transactions in a block. Their pending coinbase stacks would be:

       transaction1: s1 -> t1 = s1+ protocol_state_body + maybe_coinbase
       transaction2: t1 -> t1 + maybe_another_coinbase
         (Note: protocol_state_body is not pushed again)

       However, for each transaction, we need to constrain the protocol state
       body. This is done is by using the stack ([init_stack]) without the
       current protocol state body, pushing the state body to it in every
       transaction snark and checking if it matches the target.
       We also need to constrain the source for the merges to work correctly.
       Basically,

       init_stack + protocol_state_body + maybe_coinbase = target
       AND
       init_stack = source || init_stack + protocol_state_body = source *)

    (* These are all the possible cases:

        Init_stack     Source                 Target
       --------------------------------------------------------------
         i               i                       i + state
         i               i                       i + state + coinbase
         i               i + state               i + state
         i               i + state               i + state + coinbase
         i + coinbase    i + state + coinbase    i + state + coinbase
    *)
    let%bind () =
      [%with_label "Compute coinbase stack"]
        (let%bind state_body_hash =
           Mina_state.Protocol_state.Body.hash_checked state_body
         in
         let%bind pending_coinbase_stack_with_state =
           Pending_coinbase.Stack.Checked.push_state state_body_hash
             pending_coinbase_stack_init
         in
         let%bind computed_pending_coinbase_stack_after =
           let coinbase =
             (Account_id.Checked.public_key receiver, payload.body.amount)
           in
           let%bind stack' =
             Pending_coinbase.Stack.Checked.push_coinbase coinbase
               pending_coinbase_stack_with_state
           in
           Pending_coinbase.Stack.Checked.if_ is_coinbase ~then_:stack'
             ~else_:pending_coinbase_stack_with_state
         in
         [%with_label "Check coinbase stack"]
           (let%bind correct_coinbase_target_stack =
              Pending_coinbase.Stack.equal_var
                computed_pending_coinbase_stack_after pending_coinbase_after
            in
            let%bind valid_init_state =
              let%bind equal_source =
                Pending_coinbase.Stack.equal_var pending_coinbase_stack_init
                  pending_coinbase_stack_before
              in
              let%bind equal_source_with_state =
                Pending_coinbase.Stack.equal_var
                  pending_coinbase_stack_with_state
                  pending_coinbase_stack_before
              in
              Boolean.(equal_source ||| equal_source_with_state)
            in
            Boolean.Assert.all
              [ correct_coinbase_target_stack; valid_init_state ]))
    in
    (* Interrogate failure cases. This value is created without constraints;
       the failures should be checked against potential failures to ensure
       consistency.
    *)
    let%bind () =
      [%with_label "A failing user command is a user command"]
        Boolean.(Assert.any [ is_user_command; not user_command_fails ])
    in
    let predicate_deferred =
      (* Predicate check is to be performed later if this is true. *)
      is_create_account
    in
    let%bind predicate_result =
      let%bind is_own_account =
        Public_key.Compressed.Checked.equal payload.common.fee_payer_pk
          payload.body.source_pk
      in
      let predicate_result =
        (* TODO: Predicates. *)
        Boolean.false_
      in
      Boolean.(is_own_account ||| predicate_result)
    in
    let%bind () =
      [%with_label "Check predicate failure against predicted"]
        (let%bind predicate_failed =
           Boolean.((not predicate_result) &&& not predicate_deferred)
         in
         assert_r1cs
           (predicate_failed :> Field.Var.t)
           (is_user_command :> Field.Var.t)
           (user_command_failure.predicate_failed :> Field.Var.t))
    in
    let account_creation_amount =
      Amount.Checked.of_fee
        Fee.(var_of_t constraint_constants.account_creation_fee)
    in
    let%bind is_zero_fee =
      fee |> Fee.var_to_number |> Number.to_var
      |> Field.(Checked.equal (Var.constant zero))
    in
    let is_coinbase_or_fee_transfer = Boolean.not is_user_command in
    let%bind can_create_fee_payer_account =
      (* Fee transfers and coinbases may create an account. We check the normal
         invariants to ensure that the account creation fee is paid.
      *)
      let%bind fee_may_be_charged =
        (* If the fee is zero, we do not create the account at all, so we allow
           this through. Otherwise, the fee must be the default.
        *)
        Boolean.(token_default ||| is_zero_fee)
      in
      Boolean.(is_coinbase_or_fee_transfer &&& fee_may_be_charged)
    in
    let%bind root_after_fee_payer_update =
      [%with_label "Update fee payer"]
        (Frozen_ledger_hash.modify_account_send
           ~depth:constraint_constants.ledger_depth root
           ~is_writeable:can_create_fee_payer_account fee_payer
           ~f:(fun ~is_empty_and_writeable account ->
             (* this account is:
                - the fee-payer for payments
                - the fee-payer for stake delegation
                - the fee-payer for account creation
                - the fee-payer for token minting
                - the fee-receiver for a coinbase
                - the second receiver for a fee transfer
             *)
             let%bind next_nonce =
               Account.Nonce.Checked.succ_if account.nonce is_user_command
             in
             let%bind () =
               [%with_label "Check fee nonce"]
                 (let%bind nonce_matches =
                    Account.Nonce.Checked.equal nonce account.nonce
                  in
                  Boolean.Assert.any
                    [ Boolean.not is_user_command; nonce_matches ])
             in
             let%bind receipt_chain_hash =
               let current = account.receipt_chain_hash in
               let%bind r =
                 Receipt.Chain_hash.Checked.cons (Signed_command payload)
                   current
               in
               Receipt.Chain_hash.Checked.if_ is_user_command ~then_:r
                 ~else_:current
             in
             let%bind is_empty_and_writeable =
               (* If this is a coinbase with zero fee, do not create the
                  account, since the fee amount won't be enough to pay for it.
               *)
               Boolean.(is_empty_and_writeable &&& not is_zero_fee)
             in
             let%bind should_pay_to_create =
               (* Coinbases and fee transfers may create, or we may be creating
                  a new token account. These are mutually exclusive, so we can
                  encode this as a boolean.
               *)
               let%bind is_create_account =
                 Boolean.(is_create_account &&& not user_command_fails)
               in
               Boolean.(is_empty_and_writeable ||| is_create_account)
             in
             let%bind amount =
               [%with_label "Compute fee payer amount"]
                 (let fee_payer_amount =
                    let sgn = Sgn.Checked.neg_if_true is_user_command in
                    Amount.Signed.create
                      ~magnitude:(Amount.Checked.of_fee fee)
                      ~sgn
                  in
                  (* Account creation fee for fee transfers/coinbases. *)
                  let%bind account_creation_fee =
                    let%map magnitude =
                      Amount.Checked.if_ should_pay_to_create
                        ~then_:account_creation_amount
                        ~else_:Amount.(var_of_t zero)
                    in
                    Amount.Signed.create ~magnitude ~sgn:Sgn.Checked.neg
                  in
                  Amount.Signed.Checked.(
                    add fee_payer_amount account_creation_fee))
             in
             let txn_global_slot = current_global_slot in
             let%bind `Min_balance _, timing =
               [%with_label "Check fee payer timing"]
                 (let%bind txn_amount =
                    Amount.Checked.if_
                      (Sgn.Checked.is_neg amount.sgn)
                      ~then_:amount.magnitude
                      ~else_:Amount.(var_of_t zero)
                  in
                  let balance_check ok =
                    [%with_label "Check fee payer balance"]
                      (Boolean.Assert.is_true ok)
                  in
                  let timed_balance_check ok =
                    [%with_label "Check fee payer timed balance"]
                      (Boolean.Assert.is_true ok)
                  in
                  check_timing ~balance_check ~timed_balance_check ~account
                    ~txn_amount ~txn_global_slot)
             in
             let%bind balance =
               [%with_label "Check payer balance"]
                 (Balance.Checked.add_signed_amount account.balance amount)
             in
             let%map public_key =
               Public_key.Compressed.Checked.if_ is_empty_and_writeable
                 ~then_:(Account_id.Checked.public_key fee_payer)
                 ~else_:account.public_key
             and token_id =
               Token_id.Checked.if_ is_empty_and_writeable
                 ~then_:(Account_id.Checked.token_id fee_payer)
                 ~else_:account.token_id
             and delegate =
               Public_key.Compressed.Checked.if_ is_empty_and_writeable
                 ~then_:(Account_id.Checked.public_key fee_payer)
                 ~else_:account.delegate
             in
             { Account.Poly.balance
             ; public_key
             ; token_id
             ; token_permissions = account.token_permissions
             ; token_symbol = account.token_symbol
             ; nonce = next_nonce
             ; receipt_chain_hash
             ; delegate
             ; voting_for = account.voting_for
             ; timing
             ; permissions = account.permissions
             ; snapp = account.snapp
             ; snapp_uri = account.snapp_uri
             }))
    in
    let%bind receiver_increase =
      (* - payments:         payload.body.amount
         - stake delegation: 0
         - account creation: 0
         - token minting:    payload.body.amount
         - coinbase:         payload.body.amount - payload.common.fee
         - fee transfer:     payload.body.amount
      *)
      [%with_label "Compute receiver increase"]
        (let%bind base_amount =
           let%bind zero_transfer =
             Boolean.any [ is_stake_delegation; is_create_account ]
           in
           Amount.Checked.if_ zero_transfer
             ~then_:(Amount.var_of_t Amount.zero)
             ~else_:payload.body.amount
         in
         (* The fee for entering the coinbase transaction is paid up front. *)
         let%bind coinbase_receiver_fee =
           Amount.Checked.if_ is_coinbase
             ~then_:(Amount.Checked.of_fee fee)
             ~else_:(Amount.var_of_t Amount.zero)
         in
         Amount.Checked.sub base_amount coinbase_receiver_fee)
    in
    let receiver_overflow = ref Boolean.false_ in
    let%bind root_after_receiver_update =
      [%with_label "Update receiver"]
        (Frozen_ledger_hash.modify_account_recv
           ~depth:constraint_constants.ledger_depth root_after_fee_payer_update
           receiver ~f:(fun ~is_empty_and_writeable account ->
             (* this account is:
                - the receiver for payments
                - the delegated-to account for stake delegation
                - the created account for an account creation
                - the receiver for minted tokens
                - the receiver for a coinbase
                - the first receiver for a fee transfer
             *)
             let%bind is_empty_failure =
               let%bind must_not_be_empty =
                 Boolean.(is_stake_delegation ||| is_mint_tokens)
               in
               Boolean.(is_empty_and_writeable &&& must_not_be_empty)
             in
             let%bind () =
               [%with_label "Receiver existence failure matches predicted"]
                 (Boolean.Assert.( = ) is_empty_failure
                    user_command_failure.receiver_not_present)
             in
             let%bind () =
               [%with_label "Receiver creation failure matches predicted"]
                 (let%bind is_nonempty_creating =
                    Boolean.((not is_empty_and_writeable) &&& is_create_account)
                  in
                  Boolean.Assert.( = ) is_nonempty_creating
                    user_command_failure.receiver_exists)
             in
             let is_empty_and_writeable =
               (* is_empty_and_writable && not is_empty_failure *)
               Boolean.Unsafe.of_cvar
               @@ Field.Var.(
                    sub (is_empty_and_writeable :> t) (is_empty_failure :> t))
             in
             let%bind should_pay_to_create =
               Boolean.(is_empty_and_writeable &&& not is_create_account)
             in
             let%bind () =
               [%with_label
                 "Check whether creation fails due to a non-default token"]
                 (let%bind token_should_not_create =
                    Boolean.(should_pay_to_create &&& Boolean.not token_default)
                  in
                  let%bind token_cannot_create =
                    Boolean.(token_should_not_create &&& is_user_command)
                  in
                  let%bind () =
                    [%with_label
                      "Check that account creation is paid in the default \
                       token for non-user-commands"]
                      ((* This expands to
                          [token_should_not_create =
                            token_should_not_create && is_user_command]
                          which is
                          - [token_should_not_create = token_should_not_create]
                            (ie. always satisfied) for user commands
                          - [token_should_not_create = false] for coinbases/fee
                            transfers.
                       *)
                       Boolean.Assert.( = ) token_should_not_create
                         token_cannot_create)
                  in
                  Boolean.Assert.( = ) token_cannot_create
                    user_command_failure.token_cannot_create)
             in
             let%bind balance =
               (* [receiver_increase] will be zero in the stake delegation
                  case.
               *)
               let%bind receiver_amount =
                 let%bind account_creation_amount =
                   Amount.Checked.if_ should_pay_to_create
                     ~then_:account_creation_amount
                     ~else_:Amount.(var_of_t zero)
                 in
                 let%bind amount_for_new_account, `Underflow underflow =
                   Amount.Checked.sub_flagged receiver_increase
                     account_creation_amount
                 in
                 let%bind () =
                   [%with_label
                     "Receiver creation fee failure matches predicted"]
                     (Boolean.Assert.( = ) underflow
                        user_command_failure.amount_insufficient_to_create)
                 in
                 Currency.Amount.Checked.if_ user_command_fails
                   ~then_:Amount.(var_of_t zero)
                   ~else_:amount_for_new_account
               in

               (* NOTE: Instead of capturing this as part of the user command
                  failures, we capture it inline here and bubble it out to a
                  reference. This behavior is still in line with the
                  out-of-snark transaction logic.

                  Updating [user_command_fails] to include this value from here
                  onwards will ensure that we do not update the source or
                  receiver accounts. The only places where [user_command_fails]
                  may have already affected behaviour are
                  * when the fee-payer is paying the account creation fee, and
                  * when a new token is created.
                  In both of these, this account is new, and will have a
                  balance of 0, so we can guarantee that there is no overflow.
               *)
               let%bind balance, `Overflow overflow =
                 Balance.Checked.add_amount_flagged account.balance
                   receiver_amount
               in
               let%bind () =
                 [%with_label "Overflow error only occurs in user commands"]
                   Boolean.(Assert.any [ is_user_command; not overflow ])
               in
               receiver_overflow := overflow ;
               Balance.Checked.if_ overflow ~then_:account.balance
                 ~else_:balance
             in
             let%bind user_command_fails =
               Boolean.(!receiver_overflow ||| user_command_fails)
             in
             let%bind is_empty_and_writeable =
               (* Do not create a new account if the user command will fail. *)
               Boolean.(is_empty_and_writeable &&& not user_command_fails)
             in
             let%bind may_delegate =
               (* Only default tokens may participate in delegation. *)
               Boolean.(is_empty_and_writeable &&& token_default)
             in
             let%map delegate =
               Public_key.Compressed.Checked.if_ may_delegate
                 ~then_:(Account_id.Checked.public_key receiver)
                 ~else_:account.delegate
             and public_key =
               Public_key.Compressed.Checked.if_ is_empty_and_writeable
                 ~then_:(Account_id.Checked.public_key receiver)
                 ~else_:account.public_key
             and token_id =
               Token_id.Checked.if_ is_empty_and_writeable ~then_:token
                 ~else_:account.token_id
             and token_owner =
               Boolean.if_ is_empty_and_writeable ~then_:creating_new_token
                 ~else_:account.token_permissions.token_owner
             and token_locked =
               Boolean.if_ is_empty_and_writeable
                 ~then_:payload.body.token_locked
                 ~else_:account.token_permissions.token_locked
             in
             { Account.Poly.balance
             ; public_key
             ; token_id
             ; token_permissions =
                 { Token_permissions.token_owner; token_locked }
             ; token_symbol = account.token_symbol
             ; nonce = account.nonce
             ; receipt_chain_hash = account.receipt_chain_hash
             ; delegate
             ; voting_for = account.voting_for
             ; timing = account.timing
             ; permissions = account.permissions
             ; snapp = account.snapp
             ; snapp_uri = account.snapp_uri
             }))
    in
    let%bind user_command_fails =
      Boolean.(!receiver_overflow ||| user_command_fails)
    in
    let%bind fee_payer_is_source = Account_id.Checked.equal fee_payer source in
    let%bind root_after_source_update =
      [%with_label "Update source"]
        (Frozen_ledger_hash.modify_account_send
           ~depth:constraint_constants.ledger_depth
           ~is_writeable:
             (* [modify_account_send] does this failure check for us. *)
             user_command_failure.source_not_present root_after_receiver_update
           source ~f:(fun ~is_empty_and_writeable account ->
             (* this account is:
                - the source for payments
                - the delegator for stake delegation
                - the token owner for account creation
                - the token owner for token minting
                - the fee-receiver for a coinbase
                - the second receiver for a fee transfer
             *)
             let%bind () =
               [%with_label "Check source presence failure matches predicted"]
                 (Boolean.Assert.( = ) is_empty_and_writeable
                    user_command_failure.source_not_present)
             in
             let%bind () =
               [%with_label
                 "Check source failure cases do not apply when fee-payer is \
                  source"]
                 (let num_failures =
                    let open Field.Var in
                    add
                      (user_command_failure.source_insufficient_balance :> t)
                      (user_command_failure.source_bad_timing :> t)
                  in
                  let not_fee_payer_is_source =
                    (Boolean.not fee_payer_is_source :> Field.Var.t)
                  in
                  (* Equivalent to:
                     if fee_payer_is_source then
                       num_failures = 0
                     else
                       num_failures = num_failures
                  *)
                  assert_r1cs not_fee_payer_is_source num_failures num_failures)
             in
             let%bind amount =
               (* Only payments should affect the balance at this stage. *)
               if_ is_payment ~typ:Amount.typ ~then_:payload.body.amount
                 ~else_:Amount.(var_of_t zero)
             in
             let txn_global_slot = current_global_slot in
             let%bind `Min_balance _, timing =
               [%with_label "Check source timing"]
                 (let balance_check ok =
                    [%with_label
                      "Check source balance failure matches predicted"]
                      (Boolean.Assert.( = ) ok
                         (Boolean.not
                            user_command_failure.source_insufficient_balance))
                  in
                  let timed_balance_check ok =
                    [%with_label
                      "Check source timed balance failure matches predicted"]
                      (let%bind not_ok =
                         Boolean.(
                           (not ok)
                           &&& not
                                 user_command_failure
                                   .source_insufficient_balance)
                       in
                       Boolean.Assert.( = ) not_ok
                         user_command_failure.source_bad_timing)
                  in
                  check_timing ~balance_check ~timed_balance_check ~account
                    ~txn_amount:amount ~txn_global_slot)
             in
             let%bind balance, `Underflow underflow =
               Balance.Checked.sub_amount_flagged account.balance amount
             in
             let%bind () =
               (* TODO: Remove the redundancy in balance calculation between
                  here and [check_timing].
               *)
               [%with_label "Check source balance failure matches predicted"]
                 (Boolean.Assert.( = ) underflow
                    user_command_failure.source_insufficient_balance)
             in
             let%bind () =
               [%with_label "Check not_token_owner failure matches predicted"]
                 (let%bind token_owner_ok =
                    let%bind command_needs_token_owner =
                      Boolean.(is_create_account ||| is_mint_tokens)
                    in
                    Boolean.(
                      any
                        [ account.token_permissions.token_owner
                        ; token_default
                        ; not command_needs_token_owner
                        ])
                  in
                  Boolean.(
                    Assert.( = ) (not token_owner_ok)
                      user_command_failure.not_token_owner))
             in
             let%bind () =
               [%with_label "Check that token_auth failure matches predicted"]
                 (let%bind token_auth_needed =
                    Field.Checked.equal
                      (payload.body.token_locked :> Field.Var.t)
                      (account.token_permissions.token_locked :> Field.Var.t)
                    >>| Boolean.not
                  in
                  let%bind token_auth_failed =
                    Boolean.(
                      all
                        [ token_auth_needed
                        ; not token_default
                        ; is_create_account
                        ; not creating_new_token
                        ; not predicate_result
                        ])
                  in
                  Boolean.Assert.( = ) token_auth_failed
                    user_command_failure.token_auth)
             in
             let%map delegate =
               Public_key.Compressed.Checked.if_ is_stake_delegation
                 ~then_:(Account_id.Checked.public_key receiver)
                 ~else_:account.delegate
             in
             (* NOTE: Technically we update the account here even in the case
                of [user_command_fails], but we throw the resulting hash away
                in [final_root] below, so it shouldn't matter.
             *)
             { Account.Poly.balance
             ; public_key = account.public_key
             ; token_id = account.token_id
             ; token_permissions = account.token_permissions
             ; token_symbol = account.token_symbol
             ; nonce = account.nonce
             ; receipt_chain_hash = account.receipt_chain_hash
             ; delegate
             ; voting_for = account.voting_for
             ; timing
             ; permissions = account.permissions
             ; snapp = account.snapp
             ; snapp_uri = account.snapp_uri
             }))
    in
    let%bind fee_excess =
      (* - payments:         payload.common.fee
         - stake delegation: payload.common.fee
         - account creation: payload.common.fee
         - token minting:    payload.common.fee
         - coinbase:         0 (fee already paid above)
         - fee transfer:     - payload.body.amount - payload.common.fee
      *)
      let open Amount in
      chain Signed.Checked.if_ is_coinbase
        ~then_:(return (Signed.Checked.of_unsigned (var_of_t zero)))
        ~else_:
          (let user_command_excess =
             Signed.Checked.of_unsigned (Checked.of_fee payload.common.fee)
           in
           let%bind fee_transfer_excess, fee_transfer_excess_overflowed =
             let%map magnitude, `Overflow overflowed =
               Checked.(
                 add_flagged payload.body.amount (of_fee payload.common.fee))
             in
             (Signed.create ~magnitude ~sgn:Sgn.Checked.neg, overflowed)
           in
           let%bind () =
             (* TODO: Reject this in txn pool before fees-in-tokens. *)
             [%with_label "Fee excess does not overflow"]
               Boolean.(
                 Assert.any
                   [ not is_fee_transfer; not fee_transfer_excess_overflowed ])
           in
           Signed.Checked.if_ is_fee_transfer ~then_:fee_transfer_excess
             ~else_:user_command_excess)
    in
    let%bind supply_increase =
      Amount.Checked.if_ is_coinbase ~then_:payload.body.amount
        ~else_:Amount.(var_of_t zero)
    in
    let%map final_root =
      (* Ensure that only the fee-payer was charged if this was an invalid user
         command.
      *)
      Frozen_ledger_hash.if_ user_command_fails
        ~then_:root_after_fee_payer_update ~else_:root_after_source_update
    in
    (final_root, fee_excess, supply_increase, next_available_token_after)

  (* Someday:
     write the following soundness tests:
     - apply a transaction where the signature is incorrect
     - apply a transaction where the sender does not have enough money in their account
     - apply a transaction and stuff in the wrong target hash
  *)

  (* spec for [main statement]:
     constraints pass iff there exists
        t : Tagged_transaction.t
     such that
      - applying [t] to ledger with merkle hash [l1] results in ledger with merkle hash [l2].
      - applying [t] to [pc.source] with results in pending coinbase stack [pc.target]
      - t has fee excess equal to [fee_excess]
      - t has supply increase equal to [supply_increase]
     where statement includes
        l1 : Frozen_ledger_hash.t,
        l2 : Frozen_ledger_hash.t,
        fee_excess : Amount.Signed.t,
        supply_increase : Amount.t
        pc: Pending_coinbase_stack_state.t
  *)
  let%snarkydef main ~constraint_constants
      (statement : Statement.With_sok.Checked.t) =
    let%bind () = dummy_constraints () in
    let%bind (module Shifted) = Tick.Inner_curve.Checked.Shifted.create () in
    let%bind t =
      with_label __LOC__
        (exists Transaction_union.typ ~request:(As_prover.return Transaction))
    in
    let%bind pending_coinbase_init =
      exists Pending_coinbase.Stack.typ ~request:(As_prover.return Init_stack)
    in
    let%bind state_body =
      exists
        (Mina_state.Protocol_state.Body.typ ~constraint_constants)
        ~request:(As_prover.return State_body)
    in
    let%bind root_after, fee_excess, supply_increase, next_available_token_after
        =
      apply_tagged_transaction ~constraint_constants
        (module Shifted)
        statement.source.ledger pending_coinbase_init
        statement.source.pending_coinbase_stack
        statement.target.pending_coinbase_stack
        statement.source.next_available_token state_body t
    in
    let%bind fee_excess =
      (* Use the default token for the fee excess if it is zero.
         This matches the behaviour of [Fee_excess.rebalance], which allows
         [verify_complete_merge] to verify a proof without knowledge of the
         particular fee tokens used.
      *)
      let%bind fee_excess_zero =
        Amount.equal_var fee_excess.magnitude Amount.(var_of_t zero)
      in
      let%map fee_token_l =
        Token_id.Checked.if_ fee_excess_zero
          ~then_:Token_id.(var_of_t default)
          ~else_:t.payload.common.fee_token
      in
      { Fee_excess.fee_token_l
      ; fee_excess_l = Signed_poly.map ~f:Amount.Checked.to_fee fee_excess
      ; fee_token_r = Token_id.(var_of_t default)
      ; fee_excess_r = Fee.Signed.(Checked.constant zero)
      }
    in
    let%bind () =
      make_checked (fun () ->
          Local_state.Checked.assert_equal statement.source.local_state
            statement.target.local_state)
    in
    Checked.all_unit
      [ Frozen_ledger_hash.assert_equal root_after statement.target.ledger
      ; Currency.Amount.Checked.assert_equal supply_increase
          statement.supply_increase
      ; Fee_excess.assert_equal_checked fee_excess statement.fee_excess
      ; Token_id.Checked.Assert.equal next_available_token_after
          statement.target.next_available_token
      ]

  let rule ~constraint_constants : _ Pickles.Inductive_rule.t =
    { identifier = "transaction"
    ; prevs = []
    ; main =
        (fun [] x ->
          Run.run_checked (main ~constraint_constants x) ;
          [])
    ; main_value = (fun [] _ -> [])
    }

  let transaction_union_handler handler (transaction : Transaction_union.t)
      (state_body : Mina_state.Protocol_state.Body.Value.t)
      (init_stack : Pending_coinbase.Stack.t) :
      Snarky_backendless.Request.request -> _ =
   fun (With { request; respond } as r) ->
    match request with
    | Transaction ->
        respond (Provide transaction)
    | State_body ->
        respond (Provide state_body)
    | Init_stack ->
        respond (Provide init_stack)
    | _ ->
        handler r
end

module Transition_data = struct
  type t =
    { proof : Proof_type.t
    ; supply_increase : Amount.t
    ; fee_excess : Fee_excess.t
    ; sok_digest : Sok_message.Digest.t
    ; pending_coinbase_stack_state : Pending_coinbase_stack_state.t
    }
  [@@deriving fields]
end

module Merge = struct
  open Tick

  (* spec for [main top_hash]:
     constraints pass iff
     there exist digest, s1, s3, fee_excess, supply_increase pending_coinbase_stack12.source, pending_coinbase_stack23.target, tock_vk such that
     H(digest,s1, s3, pending_coinbase_stack12.source, pending_coinbase_stack23.target, fee_excess, supply_increase, tock_vk) = top_hash,
     verify_transition tock_vk _ s1 s2 pending_coinbase_stack12.source, pending_coinbase_stack12.target is true
     verify_transition tock_vk _ s2 s3 pending_coinbase_stack23.source, pending_coinbase_stack23.target is true
  *)
  let%snarkydef main
      ([ s1; s2 ] :
        (Statement.With_sok.var * (Statement.With_sok.var * _))
        Pickles_types.Hlist.HlistId.t) (s : Statement.With_sok.Checked.t) =
    let%bind fee_excess =
      Fee_excess.combine_checked s1.Statement.fee_excess s2.Statement.fee_excess
    in
    let%bind () =
      with_label __LOC__
        (let%bind valid_pending_coinbase_stack_transition =
           Pending_coinbase.Stack.Checked.check_merge
             ~transition1:
               ( s1.source.pending_coinbase_stack
               , s1.target.pending_coinbase_stack )
             ~transition2:
               ( s2.source.pending_coinbase_stack
               , s2.target.pending_coinbase_stack )
         in
         Boolean.Assert.is_true valid_pending_coinbase_stack_transition)
    in
    let%bind supply_increase =
      Amount.Checked.add s1.supply_increase s2.supply_increase
    in
    let%bind () =
      make_checked (fun () ->
          Local_state.Checked.assert_equal s.source.local_state
            s1.source.local_state ;
          Local_state.Checked.assert_equal s.target.local_state
            s2.target.local_state)
    in
    Checked.all_unit
      [ Fee_excess.assert_equal_checked fee_excess s.fee_excess
      ; Amount.Checked.assert_equal supply_increase s.supply_increase
      ; Frozen_ledger_hash.assert_equal s.source.ledger s1.source.ledger
      ; Frozen_ledger_hash.assert_equal s1.target.ledger s2.source.ledger
      ; Frozen_ledger_hash.assert_equal s2.target.ledger s.target.ledger
      ; Token_id.Checked.Assert.equal s.source.next_available_token
          s1.source.next_available_token
      ; Token_id.Checked.Assert.equal s1.target.next_available_token
          s2.source.next_available_token
      ; Token_id.Checked.Assert.equal s2.target.next_available_token
          s.target.next_available_token
      ]

  let rule ~proof_level self : _ Pickles.Inductive_rule.t =
    let prev_should_verify =
      match proof_level with
      | Genesis_constants.Proof_level.Full ->
          true
      | _ ->
          false
    in
    let b = Boolean.var_of_value prev_should_verify in
    { identifier = "merge"
    ; prevs = [ self; self ]
    ; main =
        (fun ps x ->
          Run.run_checked (main ps x) ;
          [ b; b ])
    ; main_value = (fun _ _ -> [ prev_should_verify; prev_should_verify ])
    }
end

open Pickles_types

type tag =
  ( Statement.With_sok.Checked.t
  , Statement.With_sok.t
  , Nat.N2.n
  , Nat.N6.n )
  Pickles.Tag.t

let time lab f =
  let start = Time.now () in
  let x = f () in
  let stop = Time.now () in
  printf "%s: %s\n%!" lab (Time.Span.to_string_hum (Time.diff stop start)) ;
  x

let system ~proof_level ~constraint_constants =
  time "Transaction_snark.system" (fun () ->
      Pickles.compile ~cache:Cache_dir.cache
        (module Statement.With_sok.Checked)
        (module Statement.With_sok)
        ~typ:Statement.With_sok.typ
        ~branches:(module Nat.N6)
        ~max_branching:(module Nat.N2)
        ~name:"transaction-snark"
        ~constraint_constants:
          (Genesis_constants.Constraint_constants.to_snark_keys_header
             constraint_constants)
        ~choices:(fun ~self ->
          let parties x =
            Base.Parties_snark.rule ~constraint_constants ~proof_level x
          in
          [ Base.rule ~constraint_constants
          ; Merge.rule ~proof_level self
          ; parties Opt_signed_unsigned
          ; parties Opt_signed_opt_signed
          ; parties Opt_signed
          ; parties Proved
          ]))

module Verification = struct
  module type S = sig
    val tag : tag

    val verify : (t * Sok_message.t) list -> bool Async.Deferred.t

    val id : Pickles.Verification_key.Id.t Lazy.t

    val verification_key : Pickles.Verification_key.t Lazy.t

    val verify_against_digest : t -> bool Async.Deferred.t

    val constraint_system_digests : (string * Md5_lib.t) list Lazy.t
  end
end

module type S = sig
  include Verification.S

  val cache_handle : Pickles.Cache_handle.t

  val of_non_parties_transaction :
       statement:Statement.With_sok.t
    -> init_stack:Pending_coinbase.Stack.t
    -> Transaction.Valid.t Transaction_protocol_state.t
    -> Tick.Handler.t
    -> t Async.Deferred.t

  val of_user_command :
       statement:Statement.With_sok.t
    -> init_stack:Pending_coinbase.Stack.t
    -> Signed_command.With_valid_signature.t Transaction_protocol_state.t
    -> Tick.Handler.t
    -> t Async.Deferred.t

  val of_fee_transfer :
       statement:Statement.With_sok.t
    -> init_stack:Pending_coinbase.Stack.t
    -> Fee_transfer.t Transaction_protocol_state.t
    -> Tick.Handler.t
    -> t Async.Deferred.t

  val of_parties_segment_exn :
       statement:Statement.With_sok.t
    -> witness:Parties_segment.Witness.t
    -> t Async.Deferred.t

  val merge :
    t -> t -> sok_digest:Sok_message.Digest.t -> t Async.Deferred.Or_error.t
end

let check_transaction_union ?(preeval = false) ~constraint_constants sok_message
    source target init_stack pending_coinbase_stack_state
    next_available_token_before next_available_token_after transaction
    state_body handler =
  if preeval then failwith "preeval currently disabled" ;
  let sok_digest = Sok_message.digest sok_message in
  let handler =
    Base.transaction_union_handler handler transaction state_body init_stack
  in
  let statement : Statement.With_sok.t =
    Statement.Poly.to_latest
      { source
      ; target
      ; supply_increase = Transaction_union.supply_increase transaction
      ; pending_coinbase_stack_state
      ; fee_excess = Transaction_union.fee_excess transaction
      ; next_available_token_before
      ; next_available_token_after
      ; sok_digest
      }
  in
  let open Tick in
  ignore
    ( Or_error.ok_exn
        (run_and_check
           (handle
              (Checked.map ~f:As_prover.return
                 (let open Checked in
                 exists Statement.With_sok.typ
                   ~compute:(As_prover.return statement)
                 >>= Base.main ~constraint_constants))
              handler)
           ())
      : unit * unit )

let check_transaction ?preeval ~constraint_constants ~sok_message ~source
    ~target ~init_stack ~pending_coinbase_stack_state
    ~next_available_token_before ~next_available_token_after ~snapp_account1:_
    ~snapp_account2:_
    (transaction_in_block : Transaction.Valid.t Transaction_protocol_state.t)
    handler =
  let transaction =
    Transaction_protocol_state.transaction transaction_in_block
  in
  let state_body = Transaction_protocol_state.block_data transaction_in_block in
  match to_preunion (transaction :> Transaction.t) with
  | `Parties _ ->
      failwith "TODO"
  | `Transaction t ->
      check_transaction_union ?preeval ~constraint_constants sok_message source
        target init_stack pending_coinbase_stack_state
        next_available_token_before next_available_token_after
        (Transaction_union.of_transaction t)
        state_body handler

let check_user_command ~constraint_constants ~sok_message ~source ~target
    ~init_stack ~pending_coinbase_stack_state ~next_available_token_before
    ~next_available_token_after t_in_block handler =
  let user_command = Transaction_protocol_state.transaction t_in_block in
  check_transaction ~constraint_constants ~sok_message ~source ~target
    ~init_stack ~pending_coinbase_stack_state ~next_available_token_before
    ~next_available_token_after ~snapp_account1:None ~snapp_account2:None
    { t_in_block with transaction = Command (Signed_command user_command) }
    handler

let generate_transaction_union_witness ?(preeval = false) ~constraint_constants
    sok_message source target transaction_in_block init_stack
    next_available_token_before next_available_token_after
    pending_coinbase_stack_state handler =
  if preeval then failwith "preeval currently disabled" ;
  let transaction =
    Transaction_protocol_state.transaction transaction_in_block
  in
  let state_body = Transaction_protocol_state.block_data transaction_in_block in
  let sok_digest = Sok_message.digest sok_message in
  let handler =
    Base.transaction_union_handler handler transaction state_body init_stack
  in
  let statement : Statement.With_sok.t =
    Statement.Poly.to_latest
      { source
      ; target
      ; supply_increase = Transaction_union.supply_increase transaction
      ; pending_coinbase_stack_state
      ; fee_excess = Transaction_union.fee_excess transaction
      ; next_available_token_before
      ; next_available_token_after
      ; sok_digest
      }
  in
  let open Tick in
  let main x = handle (Base.main ~constraint_constants x) handler in
  generate_auxiliary_input [ Statement.With_sok.typ ] () main statement

let generate_transaction_witness ?preeval ~constraint_constants ~sok_message
    ~source ~target ~init_stack ~pending_coinbase_stack_state
    ~next_available_token_before ~next_available_token_after ~snapp_account1:_
    ~snapp_account2:_
    (transaction_in_block : Transaction.Valid.t Transaction_protocol_state.t)
    handler =
  match
    to_preunion
      ( Transaction_protocol_state.transaction transaction_in_block
        :> Transaction.t )
  with
  | `Parties _ ->
      failwith "TODO"
  | `Transaction t ->
      generate_transaction_union_witness ?preeval ~constraint_constants
        sok_message source target
        { transaction_in_block with
          transaction = Transaction_union.of_transaction t
        }
        init_stack next_available_token_before next_available_token_after
        pending_coinbase_stack_state handler

let verify (ts : (t * _) list) ~key =
  if
    List.for_all ts ~f:(fun ({ statement; _ }, message) ->
        Sok_message.Digest.equal
          (Sok_message.digest message)
          statement.sok_digest)
  then
    Pickles.verify
      (module Nat.N2)
      (module Statement.With_sok)
      key
      (List.map ts ~f:(fun ({ statement; proof }, _) -> (statement, proof)))
  else Async.return false

let constraint_system_digests ~constraint_constants () =
  let digest = Tick.R1CS_constraint_system.digest in
  [ ( "transaction-merge"
    , digest
        Merge.(
          Tick.constraint_system ~exposing:[ Statement.With_sok.typ ] (fun x ->
              let open Tick in
              let%bind x1 = exists Statement.With_sok.typ in
              let%bind x2 = exists Statement.With_sok.typ in
              main [ x1; x2 ] x)) )
  ; ( "transaction-base"
    , digest
        Base.(
          Tick.constraint_system ~exposing:[ Statement.With_sok.typ ]
            (main ~constraint_constants)) )
  ]

(** [group_by_parties_rev partiess stmtss] identifies before/after pairs of
    statements, corresponding to parties in [partiess] which minimize the
    number of snark proofs needed to prove all of the parties.

    This function is intended to take the parties from multiple transactions as
    its input, which may be converted from a [Parties.t list] using
    [List.map ~f:Parties.parties]. The [stmtss] argument should be a list of
    the same length, with 1 more state than the number of parties for each
    transaction.

    For example, two transactions made up of parties [[p1; p2; p3]] and
    [[p4; p5]] should have the statements [[[s0; s1; s2; s3]; [s3; s4; s5]]],
    where each [s_n] is the state after applying [p_n] on top of [s_{n-1}], and
    where [s0] is the initial state before any of the transactions have been
    applied.

    Each pair is also identified with one of [`Same], [`New], or [`Two_new],
    indicating that the next one ([`New]) or next two ([`Two_new]) [Parties.t]s
    will need to be passed as part of the snark witness while applying that
    pair.
*)
let group_by_parties_rev partiess stmtss =
  let rec group_by_parties_rev partiess stmtss acc =
    match (partiess, stmtss) with
    | ([] | [ [] ]), [ _ ] ->
        (* We've associated statements with all given parties. *)
        acc
    | [ [ { Party.authorization = a1; _ } ] ], [ [ before; after ] ] ->
        (* There are no later parties to pair this one with. Prove it on its
           own.
        *)
        (`Same, Parties_segment.Basic.of_controls [ a1 ], before, after) :: acc
    | [ []; [ { Party.authorization = a1; _ } ] ], [ [ _ ]; [ before; after ] ]
      ->
        (* This party is part of a new transaction, and there are no later
           parties to pair it with. Prove it on its own.
        *)
        (`New, Parties_segment.Basic.of_controls [ a1 ], before, after) :: acc
    | ( ({ Party.authorization = Proof _ as a1; _ } :: parties) :: partiess
      , (before :: (after :: _ as stmts)) :: stmtss ) ->
        (* This party contains a proof, don't pair it with other parties. *)
        group_by_parties_rev (parties :: partiess) (stmts :: stmtss)
          ( (`Same, Parties_segment.Basic.of_controls [ a1 ], before, after)
          :: acc )
    | ( [] :: ({ Party.authorization = Proof _ as a1; _ } :: parties) :: partiess
      , [ _ ] :: (before :: (after :: _ as stmts)) :: stmtss ) ->
        (* This party is part of a new transaction, and contains a proof, don't
           pair it with other parties.
        *)
        group_by_parties_rev (parties :: partiess) (stmts :: stmtss)
          ( (`New, Parties_segment.Basic.of_controls [ a1 ], before, after)
          :: acc )
    | ( ({ Party.authorization = a1; _ }
        :: ({ Party.authorization = Proof _; _ } :: _ as parties))
        :: partiess
      , (before :: (after :: _ as stmts)) :: stmtss ) ->
        (* The next party contains a proof, don't pair it with this party. *)
        group_by_parties_rev (parties :: partiess) (stmts :: stmtss)
          ( (`Same, Parties_segment.Basic.of_controls [ a1 ], before, after)
          :: acc )
    | ( ({ Party.authorization = a1; _ } :: ([] as parties))
        :: (({ Party.authorization = Proof _; _ } :: _) :: _ as partiess)
      , (before :: (after :: _ as stmts)) :: stmtss ) ->
        (* The next party is in the next transaction and contains a proof,
           don't pair it with this party.
        *)
        group_by_parties_rev (parties :: partiess) (stmts :: stmtss)
          ( (`Same, Parties_segment.Basic.of_controls [ a1 ], before, after)
          :: acc )
    | ( ({ Party.authorization = a1; _ }
        :: { Party.authorization = a2; _ } :: parties)
        :: partiess
      , (before :: _ :: (after :: _ as stmts)) :: stmtss ) ->
        (* The next two parties do not contain proofs, and are within the same
           transaction. Pair them.
        *)
        group_by_parties_rev (parties :: partiess) (stmts :: stmtss)
          ( (`Same, Parties_segment.Basic.of_controls [ a1; a2 ], before, after)
          :: acc )
    | ( []
        :: ({ Party.authorization = a1; _ }
           :: ({ Party.authorization = Proof _; _ } :: _ as parties))
           :: partiess
      , [ _ ] :: (before :: (after :: _ as stmts)) :: stmtss ) ->
        (* This party is in the next transaction, and the next party contains a
           proof, don't pair it with this party.
        *)
        group_by_parties_rev (parties :: partiess) (stmts :: stmtss)
          ( (`New, Parties_segment.Basic.of_controls [ a1 ], before, after)
          :: acc )
    | ( []
        :: ({ Party.authorization = a1; _ }
           :: { Party.authorization = a2; _ } :: parties)
           :: partiess
      , [ _ ] :: (before :: _ :: (after :: _ as stmts)) :: stmtss ) ->
        (* The next two parties do not contain proofs, and are within the same
           new transaction. Pair them.
        *)
        group_by_parties_rev (parties :: partiess) (stmts :: stmtss)
          ( (`New, Parties_segment.Basic.of_controls [ a1; a2 ], before, after)
          :: acc )
    | ( [ { Party.authorization = a1; _ } ]
        :: ({ Party.authorization = a2; _ } :: parties) :: partiess
      , (before :: _after1) :: (_before2 :: (after :: _ as stmts)) :: stmtss )
      ->
        (* The next two parties do not contain proofs, and the second is within
           a new transaction. Pair them.
        *)
        group_by_parties_rev (parties :: partiess) (stmts :: stmtss)
          ( (`New, Parties_segment.Basic.of_controls [ a1; a2 ], before, after)
          :: acc )
    | ( []
        :: ({ Party.authorization = a1; _ } :: parties)
           :: (({ Party.authorization = Proof _; _ } :: _) :: _ as partiess)
      , [ _ ] :: (before :: ([ after ] as stmts)) :: (_ :: _ as stmtss) ) ->
        (* The next transaction contains a proof, and this party is in a new
           transaction, don't pair it with the next party.
        *)
        group_by_parties_rev (parties :: partiess) (stmts :: stmtss)
          ( (`New, Parties_segment.Basic.of_controls [ a1 ], before, after)
          :: acc )
    | ( []
        :: [ { Party.authorization = a1; _ } ]
           :: ({ Party.authorization = a2; _ } :: parties) :: partiess
      , [ _ ]
        :: [ before; _after1 ] :: (_before2 :: (after :: _ as stmts)) :: stmtss
      ) ->
        (* The next two parties do not contain proofs, the first is within a
           new transaction, and the second is within another new transaction.
           Pair them.
        *)
        group_by_parties_rev (parties :: partiess) (stmts :: stmtss)
          ( ( `Two_new
            , Parties_segment.Basic.of_controls [ a1; a2 ]
            , before
            , after )
          :: acc )
    | [ [ { Party.authorization = a1; _ } ] ], (before :: after :: _) :: _ ->
        (* This party is the final party given. Prove it on its own. *)
        (`Same, Parties_segment.Basic.of_controls [ a1 ], before, after) :: acc
    | ( [] :: [ { Party.authorization = a1; _ } ] :: [] :: _
      , [ _ ] :: (before :: after :: _) :: _ ) ->
        (* This party is the final party given, in a new transaction. Prove it
           on its own.
        *)
        (`New, Parties_segment.Basic.of_controls [ a1 ], before, after) :: acc
    | _, [] ->
        failwith "group_by_parties_rev: No statements remaining"
    | ([] | [ [] ]), _ ->
        failwith "group_by_parties_rev: Unmatched statements remaining"
    | [] :: _, [] :: _ ->
        failwith
          "group_by_parties_rev: No final statement for current transaction"
    | [] :: _, (_ :: _ :: _) :: _ ->
        failwith
          "group_by_parties_rev: Unmatched statements for current transaction"
    | [] :: [ _ ] :: _, [ _ ] :: (_ :: _ :: _ :: _) :: _ ->
        failwith
          "group_by_parties_rev: Unmatched statements for next transaction"
    | [ []; [ _ ] ], [ _ ] :: [ _; _ ] :: _ :: _ ->
        failwith
          "group_by_parties_rev: Unmatched statements after next transaction"
    | (_ :: _) :: _, ([] | [ _ ]) :: _ | (_ :: _ :: _) :: _, [ _; _ ] :: _ ->
        failwith
          "group_by_parties_rev: Too few statements remaining for the current \
           transaction"
    | ([] | [ _ ]) :: [] :: _, _ ->
        failwith "group_by_parties_rev: The next transaction has no parties"
    | [] :: (_ :: _) :: _, _ :: ([] | [ _ ]) :: _
    | [] :: (_ :: _ :: _) :: _, _ :: [ _; _ ] :: _ ->
        failwith
          "group_by_parties_rev: Too few statements remaining for the next \
           transaction"
    | [ _ ] :: (_ :: _) :: _, _ :: ([] | [ _ ]) :: _ ->
        failwith
          "group_by_parties_rev: Too few statements remaining for the next \
           transaction"
    | [] :: [ _ ] :: (_ :: _) :: _, _ :: _ :: ([] | [ _ ]) :: _ ->
        failwith
          "group_by_parties_rev: Too few statements remaining for the \
           transaction after next"
    | ([] | [ _ ]) :: (_ :: _) :: _, [ _ ] ->
        failwith
          "group_by_parties_rev: No statements given for the next transaction"
    | [] :: [ _ ] :: (_ :: _) :: _, [ _; (_ :: _ :: _) ] ->
        failwith
          "group_by_parties_rev: No statements given for transaction after next"
  in
  group_by_parties_rev partiess stmtss []

let parties_witnesses ~constraint_constants ~state_body ~fee_excess ledger
    partiess =
  let sparse_ledger =
    Sparse_ledger.of_ledger_subset_exn ledger
      (List.concat_map ~f:Parties.accounts_accessed partiess)
  in
  let _, _, states_rev =
    List.fold_left ~init:(fee_excess, sparse_ledger, []) partiess
      ~f:(fun (fee_excess, sparse_ledger, statess_rev) parties ->
        let _, states =
          Sparse_ledger.apply_parties_unchecked_with_states sparse_ledger
            ~constraint_constants
            ~state_view:(Mina_state.Protocol_state.Body.view state_body)
            ~fee_excess parties
          |> Or_error.ok_exn
        in
        let final_state = fst (List.last_exn states) in
        (final_state.fee_excess, final_state.ledger, states :: statess_rev))
  in
  let states = List.rev states_rev in
  let states_rev =
    group_by_parties_rev
      ([] :: List.map ~f:Parties.parties partiess)
      ([ List.hd_exn (List.hd_exn states) ] :: states)
  in
  let tx_statement transaction
      (remaining_parties : (Party.t, _) Parties.Party_or_stack.t list) :
      Snapp_statement.t =
    let at_party =
      Parties.Party_or_stack.(stack_hash (accumulate_hashes' remaining_parties))
    in
    { transaction; at_party }
  in
  let commitment = ref Local_state.dummy.transaction_commitment in
  let remaining_parties =
    let partiess =
      List.map partiess ~f:(fun parties : _ Parties_logic.Start_data.t ->
          { protocol_state_predicate = Snapp_predicate.Protocol_state.accept
          ; parties
          })
    in
    ref partiess
  in
  List.fold_right states_rev ~init:[]
    ~f:(fun
         ( kind
         , spec
         , (source_global, source_local)
         , (target_global, target_local) )
         witnesses
       ->
      let current_commitment = !commitment in
      let snapp_stmts =
        match spec with
        | Proved ->
            (* NB: This is only correct if we assume that a proved party will
               never appear first in a transaction.
            *)
            [ (0, tx_statement current_commitment source_local.parties) ]
        | _ ->
            []
      in
      let start_parties, next_commitment =
        let empty_if_last mk =
          match (target_local.parties, target_local.call_stack) with
          | [], [] ->
              (* The commitment will be cleared, because this is the last
                 party.
              *)
              Parties.Transaction_commitment.empty
          | _ ->
              mk ()
        in
        let mk_next_commitment (parties : Parties.t) =
          empty_if_last (fun () -> Parties.commitment parties)
        in
        match kind with
        | `Same ->
            ([], empty_if_last (fun () -> current_commitment))
        | `New -> (
            match !remaining_parties with
            | parties :: rest ->
                let commitment' = mk_next_commitment parties.parties in
                remaining_parties := rest ;
                commitment := commitment' ;
                ([ parties ], commitment')
            | _ ->
                failwith "Not enough remaining parties" )
        | `Two_new -> (
            match !remaining_parties with
            | parties1 :: parties2 :: rest ->
                let commitment' = mk_next_commitment parties2.parties in
                remaining_parties := rest ;
                commitment := commitment' ;
                ([ parties1; parties2 ], commitment')
            | _ ->
                failwith "Not enough remaining parties" )
      in
      let hash_local_state (local : _ Parties_logic.Local_state.t) =
        let hash_parties_stack ps =
          ps |> Parties.Party_or_stack.accumulate_hashes'
          |> List.map ~f:(Parties.Party_or_stack.map ~f:(fun p -> (p, ())))
        in
        { local with
          Parties_logic.Local_state.parties = hash_parties_stack local.parties
        ; call_stack = hash_parties_stack local.call_stack
        }
      in
      let source_local =
        { (hash_local_state source_local) with
          transaction_commitment = current_commitment
        }
      in
      let target_local =
        { (hash_local_state target_local) with
          transaction_commitment = next_commitment
        }
      in
      let w : Parties_segment.Witness.t =
        { global_ledger = source_global.ledger
        ; local_state_init = source_local
        ; start_parties
        ; state_body
        }
      in
      let statement : Statement.With_sok.t =
        { source =
            { ledger = Sparse_ledger.merkle_root source_global.ledger
            ; next_available_token =
                Sparse_ledger.next_available_token source_global.ledger
            ; pending_coinbase_stack = Pending_coinbase.Stack.empty
            ; local_state =
                { source_local with
                  parties =
                    Parties.Party_or_stack.stack_hash source_local.parties
                ; call_stack =
                    Parties.Party_or_stack.stack_hash source_local.call_stack
                ; ledger = Sparse_ledger.merkle_root source_local.ledger
                }
            }
        ; target =
            { ledger = Sparse_ledger.merkle_root target_global.ledger
            ; next_available_token =
                Sparse_ledger.next_available_token target_global.ledger
            ; pending_coinbase_stack = Pending_coinbase.Stack.empty
            ; local_state =
                { target_local with
                  parties =
                    Parties.Party_or_stack.stack_hash target_local.parties
                ; call_stack =
                    Parties.Party_or_stack.stack_hash target_local.call_stack
                ; ledger = Sparse_ledger.merkle_root target_local.ledger
                }
            }
        ; supply_increase = Amount.zero
        ; fee_excess =
            { fee_token_l = Token_id.default
            ; fee_excess_l = Amount.Signed.to_fee source_global.fee_excess
            ; fee_token_r = Token_id.default
            ; fee_excess_r = Amount.Signed.to_fee target_global.fee_excess
            }
        ; sok_digest = Sok_message.Digest.default
        }
      in
      (w, spec, statement, snapp_stmts) :: witnesses)

module Make (Inputs : sig
  val constraint_constants : Genesis_constants.Constraint_constants.t

  val proof_level : Genesis_constants.Proof_level.t
end) =
struct
  open Inputs

  let ( tag
      , cache_handle
      , p
      , Pickles.Provers.
          [ base
          ; merge
          ; opt_signed_unsigned
          ; opt_signed_opt_signed
          ; opt_signed
          ; proved
          ] ) =
    system ~proof_level ~constraint_constants

  module Proof = (val p)

  let id = Proof.id

  let verification_key = Proof.verification_key

  let verify_against_digest { statement; proof } =
    Proof.verify [ (statement, proof) ]

  let verify ts =
    if
      List.for_all ts ~f:(fun (p, m) ->
          Sok_message.Digest.equal (Sok_message.digest m) p.statement.sok_digest)
    then
      Proof.verify
        (List.map ts ~f:(fun ({ statement; proof }, _) -> (statement, proof)))
    else Async.return false

  let of_parties_segment_exn ~statement ~witness : t Async.Deferred.t =
    Base.Parties_snark.witness := Some witness ;
    let types =
      List.map
        (Parties.Party_or_stack.to_parties_list
           witness.local_state_init.parties) ~f:(fun (p, _) ->
          Control.tag p.authorization)
      @ List.concat_map witness.start_parties ~f:(fun s ->
            Control.Tag.Signature
            :: List.map s.parties.other_parties ~f:(fun p ->
                   Control.tag p.authorization))
    in
    let type_ : Parties_segment.Basic.t =
      match types with
      | [ Signature ] ->
          Opt_signed
      | [ None_given ] ->
          Opt_signed
      | [ Proof ] ->
          Proved
      | [ Signature; None_given ] | [ None_given; None_given ] ->
          Opt_signed_unsigned
      | [ Signature; Signature ] | [ None_given; Signature ] ->
          Opt_signed_opt_signed
      | _ ->
          failwithf
            !"Sequence of control types not supported as a basic sequence: \
              %{sexp: Control.Tag.t list}"
            types ()
    in
    let res =
      match type_ with
      | Opt_signed ->
          opt_signed [] statement
      | Opt_signed_unsigned ->
          opt_signed_unsigned [] statement
      | Opt_signed_opt_signed ->
          opt_signed_opt_signed [] statement
      | Proved ->
          let proofs =
            let party_proof (p : Party.t) =
              match p.authorization with
              | Proof p ->
                  Some p
              | Signature _ | None_given ->
                  None
            in
            let open Option.Let_syntax in
            List.filter_map
              (Parties.Party_or_stack.to_parties_with_hashes_list
                 witness.local_state_init.parties)
              ~f:(fun ((p, ()), at_party) ->
                let%map pi = party_proof p in
                ( { Snapp_statement.Poly.transaction =
                      witness.local_state_init.transaction_commitment
                  ; at_party
                  }
                , pi ))
            @ List.concat_map witness.start_parties ~f:(fun s ->
                  (* TODO: This is unnecessary re-computation of the statements which are also computed in
                     the circuit. It would be better to use the values computed inside the circuit, but it
                     was involved to change the pickles API to allow it. *)
                  let other_parties, transaction =
                    let ps =
                      Parties.Party_or_stack.With_hashes.of_parties_list
                        (List.map ~f:(fun p -> (p, ())) s.parties.other_parties)
                    in
                    ( ps
                    , Parties.Transaction_commitment.create
                        ~other_parties_hash:
                          (Parties.Party_or_stack.stack_hash ps)
                        ~protocol_state_predicate_hash:
                          (Snapp_predicate.Protocol_state.digest
                             s.protocol_state_predicate) )
                  in
                  List.filter_map
                    (Parties.Party_or_stack.to_parties_with_hashes_list
                       other_parties) ~f:(fun ((p, ()), at_party) ->
                      let%map pi = party_proof p in
                      ({ Snapp_statement.Poly.transaction; at_party }, pi)))
          in
          proved
            ( match proofs with
            | [ p ] ->
                (* TODO: We should not have to pass the statement in here. *)
                [ p ]
            | [] | _ :: _ :: _ ->
                failwith "of_parties_segment: Expected exactly one proof" )
            statement
    in
    Base.Parties_snark.witness := None ;
    let open Async in
    let%map proof = res in
    { proof; statement }

  let of_transaction_union ~statement ~init_stack transaction state_body handler
      =
    let open Async in
    let%map proof =
      base []
        ~handler:
          (Base.transaction_union_handler handler transaction state_body
             init_stack)
        statement
    in
    { statement; proof }

  let of_non_parties_transaction ~statement ~init_stack transaction_in_block
      handler =
    let transaction : Transaction.t =
      Transaction.forget
        (Transaction_protocol_state.transaction transaction_in_block)
    in
    let state_body =
      Transaction_protocol_state.block_data transaction_in_block
    in
    match to_preunion transaction with
    | `Parties _ ->
        failwith "TODO"
    | `Transaction t ->
        of_transaction_union ~statement ~init_stack
          (Transaction_union.of_transaction t)
          state_body handler

  let of_user_command ~statement ~init_stack user_command_in_block handler =
    of_non_parties_transaction ~statement ~init_stack
      { user_command_in_block with
        transaction =
          Command
            (Signed_command
               (Transaction_protocol_state.transaction user_command_in_block))
      }
      handler

  let of_fee_transfer ~statement ~init_stack transfer_in_block handler =
    of_non_parties_transaction ~statement ~init_stack
      { transfer_in_block with
        transaction =
          Fee_transfer
            (Transaction_protocol_state.transaction transfer_in_block)
      }
      handler

  let merge ({ statement = t12; _ } as x12) ({ statement = t23; _ } as x23)
      ~sok_digest =
    let open Async.Deferred.Or_error.Let_syntax in
    let%bind s = Async.return (Statement.merge t12 t23) in
    let s = { s with sok_digest } in
    let open Async in
    let%map proof =
      merge [ (x12.statement, x12.proof); (x23.statement, x23.proof) ] s
    in
    Ok { statement = s; proof }

  let constraint_system_digests =
    lazy (constraint_system_digests ~constraint_constants ())
end

let%test_module "transaction_snark" =
  ( module struct
    let constraint_constants =
      Genesis_constants.Constraint_constants.for_unit_tests

    let genesis_constants = Genesis_constants.for_unit_tests

    let proof_level = Genesis_constants.Proof_level.for_unit_tests

    let consensus_constants =
      Consensus.Constants.create ~constraint_constants
        ~protocol_constants:genesis_constants.protocol

    (* For tests let's just monkey patch ledger and sparse ledger to freeze their
     * ledger_hashes. The nominal type is just so we don't mix this up in our
     * real code. *)
    module Ledger = struct
      include Ledger

      let merkle_root t = Frozen_ledger_hash.of_ledger_hash @@ merkle_root t

      let merkle_root_after_parties_exn t ~txn_state_view txn =
        let hash, `Next_available_token tid =
          merkle_root_after_parties_exn ~constraint_constants ~txn_state_view t
            txn
        in
        (Frozen_ledger_hash.of_ledger_hash hash, `Next_available_token tid)

      let merkle_root_after_user_command_exn t ~txn_global_slot txn =
        let hash, `Next_available_token tid =
          merkle_root_after_user_command_exn ~constraint_constants
            ~txn_global_slot t txn
        in
        (Frozen_ledger_hash.of_ledger_hash hash, `Next_available_token tid)
    end

    module Sparse_ledger = struct
      include Sparse_ledger

      let merkle_root t = Frozen_ledger_hash.of_ledger_hash @@ merkle_root t
    end

    type wallet = { private_key : Private_key.t; account : Account.t }

    let ledger_depth = constraint_constants.ledger_depth

    let random_wallets ?(n = min (Int.pow 2 ledger_depth) (1 lsl 10)) () =
      let random_wallet () : wallet =
        let private_key = Private_key.create () in
        let public_key =
          Public_key.compress (Public_key.of_private_key_exn private_key)
        in
        let account_id = Account_id.create public_key Token_id.default in
        { private_key
        ; account =
            Account.create account_id
              (Balance.of_int ((50 + Random.int 100) * 1_000_000_000))
        }
      in
      Array.init n ~f:(fun _ -> random_wallet ())

    let user_command ~fee_payer ~source_pk ~receiver_pk ~fee_token ~token amt
        fee nonce memo =
      let payload : Signed_command.Payload.t =
        Signed_command.Payload.create ~fee ~fee_token
          ~fee_payer_pk:(Account.public_key fee_payer.account)
          ~nonce ~memo ~valid_until:None
          ~body:
            (Payment
               { source_pk
               ; receiver_pk
               ; token_id = token
               ; amount = Amount.of_int amt
               })
      in
      let signature =
        Signed_command.sign_payload fee_payer.private_key payload
      in
      Signed_command.check
        Signed_command.Poly.Stable.Latest.
          { payload
          ; signer = Public_key.of_private_key_exn fee_payer.private_key
          ; signature
          }
      |> Option.value_exn

    let user_command_with_wallet wallets ~sender:i ~receiver:j amt fee
        ~fee_token ~token nonce memo =
      let fee_payer = wallets.(i) in
      let receiver = wallets.(j) in
      user_command ~fee_payer
        ~source_pk:(Account.public_key fee_payer.account)
        ~receiver_pk:(Account.public_key receiver.account)
        ~fee_token ~token amt fee nonce memo

    include Make (struct
      let constraint_constants = constraint_constants

      let proof_level = proof_level
    end)

    let state_body =
      let compile_time_genesis =
        (*not using Precomputed_values.for_unit_test because of dependency cycle*)
        Mina_state.Genesis_protocol_state.t
          ~genesis_ledger:Genesis_ledger.(Packed.t for_unit_tests)
          ~genesis_epoch_data:Consensus.Genesis_epoch_data.for_unit_tests
          ~constraint_constants ~consensus_constants
      in
      compile_time_genesis.data |> Mina_state.Protocol_state.body

    let state_body_hash = Mina_state.Protocol_state.Body.hash state_body

    (** Each transaction pushes the previous protocol state (used to validate
    the transaction) to the pending coinbase stack of protocol states*)
    let pending_coinbase_state_update state_body_hash stack =
      Pending_coinbase.Stack.(push_state state_body_hash stack)

    let init_stack = Pending_coinbase.Stack.empty

    (** Push protocol state and coinbase if it is a coinbase transaction to the
      pending coinbase stacks (coinbase stack and state stack)*)
    let pending_coinbase_stack_target (t : Transaction.Valid.t) state_body_hash
        stack =
      let stack_with_state =
        pending_coinbase_state_update state_body_hash stack
      in
      match t with
      | Coinbase c ->
          Pending_coinbase.(Stack.push_coinbase c stack_with_state)
      | _ ->
          stack_with_state

    let check_balance pk balance ledger =
      let loc = Ledger.location_of_account ledger pk |> Option.value_exn in
      let acc = Ledger.get ledger loc |> Option.value_exn in
      [%test_eq: Balance.t] acc.balance (Balance.of_int balance)

    let of_user_command' sok_digest ledger
        (user_command : Signed_command.With_valid_signature.t) init_stack
        pending_coinbase_stack_state state_body handler =
      let source = Ledger.merkle_root ledger in
      let current_global_slot =
        Mina_state.Protocol_state.Body.consensus_state state_body
        |> Consensus.Data.Consensus_state.global_slot_since_genesis
      in
      let next_available_token_before = Ledger.next_available_token ledger in
      let target, `Next_available_token next_available_token_after =
        Ledger.merkle_root_after_user_command_exn ledger
          ~txn_global_slot:current_global_slot user_command
      in
      let user_command_in_block =
        { Transaction_protocol_state.Poly.transaction = user_command
        ; block_data = state_body
        }
      in
      Async.Thread_safe.block_on_async_exn (fun () ->
          let statement =
            let txn =
              Transaction.Command
                (User_command.Signed_command
                   (Signed_command.forget_check user_command))
            in
            Statement.Poly.to_latest
              { source
              ; target
              ; sok_digest
              ; next_available_token_before
              ; next_available_token_after
              ; fee_excess = Or_error.ok_exn (Transaction.fee_excess txn)
              ; supply_increase =
                  Or_error.ok_exn (Transaction.supply_increase txn)
              ; pending_coinbase_stack_state
              }
          in
          of_user_command ~init_stack ~statement user_command_in_block handler)

    let coinbase_test state_body ~carryforward =
      let mk_pubkey () =
        Public_key.(compress (of_private_key_exn (Private_key.create ())))
      in
      let state_body_hash = Mina_state.Protocol_state.Body.hash state_body in
      let producer = mk_pubkey () in
      let producer_id = Account_id.create producer Token_id.default in
      let receiver = mk_pubkey () in
      let receiver_id = Account_id.create receiver Token_id.default in
      let other = mk_pubkey () in
      let other_id = Account_id.create other Token_id.default in
      let pending_coinbase_init = Pending_coinbase.Stack.empty in
      let cb =
        Coinbase.create
          ~amount:(Currency.Amount.of_int 10_000_000_000)
          ~receiver
          ~fee_transfer:
            (Some
               (Coinbase.Fee_transfer.create ~receiver_pk:other
                  ~fee:constraint_constants.account_creation_fee))
        |> Or_error.ok_exn
      in
      let transaction = Transaction.Coinbase cb in
      let source_stack =
        if carryforward then
          Pending_coinbase.Stack.(
            push_state state_body_hash pending_coinbase_init)
        else pending_coinbase_init
      in
      let pending_coinbase_stack_target =
        pending_coinbase_stack_target transaction state_body_hash
          pending_coinbase_init
      in
      let txn_in_block =
        { Transaction_protocol_state.Poly.transaction; block_data = state_body }
      in
      Ledger.with_ledger ~depth:ledger_depth ~f:(fun ledger ->
          Ledger.create_new_account_exn ledger producer_id
            (Account.create receiver_id Balance.zero) ;
          let sparse_ledger =
            Sparse_ledger.of_ledger_subset_exn ledger
              [ producer_id; receiver_id; other_id ]
          in
          let sparse_ledger_after =
            Sparse_ledger.apply_transaction_exn ~constraint_constants
              sparse_ledger
              ~txn_state_view:
                (txn_in_block.block_data |> Mina_state.Protocol_state.Body.view)
              txn_in_block.transaction
          in
          check_transaction txn_in_block
            (unstage (Sparse_ledger.handler sparse_ledger))
            ~constraint_constants
            ~sok_message:
              (Mina_base.Sok_message.create ~fee:Currency.Fee.zero
                 ~prover:Public_key.Compressed.empty)
            ~source:(Sparse_ledger.merkle_root sparse_ledger)
            ~target:(Sparse_ledger.merkle_root sparse_ledger_after)
            ~next_available_token_before:(Ledger.next_available_token ledger)
            ~next_available_token_after:
              (Sparse_ledger.next_available_token sparse_ledger_after)
            ~init_stack:pending_coinbase_init
            ~pending_coinbase_stack_state:
              { source = source_stack; target = pending_coinbase_stack_target }
            ~snapp_account1:None ~snapp_account2:None)

    let%test_unit "coinbase with new state body hash" =
      Test_util.with_randomness 123456789 (fun () ->
          coinbase_test state_body ~carryforward:false)

    let%test_unit "coinbase with carry-forward state body hash" =
      Test_util.with_randomness 123456789 (fun () ->
          coinbase_test state_body ~carryforward:true)

    let%test_unit "new_account" =
      Test_util.with_randomness 123456789 (fun () ->
          let wallets = random_wallets () in
          Ledger.with_ledger ~depth:ledger_depth ~f:(fun ledger ->
              Array.iter
                (Array.sub wallets ~pos:1 ~len:(Array.length wallets - 1))
                ~f:(fun { account; private_key = _ } ->
                  Ledger.create_new_account_exn ledger
                    (Account.identifier account)
                    account) ;
              let t1 =
                user_command_with_wallet wallets ~sender:1 ~receiver:0
                  8_000_000_000
                  (Fee.of_int (Random.int 20 * 1_000_000_000))
                  ~fee_token:Token_id.default ~token:Token_id.default
                  Account.Nonce.zero
                  (Signed_command_memo.create_by_digesting_string_exn
                     (Test_util.arbitrary_string
                        ~len:Signed_command_memo.max_digestible_string_length))
              in
              let current_global_slot =
                Mina_state.Protocol_state.Body.consensus_state state_body
                |> Consensus.Data.Consensus_state.global_slot_since_genesis
              in
              let next_available_token_before =
                Ledger.next_available_token ledger
              in
              let target, `Next_available_token next_available_token_after =
                Ledger.merkle_root_after_user_command_exn ledger
                  ~txn_global_slot:current_global_slot t1
              in
              let mentioned_keys =
                Signed_command.accounts_accessed
                  ~next_available_token:next_available_token_before
                  (Signed_command.forget_check t1)
              in
              let sparse_ledger =
                Sparse_ledger.of_ledger_subset_exn ledger mentioned_keys
              in
              let sok_message =
                Sok_message.create ~fee:Fee.zero
                  ~prover:wallets.(1).account.public_key
              in
              let pending_coinbase_stack = Pending_coinbase.Stack.empty in
              let pending_coinbase_stack_target =
                pending_coinbase_stack_target (Command (Signed_command t1))
                  state_body_hash pending_coinbase_stack
              in
              let pending_coinbase_stack_state =
                { Pending_coinbase_stack_state.source = pending_coinbase_stack
                ; target = pending_coinbase_stack_target
                }
              in
              check_user_command ~constraint_constants ~sok_message
                ~source:(Ledger.merkle_root ledger)
                ~target ~init_stack:pending_coinbase_stack
                ~pending_coinbase_stack_state ~next_available_token_before
                ~next_available_token_after
                { transaction = t1; block_data = state_body }
                (unstage @@ Sparse_ledger.handler sparse_ledger)))

    let signed_signed ~wallets i j : Parties.t =
      let full_amount = 8_000_000_000 in
      let fee = Fee.of_int (Random.int full_amount) in
      let receiver_amount =
        Amount.sub (Amount.of_int full_amount) (Amount.of_fee fee)
        |> Option.value_exn
      in
      let acct1 = wallets.(i) in
      let acct2 = wallets.(j) in
      let new_state : _ Snapp_state.V.t =
        Vector.init Snapp_state.Max_state_size.n ~f:Field.of_int
      in
      { fee_payer =
          { Party.Signed.data =
              { body =
                  { pk = acct1.account.public_key
                  ; update =
                      { app_state =
                          Vector.map new_state ~f:(fun x ->
                              Snapp_basic.Set_or_keep.Set x)
                      ; delegate = Keep
                      ; verification_key = Keep
                      ; permissions = Keep
                      ; snapp_uri = Keep
                      ; token_symbol = Keep
                      ; timing = Keep
                      }
                  ; token_id = Token_id.default
                  ; delta =
                      Amount.(
                        Signed.(negate (of_unsigned (of_int full_amount))))
                  ; events = []
                  ; rollup_events = []
                  ; call_data = Field.zero
                  ; depth = 0
                  }
              ; predicate = acct1.account.nonce
              }
          ; authorization = Signature.dummy
          }
      ; other_parties =
          [ { data =
                { body =
                    { pk = acct2.account.public_key
                    ; update = Party.Update.noop
                    ; token_id = Token_id.default
                    ; delta = Amount.Signed.(of_unsigned receiver_amount)
                    ; events = []
                    ; rollup_events = []
                    ; call_data = Field.zero
                    ; depth = 0
                    }
                ; predicate = Accept
                }
            ; authorization = None_given
            }
          ]
      ; protocol_state = Snapp_predicate.Protocol_state.accept
      }

    let%test_unit "merkle_root_after_snapp_command_exn_immutable" =
      Test_util.with_randomness 123456789 (fun () ->
          let wallets = random_wallets () in
          Ledger.with_ledger ~depth:ledger_depth ~f:(fun ledger ->
              Array.iter
                (Array.sub wallets ~pos:1 ~len:(Array.length wallets - 1))
                ~f:(fun { account; private_key = _ } ->
                  Ledger.create_new_account_exn ledger
                    (Account.identifier account)
                    account) ;
              let t1 =
                let i, j = (1, 2) in
                signed_signed ~wallets i j
              in
              let hash_pre = Ledger.merkle_root ledger in
              let _target, `Next_available_token _next_available_token_after =
                let txn_state_view =
                  Mina_state.Protocol_state.Body.view state_body
                in
                Ledger.merkle_root_after_parties_exn ledger ~txn_state_view t1
              in
              let hash_post = Ledger.merkle_root ledger in
              [%test_eq: Field.t] hash_pre hash_post))

    let apply_parties ledger parties =
      let witnesses =
        parties_witnesses ~constraint_constants ~state_body
          ~fee_excess:Amount.Signed.zero ledger parties
      in
      let open Impl in
      List.fold ~init:((), ()) witnesses
        ~f:(fun _ (witness, spec, statement, snapp_stmts) ->
          run_and_check
            (fun () ->
              let s =
                exists Statement.With_sok.typ ~compute:(fun () -> statement)
              in
              let snapp_stmts =
                List.map snapp_stmts ~f:(fun (i, stmt) ->
                    (i, exists Snapp_statement.typ ~compute:(fun () -> stmt)))
              in
              Base.Parties_snark.main ~constraint_constants
                (Parties_segment.Basic.to_single_list spec)
                snapp_stmts s ~witness ;
              fun () -> ())
            ()
          |> Or_error.ok_exn)

    let%test_unit "snapps-based payment" =
      let open Transaction_logic.For_tests in
      Quickcheck.test ~trials:15 Test_spec.gen ~f:(fun { init_ledger; specs } ->
          Ledger.with_ledger ~depth:ledger_depth ~f:(fun ledger ->
              let parties = party_send (List.hd_exn specs) in
              Init_ledger.init (module Ledger.Ledger_inner) init_ledger ledger ;
<<<<<<< HEAD
              apply_parties ledger [ parties ])
          |> fun ((), ()) -> ())

    let%test_unit "Consecutive snapps-based payments" =
      let open Transaction_logic.For_tests in
      Quickcheck.test ~trials:15 Test_spec.gen ~f:(fun { init_ledger; specs } ->
          Ledger.with_ledger ~depth:ledger_depth ~f:(fun ledger ->
              let partiess = List.map ~f:party_send specs in
              Init_ledger.init (module Ledger.Ledger_inner) init_ledger ledger ;
              apply_parties ledger partiess)
=======
              let w : Parties_segment.Witness.t =
                { global_ledger =
                    Sparse_ledger.of_ledger_subset_exn ledger
                      (Parties.accounts_accessed parties)
                ; local_state_init =
                    { Local_state.dummy with
                      parties = []
                    ; call_stack = []
                    ; ledger =
                        Sparse_ledger.of_root ~depth:ledger_depth
                          ~next_available_token:Token_id.(next default)
                          Local_state.dummy.ledger
                    }
                ; start_parties =
                    [ { will_succeed = true
                      ; protocol_state_predicate =
                          Snapp_predicate.Protocol_state.accept
                      ; parties
                      }
                    ]
                ; state_body
                ; init_stack
                }
              in
              let _, (local_state_post, excess) =
                Ledger.apply_parties_unchecked ledger ~constraint_constants
                  ~state_view:(Mina_state.Protocol_state.Body.view state_body)
                  parties
                |> Or_error.ok_exn
              in
              let statement : Statement.With_sok.t =
                { source =
                    { ledger = Sparse_ledger.merkle_root w.global_ledger
                    ; next_available_token =
                        Sparse_ledger.next_available_token w.global_ledger
                    ; pending_coinbase_stack = init_stack
                    ; local_state =
                        { w.local_state_init with
                          parties =
                            Parties.Party_or_stack.stack_hash
                              w.local_state_init.parties
                        ; call_stack =
                            Parties.Party_or_stack.stack_hash
                              w.local_state_init.call_stack
                        ; ledger =
                            Sparse_ledger.merkle_root w.local_state_init.ledger
                        }
                    }
                ; target =
                    { ledger = Ledger.merkle_root ledger
                    ; next_available_token = Ledger.next_available_token ledger
                    ; pending_coinbase_stack =
                        pending_coinbase_state_update state_body_hash init_stack
                    ; local_state =
                        { local_state_post with
                          parties =
                            Parties.Party_or_stack.(
                              With_hashes.stack_hash
                                (accumulate_hashes' local_state_post.parties))
                        ; call_stack =
                            Parties.Party_or_stack.(
                              With_hashes.stack_hash
                                (accumulate_hashes' local_state_post.call_stack))
                        ; ledger =
                            Sparse_ledger.merkle_root w.local_state_init.ledger
                            (* TODO: This won't quite work when the transaction fails. *)
                            (*                             Ledger.merkle_root local_state_post.ledger *)
                        ; transaction_commitment =
                            w.local_state_init.transaction_commitment
                        }
                    }
                ; supply_increase = Amount.zero
                ; fee_excess =
                    { fee_token_l = Token_id.default
                    ; fee_excess_l =
                        Fee.Signed.of_unsigned (Amount.to_fee excess)
                    ; fee_token_r = Token_id.default
                    ; fee_excess_r = Fee.Signed.zero
                    }
                ; sok_digest = Sok_message.Digest.default
                }
              in
              let open Impl in
              run_and_check
                (fun () ->
                  let s =
                    exists Statement.With_sok.typ ~compute:(fun () -> statement)
                  in
                  Base.Parties_snark.main ~constraint_constants
                    [ { predicate_type = `Nonce_or_accept
                      ; auth_type = Signature
                      ; is_start = `Yes
                      }
                    ; { predicate_type = `Nonce_or_accept
                      ; auth_type = None_given
                      ; is_start = `No
                      }
                    ]
                    [] s ~witness:w ;
                  fun () -> ())
                ())
          |> Or_error.ok_exn
>>>>>>> 22ccd9d0
          |> fun ((), ()) -> ())

    (* Disabling until new-style snapp transactions are fully implemented.

       let%test_unit "signed_signed" =
         Test_util.with_randomness 123456789 (fun () ->
             let wallets = random_wallets () in
             Ledger.with_ledger ~depth:ledger_depth ~f:(fun ledger ->
                 Array.iter (Array.sub wallets ~pos:1 ~len:2)
                   ~f:(fun {account; private_key= _} ->
                     Ledger.create_new_account_exn ledger
                       (Account.identifier account)
                       account ) ;
                 let i, j = (1, 2) in
                 let t1 = signed_signed ~wallets i j in
                 let txn_state_view =
                   Mina_state.Protocol_state.Body.view state_body
                 in
                 let next_available_token_before =
                   Ledger.next_available_token ledger
                 in
                 let target, `Next_available_token next_available_token_after =
                   Ledger.merkle_root_after_parties_exn ledger ~txn_state_view t1
                 in
                 let mentioned_keys = Parties.accounts_accessed t1 in
                 let sparse_ledger =
                   Sparse_ledger.of_ledger_subset_exn ledger mentioned_keys
                 in
                 let sok_message =
                   Sok_message.create ~fee:Fee.zero
                     ~prover:wallets.(1).account.public_key
                 in
                 let pending_coinbase_stack = Pending_coinbase.Stack.empty in
                 let pending_coinbase_stack_target =
                   pending_coinbase_stack_target (Command (Parties t1))
                     state_body_hash pending_coinbase_stack
                 in
                 let pending_coinbase_stack_state =
                   { Pending_coinbase_stack_state.source= pending_coinbase_stack
                   ; target= pending_coinbase_stack_target }
                 in
                 let snapp_account1, snapp_account2 =
                   Sparse_ledger.snapp_accounts sparse_ledger
                     (Command (Snapp_command t1))
                 in
                 check_snapp_command ~constraint_constants ~sok_message
                   ~state_body
                   ~source:(Ledger.merkle_root ledger)
                   ~target ~init_stack:pending_coinbase_stack
                   ~pending_coinbase_stack_state ~next_available_token_before
                   ~next_available_token_after ~snapp_account1 ~snapp_account2 t1
                   (unstage @@ Sparse_ledger.handler sparse_ledger) ) )
    *)

    let%test_module "multisig_account" =
      ( module struct
        module M_of_n_predicate = struct
          type _witness = (Schnorr.Signature.t * Public_key.t) list

          (* check that two public keys are equal *)
          let eq_pk ((x0, y0) : Public_key.var) ((x1, y1) : Public_key.var) :
              (Boolean.var, _) Checked.t =
            [ Field.Checked.equal x0 x1; Field.Checked.equal y0 y1 ]
            |> Checked.List.all >>= Boolean.all

          (* check that two public keys are not equal *)
          let neq_pk (pk0 : Public_key.var) (pk1 : Public_key.var) :
              (Boolean.var, _) Checked.t =
            eq_pk pk0 pk1 >>| Boolean.not

          (* check that the witness has distinct public keys for each signature *)
          let rec distinct_public_keys = function
            | (_, pk) :: xs ->
                Checked.List.map ~f:(fun (_, pk') -> neq_pk pk pk') xs
                >>= Boolean.Assert.all
                >>= fun () -> distinct_public_keys xs
            | [] ->
                Checked.return ()

          let%snarkydef distinct_public_keys x = distinct_public_keys x

          (* check a signature on msg against a public key *)
          let check_sig pk msg sigma : (Boolean.var, _) Checked.t =
            let%bind (module S) = Inner_curve.Checked.Shifted.create () in
            Schnorr.Checked.verifies (module S) sigma pk msg

          (* verify witness signatures against public keys *)
          let%snarkydef verify_sigs pubkeys commitment witness =
            let%bind pubkeys =
              exists
                (Typ.list ~length:(List.length pubkeys) Inner_curve.typ)
                ~compute:(As_prover.return pubkeys)
            in
            let verify_sig (sigma, pk) : (Boolean.var, _) Checked.t =
              Checked.List.exists pubkeys ~f:(fun pk' ->
                  [ eq_pk pk pk'; check_sig pk' commitment sigma ]
                  |> Checked.List.all >>= Boolean.all)
            in
            Checked.List.map witness ~f:verify_sig >>= Boolean.Assert.all

          let check_witness m pubkeys commitment witness =
            if List.length witness <> m then
              failwith @@ "witness length must be exactly " ^ Int.to_string m
            else
              dummy_constraints ()
              >>= fun () ->
              distinct_public_keys witness
              >>= fun () -> verify_sigs pubkeys commitment witness

          let%test_unit "1-of-1" =
            let gen =
              let open Quickcheck.Generator.Let_syntax in
              let%map sk = Private_key.gen and msg = Field.gen_uniform in
              (sk, Random_oracle.Input.field_elements [| msg |])
            in
            Quickcheck.test ~trials:1 gen ~f:(fun (sk, msg) ->
                let pk = Inner_curve.(scale one sk) in
                (let%bind pk_var =
                   exists Inner_curve.typ ~compute:(As_prover.return pk)
                 in
                 let sigma = Schnorr.sign sk msg in
                 let%bind sigma_var =
                   exists Schnorr.Signature.typ
                     ~compute:(As_prover.return sigma)
                 in
                 let%bind msg_var =
                   exists (Schnorr.message_typ ())
                     ~compute:(As_prover.return msg)
                 in
                 let witness = [ (sigma_var, pk_var) ] in
                 check_witness 1 [ pk ] msg_var witness)
                |> Checked.map ~f:As_prover.return
                |> Fn.flip run_and_check () |> Or_error.ok_exn |> snd)

          let%test_unit "2-of-2" =
            let gen =
              let open Quickcheck.Generator.Let_syntax in
              let%map sk0 = Private_key.gen
              and sk1 = Private_key.gen
              and msg = Field.gen_uniform in
              (sk0, sk1, Random_oracle.Input.field_elements [| msg |])
            in
            Quickcheck.test ~trials:1 gen ~f:(fun (sk0, sk1, msg) ->
                let pk0 = Inner_curve.(scale one sk0) in
                let pk1 = Inner_curve.(scale one sk1) in
                (let%bind pk0_var =
                   exists Inner_curve.typ ~compute:(As_prover.return pk0)
                 in
                 let%bind pk1_var =
                   exists Inner_curve.typ ~compute:(As_prover.return pk1)
                 in
                 let sigma0 = Schnorr.sign sk0 msg in
                 let sigma1 = Schnorr.sign sk1 msg in
                 let%bind sigma0_var =
                   exists Schnorr.Signature.typ
                     ~compute:(As_prover.return sigma0)
                 in
                 let%bind sigma1_var =
                   exists Schnorr.Signature.typ
                     ~compute:(As_prover.return sigma1)
                 in
                 let%bind msg_var =
                   exists (Schnorr.message_typ ())
                     ~compute:(As_prover.return msg)
                 in
                 let witness =
                   [ (sigma0_var, pk0_var); (sigma1_var, pk1_var) ]
                 in
                 check_witness 2 [ pk0; pk1 ] msg_var witness)
                |> Checked.map ~f:As_prover.return
                |> Fn.flip run_and_check () |> Or_error.ok_exn |> snd)
        end

        (* test with a trivial predicate *)
        let%test_unit "trivial snapp predicate" =
          let open Transaction_logic.For_tests in
          let gen =
            let open Quickcheck.Generator.Let_syntax in
            let%map test_spec = Test_spec.gen in
            test_spec
          in
          Quickcheck.test ~trials:1 gen ~f:(fun { init_ledger; specs } ->
              Ledger.with_ledger ~depth:ledger_depth ~f:(fun ledger ->
                  Init_ledger.init
                    (module Ledger.Ledger_inner)
                    init_ledger ledger ;
                  let local_dummy_constraints () =
                    let open Run in
                    let b =
                      exists Boolean.typ_unchecked ~compute:(fun _ -> true)
                    in
                    let g =
                      exists Pickles.Step_main_inputs.Inner_curve.typ
                        ~compute:(fun _ -> Tick.Inner_curve.(to_affine_exn one))
                    in
                    let (_ : _) =
                      Pickles.Step_main_inputs.Ops.scale_fast g
                        (`Plus_two_to_len [| b; b |])
                    in
                    let (_ : _) =
                      Pickles.Pairing_main.Scalar_challenge.endo g
                        (Scalar_challenge [ b ])
                    in
                    ()
                  in
                  let spec = List.hd_exn specs in
                  let tag, _, (module P), Pickles.Provers.[ trivial_prover; _ ]
                      =
                    let trivial_rule : _ Pickles.Inductive_rule.t =
                      let trivial_main
                          (tx_commitment : Snapp_statement.Checked.t) :
                          (unit, _) Checked.t =
                        local_dummy_constraints ()
                        |> fun () ->
                        Snapp_statement.Checked.Assert.equal tx_commitment
                          tx_commitment
                        |> return
                      in
                      { identifier = "trivial-rule"
                      ; prevs = []
                      ; main =
                          (fun [] x ->
                            trivial_main x |> Run.run_checked
                            |> fun _ :
                                   unit
                                   Pickles_types.Hlist0.H1
                                     (Pickles_types.Hlist.E01
                                        (Pickles.Inductive_rule.B))
                                   .t ->
                            [])
                      ; main_value = (fun [] _ -> [])
                      }
                    in
                    Pickles.compile ~cache:Cache_dir.cache
                      (module Snapp_statement.Checked)
                      (module Snapp_statement)
                      ~typ:Snapp_statement.typ
                      ~branches:(module Nat.N2)
                      ~max_branching:
                        (module Nat.N2) (* You have to put 2 here... *)
                      ~name:"trivial"
                      ~constraint_constants:
                        (Genesis_constants.Constraint_constants
                         .to_snark_keys_header constraint_constants)
                      ~choices:(fun ~self ->
                        [ trivial_rule
                        ; { identifier = "dummy"
                          ; prevs = [ self; self ]
                          ; main_value = (fun [ _; _ ] _ -> [ true; true ])
                          ; main =
                              (fun [ _; _ ] _ ->
                                local_dummy_constraints ()
                                |> fun () ->
                                (* Unsatisfiable. *)
                                Run.exists Field.typ ~compute:(fun () ->
                                    Run.Field.Constant.zero)
                                |> fun s ->
                                Run.Field.(Assert.equal s (s + one))
                                |> fun () :
                                       ( Snapp_statement.Checked.t
                                       * (Snapp_statement.Checked.t * unit) )
                                       Pickles_types.Hlist0.H1
                                         (Pickles_types.Hlist.E01
                                            (Pickles.Inductive_rule.B))
                                       .t ->
                                [ Boolean.true_; Boolean.true_ ])
                          }
                        ])
                  in
                  let vk =
                    Pickles.Side_loaded.Verification_key.of_compiled tag
                  in
                  let { Transaction_logic.For_tests.Transaction_spec.fee
                      ; sender = sender, sender_nonce
                      ; receiver = trivial_account_pk
                      ; amount
                      } =
                    spec
                  in
                  let vk =
                    With_hash.of_data ~hash_data:Snapp_account.digest_vk vk
                  in
                  let _is_new, _loc =
                    let id =
                      Public_key.compress sender.public_key
                      |> fun pk -> Account_id.create pk Token_id.default
                    in
                    Ledger.get_or_create_account ledger id
                      (Account.create id Balance.(of_int 888_888))
                    |> Or_error.ok_exn
                  in
                  let _is_new, _loc =
                    let id =
                      Account_id.create trivial_account_pk Token_id.default
                    in
                    let account : Account.t =
                      { (Account.create id Balance.(of_int 0)) with
                        permissions =
                          { Permissions.user_default with
                            set_permissions = Proof
                          }
                      ; snapp =
                          Some
                            { Snapp_account.default with
                              verification_key = Some vk
                            }
                      }
                    in
                    Ledger.get_or_create_account ledger id account
                    |> Or_error.ok_exn
                  in
                  let total = Option.value_exn (Amount.add fee amount) in
                  let update_empty_permissions =
                    let permissions =
                      { Permissions.user_default with
                        send = Permissions.Auth_required.Proof
                      }
                      |> Snapp_basic.Set_or_keep.Set
                    in
                    { Party.Update.dummy with permissions }
                  in
                  let fee_payer =
                    { Party.Signed.data =
                        { body =
                            { pk = sender.public_key |> Public_key.compress
                            ; update = update_empty_permissions
                            ; token_id = Token_id.default
                            ; delta = Amount.Signed.(negate (of_unsigned total))
                            ; events = []
                            ; rollup_events = []
                            ; call_data = Field.zero
                            ; depth = 0
                            }
                        ; predicate = sender_nonce
                        }
                        (* Real signature added in below *)
                    ; authorization = Signature.dummy
                    }
                  in
                  let snapp_party_data : Party.Predicated.t =
                    { body =
                        { pk = trivial_account_pk
                        ; update = update_empty_permissions
                        ; token_id = Token_id.default
                        ; delta = Amount.Signed.(of_unsigned amount)
                        ; events = []
                        ; rollup_events = []
                        ; call_data = Field.zero
                        ; depth = 0
                        }
                    ; predicate = Full Snapp_predicate.Account.accept
                    }
                  in
                  let protocol_state = Snapp_predicate.Protocol_state.accept in
                  let ps =
                    Parties.Party_or_stack.of_parties_list
                      ~party_depth:(fun (p : Party.Predicated.t) ->
                        p.body.depth)
                      [ snapp_party_data ]
                    |> Parties.Party_or_stack.accumulate_hashes_predicated
                  in
                  let other_parties_hash =
                    Parties.Party_or_stack.stack_hash ps
                  in
                  let protocol_state_predicate_hash =
                    (*FIXME: is this ok? *)
                    Snapp_predicate.Protocol_state.digest protocol_state
                  in
                  let transaction : Parties.Transaction_commitment.t =
                    (*FIXME: is this correct? *)
                    Parties.Transaction_commitment.create ~other_parties_hash
                      ~protocol_state_predicate_hash
                  in
                  let at_party = Parties.Party_or_stack.stack_hash ps in
                  let tx_statement : Snapp_statement.t =
                    { transaction; at_party }
                  in
                  let handler
                      (Snarky_backendless.Request.With { request; respond }) =
                    match request with _ -> respond Unhandled
                  in
                  let pi : Pickles.Side_loaded.Proof.t =
                    (fun () -> trivial_prover ~handler [] tx_statement)
                    |> Async.Thread_safe.block_on_async_exn
                  in
                  let other_parties =
                    [ { Party.data = snapp_party_data
                      ; authorization = Proof pi
                      }
                    ]
                  in
                  let fee_payer =
                    let txn_comm =
                      Parties.Transaction_commitment.with_fee_payer transaction
                        ~fee_payer_hash:
                          Party.Predicated.(digest (of_signed fee_payer.data))
                    in
                    { fee_payer with
                      authorization =
                        Signature_lib.Schnorr.sign sender.private_key
                          (Random_oracle.Input.field txn_comm)
                    }
                  in
                  let parties : Parties.t =
                    { fee_payer; other_parties; protocol_state }
                  in
<<<<<<< HEAD
                  Init_ledger.init
                    (module Ledger.Ledger_inner)
                    init_ledger ledger ;
                  apply_parties ledger [ parties ])
=======
                  let w : Parties_segment.Witness.t =
                    { global_ledger =
                        Sparse_ledger.of_ledger_subset_exn ledger
                          (Parties.accounts_accessed parties)
                    ; local_state_init =
                        { parties = []
                        ; call_stack = []
                        ; ledger =
                            Sparse_ledger.of_root ~depth:ledger_depth
                              ~next_available_token:Token_id.(next default)
                              Local_state.dummy.ledger
                        ; transaction_commitment = transaction
                        ; token_id = Token_id.default
                        ; excess = Amount.zero
                        ; success = true
                        ; will_succeed = true
                        }
                    ; start_parties =
                        [ { will_succeed = true
                          ; protocol_state_predicate = protocol_state
                          ; parties
                          }
                        ]
                    ; state_body
                    ; init_stack
                    }
                  in
                  let _, (local_state_post, excess) =
                    Ledger.apply_parties_unchecked ledger ~constraint_constants
                      ~state_view:
                        (Mina_state.Protocol_state.Body.view state_body)
                      parties
                    |> Or_error.ok_exn
                  in
                  let statement : Statement.With_sok.t =
                    { source =
                        { ledger = Sparse_ledger.merkle_root w.global_ledger
                        ; next_available_token =
                            Sparse_ledger.next_available_token w.global_ledger
                        ; pending_coinbase_stack = init_stack
                        ; local_state =
                            { w.local_state_init with
                              parties =
                                Parties.Party_or_stack.With_hashes.stack_hash
                                  w.local_state_init.parties
                            ; call_stack =
                                Parties.Party_or_stack.With_hashes.stack_hash
                                  w.local_state_init.call_stack
                            ; ledger =
                                Sparse_ledger.merkle_root
                                  w.local_state_init.ledger
                            }
                        }
                    ; target =
                        { ledger = Ledger.merkle_root ledger
                        ; next_available_token =
                            Ledger.next_available_token ledger
                        ; pending_coinbase_stack =
                            pending_coinbase_state_update state_body_hash
                              init_stack
                        ; local_state =
                            { local_state_post with
                              parties =
                                Parties.Party_or_stack.(
                                  stack_hash
                                    (accumulate_hashes'
                                       local_state_post.parties))
                            ; call_stack =
                                Parties.Party_or_stack.(
                                  stack_hash
                                    (accumulate_hashes'
                                       local_state_post.call_stack))
                            ; ledger = Local_state.dummy.ledger
                            ; transaction_commitment =
                                Parties.Transaction_commitment.empty
                            }
                        }
                    ; supply_increase = Amount.zero
                    ; fee_excess =
                        { fee_token_l = Token_id.default
                        ; fee_excess_l =
                            Fee.Signed.of_unsigned (Amount.to_fee excess)
                        ; fee_token_r = Token_id.default
                        ; fee_excess_r = Fee.Signed.zero
                        }
                    ; sok_digest = Sok_message.Digest.default
                    }
                  in
                  let open Impl in
                  run_and_check
                    (fun () ->
                      let s =
                        exists Statement.With_sok.typ ~compute:(fun () ->
                            statement)
                      in
                      let tx_statement =
                        exists Snapp_statement.typ ~compute:(fun () ->
                            tx_statement)
                      in
                      Base.Parties_snark.main ~constraint_constants
                        [ { predicate_type = `Nonce_or_accept
                          ; auth_type = Signature
                          ; is_start = `Yes
                          }
                        ; { predicate_type = `Full
                          ; auth_type = Proof
                          ; is_start = `No
                          }
                        ]
                        [ (0, tx_statement) ] s ~witness:w ;
                      fun () -> ())
                    ())
              |> Or_error.ok_exn
>>>>>>> 22ccd9d0
              |> fun ((), ()) -> ())

        type _ Snarky_backendless.Request.t +=
          | Pubkey : int -> Inner_curve.t Snarky_backendless.Request.t
          | Sigma : int -> Schnorr.Signature.t Snarky_backendless.Request.t

        (* test with a 2-of-3 multisig *)
        let%test_unit "snapps-based proved transaction" =
          let open Transaction_logic.For_tests in
          let gen =
            let open Quickcheck.Generator.Let_syntax in
            let%map sk0 = Private_key.gen
            and sk1 = Private_key.gen
            and sk2 = Private_key.gen
            (* index of the key that is not signing the msg *)
            and not_signing = Base_quickcheck.Generator.int_inclusive 0 2
            and test_spec = Test_spec.gen in
            let secrets = (sk0, sk1, sk2) in
            (secrets, not_signing, test_spec)
          in
          Quickcheck.test ~trials:1 gen
            ~f:(fun (secrets, not_signing, { init_ledger; specs }) ->
              let sk0, sk1, sk2 = secrets in
              let pk0 = Inner_curve.(scale one sk0) in
              let pk1 = Inner_curve.(scale one sk1) in
              let pk2 = Inner_curve.(scale one sk2) in
              Ledger.with_ledger ~depth:ledger_depth ~f:(fun ledger ->
                  Init_ledger.init
                    (module Ledger.Ledger_inner)
                    init_ledger ledger ;
                  let spec = List.hd_exn specs in
                  let tag, _, (module P), Pickles.Provers.[ multisig_prover; _ ]
                      =
                    let multisig_rule : _ Pickles.Inductive_rule.t =
                      let multisig_main
                          (tx_commitment : Snapp_statement.Checked.t) :
                          (unit, _) Checked.t =
                        let%bind pk0_var =
                          exists Inner_curve.typ
                            ~request:(As_prover.return @@ Pubkey 0)
                        and pk1_var =
                          exists Inner_curve.typ
                            ~request:(As_prover.return @@ Pubkey 1)
                        and pk2_var =
                          exists Inner_curve.typ
                            ~request:(As_prover.return @@ Pubkey 2)
                        in
                        let msg_var =
                          tx_commitment
                          |> Snapp_statement.Checked.to_field_elements
                          |> Random_oracle_input.field_elements
                        in
                        let%bind sigma0_var =
                          exists Schnorr.Signature.typ
                            ~request:(As_prover.return @@ Sigma 0)
                        and sigma1_var =
                          exists Schnorr.Signature.typ
                            ~request:(As_prover.return @@ Sigma 1)
                        and sigma2_var =
                          exists Schnorr.Signature.typ
                            ~request:(As_prover.return @@ Sigma 2)
                        in
                        let witness =
                          [ (sigma0_var, pk0_var)
                          ; (sigma1_var, pk1_var)
                          ; (sigma2_var, pk2_var)
                          ]
                          |> Fn.flip List.drop not_signing
                        in
                        M_of_n_predicate.check_witness 2 [ pk0; pk1; pk2 ]
                          msg_var witness
                      in
                      { identifier = "multisig-rule"
                      ; prevs = []
                      ; main =
                          (fun [] x ->
                            multisig_main x |> Run.run_checked
                            |> fun _ :
                                   unit
                                   Pickles_types.Hlist0.H1
                                     (Pickles_types.Hlist.E01
                                        (Pickles.Inductive_rule.B))
                                   .t ->
                            [])
                      ; main_value = (fun [] _ -> [])
                      }
                    in
                    Pickles.compile ~cache:Cache_dir.cache
                      (module Snapp_statement.Checked)
                      (module Snapp_statement)
                      ~typ:Snapp_statement.typ
                      ~branches:(module Nat.N2)
                      ~max_branching:
                        (module Nat.N2) (* You have to put 2 here... *)
                      ~name:"multisig"
                      ~constraint_constants:
                        (Genesis_constants.Constraint_constants
                         .to_snark_keys_header constraint_constants)
                      ~choices:(fun ~self ->
                        [ multisig_rule
                        ; { identifier = "dummy"
                          ; prevs = [ self; self ]
                          ; main_value = (fun [ _; _ ] _ -> [ true; true ])
                          ; main =
                              (fun [ _; _ ] _ ->
                                let dummy_constraints () =
                                  let open Run in
                                  let b =
                                    exists Boolean.typ_unchecked
                                      ~compute:(fun _ -> true)
                                  in
                                  let g =
                                    exists
                                      Pickles.Step_main_inputs.Inner_curve.typ
                                      ~compute:(fun _ ->
                                        Tick.Inner_curve.(to_affine_exn one))
                                  in
                                  let (_ : _) =
                                    Pickles.Step_main_inputs.Ops.scale_fast g
                                      (`Plus_two_to_len [| b; b |])
                                  in
                                  let (_ : _) =
                                    Pickles.Pairing_main.Scalar_challenge.endo g
                                      (Scalar_challenge [ b ])
                                  in
                                  ()
                                in
                                dummy_constraints ()
                                |> fun () ->
                                (* Unsatisfiable. *)
                                Run.exists Field.typ ~compute:(fun () ->
                                    Run.Field.Constant.zero)
                                |> fun s ->
                                Run.Field.(Assert.equal s (s + one))
                                |> fun () :
                                       ( Snapp_statement.Checked.t
                                       * (Snapp_statement.Checked.t * unit) )
                                       Pickles_types.Hlist0.H1
                                         (Pickles_types.Hlist.E01
                                            (Pickles.Inductive_rule.B))
                                       .t ->
                                [ Boolean.true_; Boolean.true_ ])
                          }
                        ])
                  in
                  let vk =
                    Pickles.Side_loaded.Verification_key.of_compiled tag
                  in
                  let { Transaction_logic.For_tests.Transaction_spec.fee
                      ; sender = sender, sender_nonce
                      ; receiver = multisig_account_pk
                      ; amount
                      } =
                    spec
                  in
                  let vk =
                    With_hash.of_data ~hash_data:Snapp_account.digest_vk vk
                  in
                  let total = Option.value_exn (Amount.add fee amount) in
                  (let _is_new, _loc =
                     let pk = Public_key.compress sender.public_key in
                     let id = Account_id.create pk Token_id.default in
                     Ledger.get_or_create_account ledger id
                       (Account.create id
                          Balance.(Option.value_exn (add_amount zero total)))
                     |> Or_error.ok_exn
                   in
                   let _is_new, loc =
                     let id =
                       Account_id.create multisig_account_pk Token_id.default
                     in
                     Ledger.get_or_create_account ledger id
                       (Account.create id Balance.(of_int 0))
                     |> Or_error.ok_exn
                   in
                   let a = Ledger.get ledger loc |> Option.value_exn in
                   Ledger.set ledger loc
                     { a with
                       permissions =
                         { Permissions.user_default with
                           set_permissions = Proof
                         }
                     ; snapp =
                         Some
                           { (Option.value ~default:Snapp_account.default
                                a.snapp)
                             with
                             verification_key = Some vk
                           }
                     }) ;
                  let update_empty_permissions =
                    let permissions =
                      Snapp_basic.Set_or_keep.Set Permissions.empty
                    in
                    { Party.Update.noop with permissions }
                  in
                  let fee_payer =
                    { Party.Signed.data =
                        { body =
                            { pk = sender.public_key |> Public_key.compress
                            ; update = Party.Update.noop
                            ; token_id = Token_id.default
                            ; delta = Amount.Signed.(negate (of_unsigned total))
                            ; events = []
                            ; rollup_events = []
                            ; call_data = Field.zero
                            ; depth = 0
                            }
                        ; predicate = sender_nonce
                        }
                        (* Real signature added in below *)
                    ; authorization = Signature.dummy
                    }
                  in
                  let snapp_party_data : Party.Predicated.t =
                    { Party.Predicated.Poly.body =
                        { pk = multisig_account_pk
                        ; update = update_empty_permissions
                        ; token_id = Token_id.default
                        ; delta = Amount.Signed.(of_unsigned amount)
                        ; events = []
                        ; rollup_events = []
                        ; call_data = Field.zero
                        ; depth = 0
                        }
                    ; predicate = Full Snapp_predicate.Account.accept
                    }
                  in
                  let protocol_state = Snapp_predicate.Protocol_state.accept in
                  let ps =
                    Parties.Party_or_stack.of_parties_list
                      ~party_depth:(fun (p : Party.Predicated.t) ->
                        p.body.depth)
                      [ snapp_party_data ]
                    |> Parties.Party_or_stack.accumulate_hashes_predicated
                  in
                  let other_parties_hash =
                    Parties.Party_or_stack.stack_hash ps
                  in
                  let protocol_state_predicate_hash =
                    (*FIXME: is this ok? *)
                    Snapp_predicate.Protocol_state.digest protocol_state
                  in
                  let transaction : Parties.Transaction_commitment.t =
                    (*FIXME: is this correct? *)
                    Parties.Transaction_commitment.create ~other_parties_hash
                      ~protocol_state_predicate_hash
                  in
                  let at_party = Parties.Party_or_stack.stack_hash ps in
                  let tx_statement : Snapp_statement.t =
                    { transaction; at_party }
                  in
                  let msg =
                    tx_statement |> Snapp_statement.to_field_elements
                    |> Random_oracle_input.field_elements
                  in
                  let sigma0 = Schnorr.sign sk0 msg in
                  let sigma1 = Schnorr.sign sk1 msg in
                  let sigma2 = Schnorr.sign sk2 msg in
                  let handler
                      (Snarky_backendless.Request.With { request; respond }) =
                    match request with
                    | Pubkey 0 ->
                        respond @@ Provide pk0
                    | Pubkey 1 ->
                        respond @@ Provide pk1
                    | Pubkey 2 ->
                        respond @@ Provide pk2
                    | Sigma 0 ->
                        respond @@ Provide sigma0
                    | Sigma 1 ->
                        respond @@ Provide sigma1
                    | Sigma 2 ->
                        respond @@ Provide sigma2
                    | _ ->
                        respond Unhandled
                  in
                  let pi : Pickles.Side_loaded.Proof.t =
                    (fun () -> multisig_prover ~handler [] tx_statement)
                    |> Async.Thread_safe.block_on_async_exn
                  in
                  let fee_payer =
                    let txn_comm =
                      Parties.Transaction_commitment.with_fee_payer transaction
                        ~fee_payer_hash:
                          Party.Predicated.(digest (of_signed fee_payer.data))
                    in
                    { fee_payer with
                      authorization =
                        Signature_lib.Schnorr.sign sender.private_key
                          (Random_oracle.Input.field txn_comm)
                    }
                  in
                  let parties : Parties.t =
                    { fee_payer
                    ; other_parties =
                        [ { data = snapp_party_data; authorization = Proof pi }
                        ]
                    ; protocol_state
                    }
                  in
<<<<<<< HEAD
                  apply_parties ledger [ parties ])
=======
                  let w : Parties_segment.Witness.t =
                    { global_ledger =
                        Sparse_ledger.of_ledger_subset_exn ledger
                          (Parties.accounts_accessed parties)
                    ; local_state_init =
                        { parties = []
                        ; call_stack = []
                        ; ledger =
                            Sparse_ledger.of_root ~depth:ledger_depth
                              ~next_available_token:Token_id.(next default)
                              Local_state.dummy.ledger
                        ; transaction_commitment = transaction
                        ; token_id = Token_id.default
                        ; excess = Amount.zero
                        ; success = true
                        ; will_succeed = true
                        }
                    ; start_parties =
                        [ { will_succeed = true
                          ; protocol_state_predicate =
                              Snapp_predicate.Protocol_state.accept
                          ; parties
                          }
                        ]
                    ; state_body
                    ; init_stack
                    }
                  in
                  let _, (local_state_post, excess) =
                    Ledger.apply_parties_unchecked ledger ~constraint_constants
                      ~state_view:
                        (Mina_state.Protocol_state.Body.view state_body)
                      parties
                    |> Or_error.ok_exn
                  in
                  let statement : Statement.With_sok.t =
                    { source =
                        { ledger = Sparse_ledger.merkle_root w.global_ledger
                        ; next_available_token =
                            Sparse_ledger.next_available_token w.global_ledger
                        ; pending_coinbase_stack = init_stack
                        ; local_state =
                            { w.local_state_init with
                              parties =
                                Parties.Party_or_stack.With_hashes.stack_hash
                                  w.local_state_init.parties
                            ; call_stack =
                                Parties.Party_or_stack.With_hashes.stack_hash
                                  w.local_state_init.call_stack
                            ; ledger =
                                Sparse_ledger.merkle_root
                                  w.local_state_init.ledger
                            }
                        }
                    ; target =
                        { ledger = Ledger.merkle_root ledger
                        ; next_available_token =
                            Ledger.next_available_token ledger
                        ; pending_coinbase_stack =
                            pending_coinbase_state_update state_body_hash
                              init_stack
                        ; local_state =
                            { local_state_post with
                              parties =
                                Parties.Party_or_stack.(
                                  stack_hash
                                    (accumulate_hashes'
                                       local_state_post.parties))
                            ; call_stack =
                                Parties.Party_or_stack.(
                                  stack_hash
                                    (accumulate_hashes'
                                       local_state_post.call_stack))
                            ; ledger = Local_state.dummy.ledger
                            ; transaction_commitment =
                                Parties.Transaction_commitment.empty
                            }
                        }
                    ; supply_increase = Amount.zero
                    ; fee_excess =
                        { fee_token_l = Token_id.default
                        ; fee_excess_l =
                            Fee.Signed.of_unsigned (Amount.to_fee excess)
                        ; fee_token_r = Token_id.default
                        ; fee_excess_r = Fee.Signed.zero
                        }
                    ; sok_digest = Sok_message.Digest.default
                    }
                  in
                  let open Impl in
                  run_and_check
                    (fun () ->
                      let s =
                        exists Statement.With_sok.typ ~compute:(fun () ->
                            statement)
                      in
                      let tx_statement =
                        exists Snapp_statement.typ ~compute:(fun () ->
                            tx_statement)
                      in
                      Base.Parties_snark.main ~constraint_constants
                        [ { predicate_type = `Nonce_or_accept
                          ; auth_type = Signature
                          ; is_start = `Yes
                          }
                        ; { predicate_type = `Full
                          ; auth_type = Proof
                          ; is_start = `No
                          }
                        ]
                        [ (0, tx_statement) ] s ~witness:w ;
                      fun () -> ())
                    ())
              |> Or_error.ok_exn
>>>>>>> 22ccd9d0
              |> fun ((), ()) -> ())
      end )

    let account_fee = Fee.to_int constraint_constants.account_creation_fee

    let test_transaction ~constraint_constants ?txn_global_slot ledger txn =
      let source = Ledger.merkle_root ledger in
      let pending_coinbase_stack = Pending_coinbase.Stack.empty in
      let next_available_token = Ledger.next_available_token ledger in
      let state_body, state_body_hash =
        match txn_global_slot with
        | None ->
            (state_body, state_body_hash)
        | Some txn_global_slot ->
            let state_body =
              let state =
                (* NB: The [previous_state_hash] is a dummy, do not use. *)
                Mina_state.Protocol_state.create
                  ~previous_state_hash:Tick0.Field.zero ~body:state_body
              in
              let consensus_state_at_slot =
                Consensus.Data.Consensus_state.Value.For_tests
                .with_global_slot_since_genesis
                  (Mina_state.Protocol_state.consensus_state state)
                  txn_global_slot
              in
              Mina_state.Protocol_state.(
                create_value
                  ~previous_state_hash:(previous_state_hash state)
                  ~genesis_state_hash:(genesis_state_hash state)
                  ~blockchain_state:(blockchain_state state)
                  ~consensus_state:consensus_state_at_slot
                  ~constants:
                    (Protocol_constants_checked.value_of_t
                       Genesis_constants.compiled.protocol))
                .body
            in
            let state_body_hash =
              Mina_state.Protocol_state.Body.hash state_body
            in
            (state_body, state_body_hash)
      in
      let txn_state_view : Snapp_predicate.Protocol_state.View.t =
        Mina_state.Protocol_state.Body.view state_body
      in
      let mentioned_keys, pending_coinbase_stack_target =
        let pending_coinbase_stack =
          Pending_coinbase.Stack.push_state state_body_hash
            pending_coinbase_stack
        in
        match (txn : Transaction.Valid.t) with
        | Command (Signed_command uc) ->
            ( Signed_command.accounts_accessed ~next_available_token
                (uc :> Signed_command.t)
            , pending_coinbase_stack )
        | Command (Parties _) ->
            failwith "Parties commands not yet supported"
        | Fee_transfer ft ->
            (Fee_transfer.receivers ft, pending_coinbase_stack)
        | Coinbase cb ->
            ( Coinbase.accounts_accessed cb
            , Pending_coinbase.Stack.push_coinbase cb pending_coinbase_stack )
      in
      let sok_signer =
        match to_preunion (txn :> Transaction.t) with
        | `Transaction t ->
            (Transaction_union.of_transaction t).signer |> Public_key.compress
        | `Parties c ->
            Account_id.public_key (Parties.fee_payer c)
      in
      let sparse_ledger =
        Sparse_ledger.of_ledger_subset_exn ledger mentioned_keys
      in
      let _undo =
        Or_error.ok_exn
        @@ Ledger.apply_transaction ledger ~constraint_constants ~txn_state_view
             (txn :> Transaction.t)
      in
      let target = Ledger.merkle_root ledger in
      let sok_message = Sok_message.create ~fee:Fee.zero ~prover:sok_signer in
      check_transaction ~constraint_constants ~sok_message ~source ~target
        ~init_stack:pending_coinbase_stack
        ~pending_coinbase_stack_state:
          { Pending_coinbase_stack_state.source = pending_coinbase_stack
          ; target = pending_coinbase_stack_target
          }
        ~next_available_token_before:next_available_token
        ~next_available_token_after:(Ledger.next_available_token ledger)
        ~snapp_account1:None ~snapp_account2:None
        { transaction = txn; block_data = state_body }
        (unstage @@ Sparse_ledger.handler sparse_ledger)

    let%test_unit "account creation fee - user commands" =
      Test_util.with_randomness 123456789 (fun () ->
          let wallets = random_wallets ~n:3 () |> Array.to_list in
          let sender = List.hd_exn wallets in
          let receivers = List.tl_exn wallets in
          let txns_per_receiver = 2 in
          let amount = 8_000_000_000 in
          let txn_fee = 2_000_000_000 in
          let memo =
            Signed_command_memo.create_by_digesting_string_exn
              (Test_util.arbitrary_string
                 ~len:Signed_command_memo.max_digestible_string_length)
          in
          Ledger.with_ledger ~depth:ledger_depth ~f:(fun ledger ->
              let _, ucs =
                let receivers =
                  List.fold ~init:receivers
                    (List.init (txns_per_receiver - 1) ~f:Fn.id)
                    ~f:(fun acc _ -> receivers @ acc)
                in
                List.fold receivers ~init:(Account.Nonce.zero, [])
                  ~f:(fun (nonce, txns) receiver ->
                    let uc =
                      user_command ~fee_payer:sender
                        ~source_pk:(Account.public_key sender.account)
                        ~receiver_pk:(Account.public_key receiver.account)
                        ~fee_token:Token_id.default ~token:Token_id.default
                        amount (Fee.of_int txn_fee) nonce memo
                    in
                    (Account.Nonce.succ nonce, txns @ [ uc ]))
              in
              Ledger.create_new_account_exn ledger
                (Account.identifier sender.account)
                sender.account ;
              let () =
                List.iter ucs ~f:(fun uc ->
                    test_transaction ~constraint_constants ledger
                      (Transaction.Command (Signed_command uc)))
              in
              List.iter receivers ~f:(fun receiver ->
                  check_balance
                    (Account.identifier receiver.account)
                    ((amount * txns_per_receiver) - account_fee)
                    ledger) ;
              check_balance
                (Account.identifier sender.account)
                ( Balance.to_int sender.account.balance
                - (amount + txn_fee) * txns_per_receiver * List.length receivers
                )
                ledger))

    let%test_unit "account creation fee - fee transfers" =
      Test_util.with_randomness 123456789 (fun () ->
          let receivers = random_wallets ~n:3 () |> Array.to_list in
          let txns_per_receiver = 3 in
          let fee = 8_000_000_000 in
          Ledger.with_ledger ~depth:ledger_depth ~f:(fun ledger ->
              let fts =
                let receivers =
                  List.fold ~init:receivers
                    (List.init (txns_per_receiver - 1) ~f:Fn.id)
                    ~f:(fun acc _ -> receivers @ acc)
                  |> One_or_two.group_list
                in
                List.fold receivers ~init:[] ~f:(fun txns receiver ->
                    let ft : Fee_transfer.t =
                      Or_error.ok_exn @@ Fee_transfer.of_singles
                      @@ One_or_two.map receiver ~f:(fun receiver ->
                             Fee_transfer.Single.create
                               ~receiver_pk:receiver.account.public_key
                               ~fee:(Currency.Fee.of_int fee)
                               ~fee_token:receiver.account.token_id)
                    in
                    txns @ [ ft ])
              in
              let () =
                List.iter fts ~f:(fun ft ->
                    let txn = Transaction.Fee_transfer ft in
                    test_transaction ~constraint_constants ledger txn)
              in
              List.iter receivers ~f:(fun receiver ->
                  check_balance
                    (Account.identifier receiver.account)
                    ((fee * txns_per_receiver) - account_fee)
                    ledger)))

    let%test_unit "account creation fee - coinbase" =
      Test_util.with_randomness 123456789 (fun () ->
          let wallets = random_wallets ~n:3 () in
          let receiver = wallets.(0) in
          let other = wallets.(1) in
          let dummy_account = wallets.(2) in
          let reward = 10_000_000_000 in
          let fee = Fee.to_int constraint_constants.account_creation_fee in
          let coinbase_count = 3 in
          let ft_count = 2 in
          Ledger.with_ledger ~depth:ledger_depth ~f:(fun ledger ->
              let _, cbs =
                let fts =
                  List.map (List.init ft_count ~f:Fn.id) ~f:(fun _ ->
                      Coinbase.Fee_transfer.create
                        ~receiver_pk:other.account.public_key
                        ~fee:constraint_constants.account_creation_fee)
                in
                List.fold ~init:(fts, []) (List.init coinbase_count ~f:Fn.id)
                  ~f:(fun (fts, cbs) _ ->
                    let cb =
                      Coinbase.create
                        ~amount:(Currency.Amount.of_int reward)
                        ~receiver:receiver.account.public_key
                        ~fee_transfer:(List.hd fts)
                      |> Or_error.ok_exn
                    in
                    (Option.value ~default:[] (List.tl fts), cb :: cbs))
              in
              Ledger.create_new_account_exn ledger
                (Account.identifier dummy_account.account)
                dummy_account.account ;
              let () =
                List.iter cbs ~f:(fun cb ->
                    let txn = Transaction.Coinbase cb in
                    test_transaction ~constraint_constants ledger txn)
              in
              let fees = fee * ft_count in
              check_balance
                (Account.identifier receiver.account)
                ((reward * coinbase_count) - account_fee - fees)
                ledger ;
              check_balance
                (Account.identifier other.account)
                (fees - account_fee) ledger))

    module Pc_with_init_stack = struct
      type t =
        { pc : Pending_coinbase_stack_state.t
        ; init_stack : Pending_coinbase.Stack.t
        }
    end

    let test_base_and_merge ~state_hash_and_body1 ~state_hash_and_body2
        ~carryforward1 ~carryforward2 =
      Test_util.with_randomness 123456789 (fun () ->
          let wallets = random_wallets () in
          (*let state_body = Lazy.force state_body in
            let state_body_hash = Lazy.force state_body_hash in*)
          let state_body_hash1, state_body1 = state_hash_and_body1 in
          let state_body_hash2, state_body2 = state_hash_and_body2 in
          Ledger.with_ledger ~depth:ledger_depth ~f:(fun ledger ->
              Array.iter wallets ~f:(fun { account; private_key = _ } ->
                  Ledger.create_new_account_exn ledger
                    (Account.identifier account)
                    account) ;
              let memo =
                Signed_command_memo.create_by_digesting_string_exn
                  (Test_util.arbitrary_string
                     ~len:Signed_command_memo.max_digestible_string_length)
              in
              let t1 =
                user_command_with_wallet wallets ~sender:0 ~receiver:1
                  8_000_000_000
                  (Fee.of_int (Random.int 20 * 1_000_000_000))
                  ~fee_token:Token_id.default ~token:Token_id.default
                  Account.Nonce.zero memo
              in
              let t2 =
                user_command_with_wallet wallets ~sender:1 ~receiver:2
                  8_000_000_000
                  (Fee.of_int (Random.int 20 * 1_000_000_000))
                  ~fee_token:Token_id.default ~token:Token_id.default
                  Account.Nonce.zero memo
              in
              let sok_digest =
                Sok_message.create ~fee:Fee.zero
                  ~prover:wallets.(0).account.public_key
                |> Sok_message.digest
              in
              let next_available_token1 = Ledger.next_available_token ledger in
              let sparse_ledger =
                Sparse_ledger.of_ledger_subset_exn ledger
                  (List.concat_map
                     ~f:(fun t ->
                       (* NB: Shouldn't assume the same next_available_token
                          for each command normally, but we know statically
                          that these are payments in this test.
                       *)
                       Signed_command.accounts_accessed
                         ~next_available_token:next_available_token1
                         (Signed_command.forget_check t))
                     [ t1; t2 ])
              in
              let init_stack1 = Pending_coinbase.Stack.empty in
              let pending_coinbase_stack_state1 =
                (* No coinbase to add to the stack. *)
                let stack_with_state =
                  Pending_coinbase.Stack.push_state state_body_hash1 init_stack1
                in
                (* Since protocol state body is added once per block, the
                   source would already have the state if [carryforward=true]
                   from the previous transaction in the sequence of
                   transactions in a block. We add state to [init_stack] and
                   then check that it is equal to the target.
                *)
                let source_stack, target_stack =
                  if carryforward1 then (stack_with_state, stack_with_state)
                  else (init_stack1, stack_with_state)
                in
                { Pc_with_init_stack.pc =
                    { source = source_stack; target = target_stack }
                ; init_stack = init_stack1
                }
              in
              let proof12 =
                of_user_command' sok_digest ledger t1
                  pending_coinbase_stack_state1.init_stack
                  pending_coinbase_stack_state1.pc state_body1
                  (unstage @@ Sparse_ledger.handler sparse_ledger)
              in
              let current_global_slot =
                Mina_state.Protocol_state.Body.consensus_state state_body1
                |> Consensus.Data.Consensus_state.global_slot_since_genesis
              in
              let sparse_ledger =
                Sparse_ledger.apply_user_command_exn ~constraint_constants
                  ~txn_global_slot:current_global_slot sparse_ledger
                  (t1 :> Signed_command.t)
              in
              let pending_coinbase_stack_state2, state_body2 =
                let previous_stack = pending_coinbase_stack_state1.pc.target in
                let stack_with_state2 =
                  Pending_coinbase.Stack.(
                    push_state state_body_hash2 previous_stack)
                in
                (* No coinbase to add. *)
                let source_stack, target_stack, init_stack, state_body2 =
                  if carryforward2 then
                    (* Source and target already have the protocol state,
                       init_stack will be such that
                       [init_stack + state_body_hash1 = target = source].
                    *)
                    (previous_stack, previous_stack, init_stack1, state_body1)
                  else
                    (* Add the new state such that
                       [previous_stack + state_body_hash2
                        = init_stack + state_body_hash2
                        = target].
                    *)
                    ( previous_stack
                    , stack_with_state2
                    , previous_stack
                    , state_body2 )
                in
                ( { Pc_with_init_stack.pc =
                      { source = source_stack; target = target_stack }
                  ; init_stack
                  }
                , state_body2 )
              in
              ignore
                ( Ledger.apply_user_command ~constraint_constants ledger
                    ~txn_global_slot:current_global_slot t1
                  |> Or_error.ok_exn
                  : Ledger.Transaction_applied.Signed_command_applied.t ) ;
              [%test_eq: Frozen_ledger_hash.t]
                (Ledger.merkle_root ledger)
                (Sparse_ledger.merkle_root sparse_ledger) ;
              let proof23 =
                of_user_command' sok_digest ledger t2
                  pending_coinbase_stack_state2.init_stack
                  pending_coinbase_stack_state2.pc state_body2
                  (unstage @@ Sparse_ledger.handler sparse_ledger)
              in
              let current_global_slot =
                Mina_state.Protocol_state.Body.consensus_state state_body2
                |> Consensus.Data.Consensus_state.global_slot_since_genesis
              in
              let sparse_ledger =
                Sparse_ledger.apply_user_command_exn ~constraint_constants
                  ~txn_global_slot:current_global_slot sparse_ledger
                  (t2 :> Signed_command.t)
              in
              ignore
                ( Ledger.apply_user_command ledger ~constraint_constants
                    ~txn_global_slot:current_global_slot t2
                  |> Or_error.ok_exn
                  : Ledger.Transaction_applied.Signed_command_applied.t ) ;
              [%test_eq: Frozen_ledger_hash.t]
                (Ledger.merkle_root ledger)
                (Sparse_ledger.merkle_root sparse_ledger) ;
              let proof13 =
                Async.Thread_safe.block_on_async_exn (fun () ->
                    merge ~sok_digest proof12 proof23)
                |> Or_error.ok_exn
              in
              Async.Thread_safe.block_on_async (fun () ->
                  Proof.verify [ (proof13.statement, proof13.proof) ])
              |> Result.ok_exn))

    let%test "base_and_merge: transactions in one block (t1,t2 in b1), \
              carryforward the state from a previous transaction t0 in b1" =
      let state_hash_and_body1 = (state_body_hash, state_body) in
      test_base_and_merge ~state_hash_and_body1
        ~state_hash_and_body2:state_hash_and_body1 ~carryforward1:true
        ~carryforward2:true

    (* No new state body, carryforward the stack from the previous transaction*)

    let%test "base_and_merge: transactions in one block (t1,t2 in b1), don't \
              carryforward the state from a previous transaction t0 in b1" =
      let state_hash_and_body1 = (state_body_hash, state_body) in
      test_base_and_merge ~state_hash_and_body1
        ~state_hash_and_body2:state_hash_and_body1 ~carryforward1:false
        ~carryforward2:true

    let%test "base_and_merge: transactions in two different blocks (t1,t2 in \
              b1, b2 resp.), carryforward the state from a previous \
              transaction t0 in b1" =
      let state_hash_and_body1 =
        let state_body0 =
          Mina_state.Protocol_state.negative_one
            ~genesis_ledger:Genesis_ledger.(Packed.t for_unit_tests)
            ~genesis_epoch_data:Consensus.Genesis_epoch_data.for_unit_tests
            ~constraint_constants ~consensus_constants
          |> Mina_state.Protocol_state.body
        in
        let state_body_hash0 =
          Mina_state.Protocol_state.Body.hash state_body0
        in
        (state_body_hash0, state_body0)
      in
      let state_hash_and_body2 = (state_body_hash, state_body) in
      test_base_and_merge ~state_hash_and_body1 ~state_hash_and_body2
        ~carryforward1:true ~carryforward2:false

    (*t2 is in a new state, therefore do not carryforward the previous state*)

    let%test "base_and_merge: transactions in two different blocks (t1,t2 in \
              b1, b2 resp.), don't carryforward the state from a previous \
              transaction t0 in b1" =
      let state_hash_and_body1 =
        let state_body0 =
          Mina_state.Protocol_state.negative_one
            ~genesis_ledger:Genesis_ledger.(Packed.t for_unit_tests)
            ~genesis_epoch_data:Consensus.Genesis_epoch_data.for_unit_tests
            ~constraint_constants ~consensus_constants
          |> Mina_state.Protocol_state.body
        in
        let state_body_hash0 =
          Mina_state.Protocol_state.Body.hash state_body0
        in
        (state_body_hash0, state_body0)
      in
      let state_hash_and_body2 = (state_body_hash, state_body) in
      test_base_and_merge ~state_hash_and_body1 ~state_hash_and_body2
        ~carryforward1:false ~carryforward2:false

    let create_account pk token balance =
      Account.create (Account_id.create pk token) (Balance.of_int balance)

    let test_user_command_with_accounts ~constraint_constants ~ledger ~accounts
        ~signer ~fee ~fee_payer_pk ~fee_token ?memo ?valid_until ?nonce body =
      let memo =
        match memo with
        | Some memo ->
            memo
        | None ->
            Signed_command_memo.create_by_digesting_string_exn
              (Test_util.arbitrary_string
                 ~len:Signed_command_memo.max_digestible_string_length)
      in
      Array.iter accounts ~f:(fun account ->
          Ledger.create_new_account_exn ledger
            (Account.identifier account)
            account) ;
      let get_account aid =
        Option.bind
          (Ledger.location_of_account ledger aid)
          ~f:(Ledger.get ledger)
      in
      let nonce =
        match nonce with
        | Some nonce ->
            nonce
        | None -> (
            match get_account (Account_id.create fee_payer_pk fee_token) with
            | Some { nonce; _ } ->
                nonce
            | None ->
                failwith
                  "Could not infer a valid nonce for this test. Provide one \
                   explicitly" )
      in
      let payload =
        Signed_command.Payload.create ~fee ~fee_payer_pk ~fee_token ~nonce
          ~valid_until ~memo ~body
      in
      let signer = Signature_lib.Keypair.of_private_key_exn signer in
      let user_command = Signed_command.sign signer payload in
      let next_available_token = Ledger.next_available_token ledger in
      test_transaction ~constraint_constants ledger
        (Command (Signed_command user_command)) ;
      let fee_payer = Signed_command.Payload.fee_payer payload in
      let source =
        Signed_command.Payload.source ~next_available_token payload
      in
      let receiver =
        Signed_command.Payload.receiver ~next_available_token payload
      in
      let fee_payer_account = get_account fee_payer in
      let source_account = get_account source in
      let receiver_account = get_account receiver in
      ( `Fee_payer_account fee_payer_account
      , `Source_account source_account
      , `Receiver_account receiver_account )

    let random_int_incl l u = Quickcheck.random_value (Int.gen_incl l u)

    let sub_amount amt bal = Option.value_exn (Balance.sub_amount bal amt)

    let add_amount amt bal = Option.value_exn (Balance.add_amount bal amt)

    let sub_fee fee = sub_amount (Amount.of_fee fee)

    let%test_unit "transfer non-default tokens to a new account: fails but \
                   charges fee" =
      Test_util.with_randomness 123456789 (fun () ->
          Ledger.with_ledger ~depth:ledger_depth ~f:(fun ledger ->
              let wallets = random_wallets ~n:2 () in
              let signer = wallets.(0).private_key in
              let fee_payer_pk = wallets.(0).account.public_key in
              let source_pk = fee_payer_pk in
              let receiver_pk = wallets.(1).account.public_key in
              let fee_token = Token_id.default in
              let token_id = Quickcheck.random_value Token_id.gen_non_default in
              let accounts =
                [| create_account fee_payer_pk fee_token 20_000_000_000
                 ; create_account source_pk token_id 30_000_000_000
                |]
              in
              let fee = Fee.of_int (random_int_incl 2 15 * 1_000_000_000) in
              let amount =
                Amount.of_int (random_int_incl 0 30 * 1_000_000_000)
              in
              let ( `Fee_payer_account fee_payer_account
                  , `Source_account source_account
                  , `Receiver_account receiver_account ) =
                test_user_command_with_accounts ~constraint_constants ~ledger
                  ~accounts ~signer ~fee ~fee_payer_pk ~fee_token
                  (Payment { source_pk; receiver_pk; token_id; amount })
              in
              let fee_payer_account = Option.value_exn fee_payer_account in
              let source_account = Option.value_exn source_account in
              let expected_fee_payer_balance =
                accounts.(0).balance |> sub_fee fee
              in
              assert (
                Balance.equal fee_payer_account.balance
                  expected_fee_payer_balance ) ;
              assert (Balance.equal accounts.(1).balance source_account.balance) ;
              assert (Option.is_none receiver_account)))

    let%test_unit "transfer non-default tokens to an existing account" =
      Test_util.with_randomness 123456789 (fun () ->
          Ledger.with_ledger ~depth:ledger_depth ~f:(fun ledger ->
              let wallets = random_wallets ~n:2 () in
              let signer = wallets.(0).private_key in
              let fee_payer_pk = wallets.(0).account.public_key in
              let source_pk = fee_payer_pk in
              let receiver_pk = wallets.(1).account.public_key in
              let fee_token = Token_id.default in
              let token_id = Quickcheck.random_value Token_id.gen_non_default in
              let accounts =
                [| create_account fee_payer_pk fee_token 20_000_000_000
                 ; create_account source_pk token_id 30_000_000_000
                 ; create_account receiver_pk token_id 0
                |]
              in
              let fee = Fee.of_int (random_int_incl 2 15 * 1_000_000_000) in
              let amount =
                Amount.of_int (random_int_incl 0 30 * 1_000_000_000)
              in
              let ( `Fee_payer_account fee_payer_account
                  , `Source_account source_account
                  , `Receiver_account receiver_account ) =
                test_user_command_with_accounts ~constraint_constants ~ledger
                  ~accounts ~signer ~fee ~fee_payer_pk ~fee_token
                  (Payment { source_pk; receiver_pk; token_id; amount })
              in
              let fee_payer_account = Option.value_exn fee_payer_account in
              let source_account = Option.value_exn source_account in
              let receiver_account = Option.value_exn receiver_account in
              let expected_fee_payer_balance =
                accounts.(0).balance |> sub_fee fee
              in
              assert (
                Balance.equal fee_payer_account.balance
                  expected_fee_payer_balance ) ;
              let expected_source_balance =
                accounts.(1).balance |> sub_amount amount
              in
              assert (
                Balance.equal source_account.balance expected_source_balance ) ;
              let expected_receiver_balance =
                accounts.(2).balance |> add_amount amount
              in
              assert (
                Balance.equal receiver_account.balance expected_receiver_balance
              )))

    let%test_unit "insufficient account creation fee for non-default token \
                   transfer" =
      Test_util.with_randomness 123456789 (fun () ->
          Ledger.with_ledger ~depth:ledger_depth ~f:(fun ledger ->
              let wallets = random_wallets ~n:2 () in
              let signer = wallets.(0).private_key in
              let fee_payer_pk = wallets.(0).account.public_key in
              let source_pk = fee_payer_pk in
              let receiver_pk = wallets.(1).account.public_key in
              let fee_token = Token_id.default in
              let token_id = Quickcheck.random_value Token_id.gen_non_default in
              let accounts =
                [| create_account fee_payer_pk fee_token 20_000_000_000
                 ; create_account source_pk token_id 30_000_000_000
                |]
              in
              let fee = Fee.of_int 20_000_000_000 in
              let amount =
                Amount.of_int (random_int_incl 0 30 * 1_000_000_000)
              in
              let ( `Fee_payer_account fee_payer_account
                  , `Source_account source_account
                  , `Receiver_account receiver_account ) =
                test_user_command_with_accounts ~constraint_constants ~ledger
                  ~accounts ~signer ~fee ~fee_payer_pk ~fee_token
                  (Payment { source_pk; receiver_pk; token_id; amount })
              in
              let fee_payer_account = Option.value_exn fee_payer_account in
              let source_account = Option.value_exn source_account in
              let expected_fee_payer_balance =
                accounts.(0).balance |> sub_fee fee
              in
              assert (
                Balance.equal fee_payer_account.balance
                  expected_fee_payer_balance ) ;
              let expected_source_balance = accounts.(1).balance in
              assert (
                Balance.equal source_account.balance expected_source_balance ) ;
              assert (Option.is_none receiver_account)))

    let%test_unit "insufficient source balance for non-default token transfer" =
      Test_util.with_randomness 123456789 (fun () ->
          Ledger.with_ledger ~depth:ledger_depth ~f:(fun ledger ->
              let wallets = random_wallets ~n:2 () in
              let signer = wallets.(0).private_key in
              let fee_payer_pk = wallets.(0).account.public_key in
              let source_pk = fee_payer_pk in
              let receiver_pk = wallets.(1).account.public_key in
              let fee_token = Token_id.default in
              let token_id = Quickcheck.random_value Token_id.gen_non_default in
              let accounts =
                [| create_account fee_payer_pk fee_token 20_000_000_000
                 ; create_account source_pk token_id 30_000_000_000
                |]
              in
              let fee = Fee.of_int (random_int_incl 2 15 * 1_000_000_000) in
              let amount = Amount.of_int 40_000_000_000 in
              let ( `Fee_payer_account fee_payer_account
                  , `Source_account source_account
                  , `Receiver_account receiver_account ) =
                test_user_command_with_accounts ~constraint_constants ~ledger
                  ~accounts ~signer ~fee ~fee_payer_pk ~fee_token
                  (Payment { source_pk; receiver_pk; token_id; amount })
              in
              let fee_payer_account = Option.value_exn fee_payer_account in
              let source_account = Option.value_exn source_account in
              let expected_fee_payer_balance =
                accounts.(0).balance |> sub_fee fee
              in
              assert (
                Balance.equal fee_payer_account.balance
                  expected_fee_payer_balance ) ;
              let expected_source_balance = accounts.(1).balance in
              assert (
                Balance.equal source_account.balance expected_source_balance ) ;
              assert (Option.is_none receiver_account)))

    let%test_unit "transfer non-existing source" =
      Test_util.with_randomness 123456789 (fun () ->
          Ledger.with_ledger ~depth:ledger_depth ~f:(fun ledger ->
              let wallets = random_wallets ~n:2 () in
              let signer = wallets.(0).private_key in
              let fee_payer_pk = wallets.(0).account.public_key in
              let source_pk = fee_payer_pk in
              let receiver_pk = wallets.(1).account.public_key in
              let fee_token = Token_id.default in
              let token_id = Quickcheck.random_value Token_id.gen_non_default in
              let accounts =
                [| create_account fee_payer_pk fee_token 20_000_000_000 |]
              in
              let fee = Fee.of_int (random_int_incl 2 15 * 1_000_000_000) in
              let amount = Amount.of_int 20_000_000_000 in
              let ( `Fee_payer_account fee_payer_account
                  , `Source_account source_account
                  , `Receiver_account receiver_account ) =
                test_user_command_with_accounts ~constraint_constants ~ledger
                  ~accounts ~signer ~fee ~fee_payer_pk ~fee_token
                  (Payment { source_pk; receiver_pk; token_id; amount })
              in
              let fee_payer_account = Option.value_exn fee_payer_account in
              let expected_fee_payer_balance =
                accounts.(0).balance |> sub_fee fee
              in
              assert (
                Balance.equal fee_payer_account.balance
                  expected_fee_payer_balance ) ;
              assert (Option.is_none source_account) ;
              assert (Option.is_none receiver_account)))

    let%test_unit "payment predicate failure" =
      Test_util.with_randomness 123456789 (fun () ->
          Ledger.with_ledger ~depth:ledger_depth ~f:(fun ledger ->
              let wallets = random_wallets ~n:3 () in
              let signer = wallets.(0).private_key in
              let fee_payer_pk = wallets.(0).account.public_key in
              let source_pk = wallets.(1).account.public_key in
              let receiver_pk = wallets.(2).account.public_key in
              let fee_token = Token_id.default in
              let token_id = Quickcheck.random_value Token_id.gen_non_default in
              let accounts =
                [| create_account fee_payer_pk fee_token 20_000_000_000
                 ; create_account source_pk token_id 30_000_000_000
                |]
              in
              let fee = Fee.of_int (random_int_incl 2 15 * 1_000_000_000) in
              let amount = Amount.of_int 20_000_000_000 in
              let ( `Fee_payer_account fee_payer_account
                  , `Source_account source_account
                  , `Receiver_account receiver_account ) =
                test_user_command_with_accounts ~constraint_constants ~ledger
                  ~accounts ~signer ~fee ~fee_payer_pk ~fee_token
                  (Payment { source_pk; receiver_pk; token_id; amount })
              in
              let fee_payer_account = Option.value_exn fee_payer_account in
              let source_account = Option.value_exn source_account in
              let expected_fee_payer_balance =
                accounts.(0).balance |> sub_fee fee
              in
              assert (
                Balance.equal fee_payer_account.balance
                  expected_fee_payer_balance ) ;
              let expected_source_balance = accounts.(1).balance in
              assert (
                Balance.equal source_account.balance expected_source_balance ) ;
              assert (Option.is_none receiver_account)))

    let%test_unit "delegation predicate failure" =
      Test_util.with_randomness 123456789 (fun () ->
          Ledger.with_ledger ~depth:ledger_depth ~f:(fun ledger ->
              let wallets = random_wallets ~n:3 () in
              let signer = wallets.(0).private_key in
              let fee_payer_pk = wallets.(0).account.public_key in
              let source_pk = wallets.(1).account.public_key in
              let receiver_pk = wallets.(2).account.public_key in
              let fee_token = Token_id.default in
              let token_id = Token_id.default in
              let accounts =
                [| create_account fee_payer_pk fee_token 20_000_000_000
                 ; create_account source_pk token_id 30_000_000_000
                 ; create_account receiver_pk token_id 30_000_000_000
                |]
              in
              let fee = Fee.of_int (random_int_incl 2 15 * 1_000_000_000) in
              let ( `Fee_payer_account fee_payer_account
                  , `Source_account source_account
                  , `Receiver_account receiver_account ) =
                test_user_command_with_accounts ~constraint_constants ~ledger
                  ~accounts ~signer ~fee ~fee_payer_pk ~fee_token
                  (Stake_delegation
                     (Set_delegate
                        { delegator = source_pk; new_delegate = receiver_pk }))
              in
              let fee_payer_account = Option.value_exn fee_payer_account in
              let source_account = Option.value_exn source_account in
              let expected_fee_payer_balance =
                accounts.(0).balance |> sub_fee fee
              in
              assert (
                Balance.equal fee_payer_account.balance
                  expected_fee_payer_balance ) ;
              assert (
                Public_key.Compressed.equal
                  (Option.value_exn source_account.delegate)
                  source_pk ) ;
              assert (Option.is_some receiver_account)))

    let%test_unit "delegation delegatee does not exist" =
      Test_util.with_randomness 123456789 (fun () ->
          Ledger.with_ledger ~depth:ledger_depth ~f:(fun ledger ->
              let wallets = random_wallets ~n:2 () in
              let signer = wallets.(0).private_key in
              let fee_payer_pk = wallets.(0).account.public_key in
              let source_pk = fee_payer_pk in
              let receiver_pk = wallets.(1).account.public_key in
              let fee_token = Token_id.default in
              let accounts =
                [| create_account fee_payer_pk fee_token 20_000_000_000 |]
              in
              let fee = Fee.of_int (random_int_incl 2 15 * 1_000_000_000) in
              let ( `Fee_payer_account fee_payer_account
                  , `Source_account source_account
                  , `Receiver_account receiver_account ) =
                test_user_command_with_accounts ~constraint_constants ~ledger
                  ~accounts ~signer ~fee ~fee_payer_pk ~fee_token
                  (Stake_delegation
                     (Set_delegate
                        { delegator = source_pk; new_delegate = receiver_pk }))
              in
              let fee_payer_account = Option.value_exn fee_payer_account in
              let source_account = Option.value_exn source_account in
              let expected_fee_payer_balance =
                accounts.(0).balance |> sub_fee fee
              in
              assert (
                Balance.equal fee_payer_account.balance
                  expected_fee_payer_balance ) ;
              assert (
                Public_key.Compressed.equal
                  (Option.value_exn source_account.delegate)
                  source_pk ) ;
              assert (Option.is_none receiver_account)))

    let%test_unit "delegation delegator does not exist" =
      Test_util.with_randomness 123456789 (fun () ->
          Ledger.with_ledger ~depth:ledger_depth ~f:(fun ledger ->
              let wallets = random_wallets ~n:3 () in
              let signer = wallets.(0).private_key in
              let fee_payer_pk = wallets.(0).account.public_key in
              let source_pk = wallets.(1).account.public_key in
              let receiver_pk = wallets.(2).account.public_key in
              let fee_token = Token_id.default in
              let token_id = Token_id.default in
              let accounts =
                [| create_account fee_payer_pk fee_token 20_000_000_000
                 ; create_account receiver_pk token_id 30_000_000_000
                |]
              in
              let fee = Fee.of_int (random_int_incl 2 15 * 1_000_000_000) in
              let ( `Fee_payer_account fee_payer_account
                  , `Source_account source_account
                  , `Receiver_account receiver_account ) =
                test_user_command_with_accounts ~constraint_constants ~ledger
                  ~accounts ~signer ~fee ~fee_payer_pk ~fee_token
                  (Stake_delegation
                     (Set_delegate
                        { delegator = source_pk; new_delegate = receiver_pk }))
              in
              let fee_payer_account = Option.value_exn fee_payer_account in
              let expected_fee_payer_balance =
                accounts.(0).balance |> sub_fee fee
              in
              assert (
                Balance.equal fee_payer_account.balance
                  expected_fee_payer_balance ) ;
              assert (Option.is_none source_account) ;
              assert (Option.is_some receiver_account)))

    let%test_unit "timed account - transactions" =
      Test_util.with_randomness 123456789 (fun () ->
          let wallets = random_wallets ~n:3 () in
          let sender = wallets.(0) in
          let receivers = Array.to_list wallets |> List.tl_exn in
          let txns_per_receiver = 2 in
          let amount = 8_000_000_000 in
          let txn_fee = 2_000_000_000 in
          let memo =
            Signed_command_memo.create_by_digesting_string_exn
              (Test_util.arbitrary_string
                 ~len:Signed_command_memo.max_digestible_string_length)
          in
          let balance = Balance.of_int 100_000_000_000_000 in
          let initial_minimum_balance = Balance.of_int 80_000_000_000_000 in
          let cliff_time = Global_slot.of_int 1000 in
          let cliff_amount = Amount.of_int 10000 in
          let vesting_period = Global_slot.of_int 10 in
          let vesting_increment = Amount.of_int 1 in
          let txn_global_slot = Global_slot.of_int 1002 in
          let sender =
            { sender with
              account =
                Or_error.ok_exn
                @@ Account.create_timed
                     (Account.identifier sender.account)
                     balance ~initial_minimum_balance ~cliff_time ~cliff_amount
                     ~vesting_period ~vesting_increment
            }
          in
          Ledger.with_ledger ~depth:ledger_depth ~f:(fun ledger ->
              let _, ucs =
                let receiver_ids =
                  List.init (List.length receivers) ~f:(( + ) 1)
                in
                let receivers =
                  List.fold ~init:receiver_ids
                    (List.init (txns_per_receiver - 1) ~f:Fn.id)
                    ~f:(fun acc _ -> receiver_ids @ acc)
                in
                List.fold receivers ~init:(Account.Nonce.zero, [])
                  ~f:(fun (nonce, txns) receiver ->
                    let uc =
                      user_command_with_wallet wallets ~sender:0 ~receiver
                        amount (Fee.of_int txn_fee) ~fee_token:Token_id.default
                        ~token:Token_id.default nonce memo
                    in
                    (Account.Nonce.succ nonce, txns @ [ uc ]))
              in
              Ledger.create_new_account_exn ledger
                (Account.identifier sender.account)
                sender.account ;
              let () =
                List.iter ucs ~f:(fun uc ->
                    test_transaction ~constraint_constants ~txn_global_slot
                      ledger (Transaction.Command (Signed_command uc)))
              in
              List.iter receivers ~f:(fun receiver ->
                  check_balance
                    (Account.identifier receiver.account)
                    ((amount * txns_per_receiver) - account_fee)
                    ledger) ;
              check_balance
                (Account.identifier sender.account)
                ( Balance.to_int sender.account.balance
                - (amount + txn_fee) * txns_per_receiver * List.length receivers
                )
                ledger))

    let%test_unit "create own new token" =
      Test_util.with_randomness 123456789 (fun () ->
          Ledger.with_ledger ~depth:ledger_depth ~f:(fun ledger ->
              let wallets = random_wallets ~n:1 () in
              let signer = wallets.(0).private_key in
              (* Fee payer is the new token owner. *)
              let fee_payer_pk = wallets.(0).account.public_key in
              let token_owner_pk = fee_payer_pk in
              let fee_token = Token_id.default in
              let accounts =
                [| create_account fee_payer_pk fee_token 20_000_000_000 |]
              in
              let fee = Fee.of_int (random_int_incl 2 15 * 1_000_000_000) in
              let ( `Fee_payer_account fee_payer_account
                  , `Source_account token_owner_account
                  , `Receiver_account _also_token_owner_account ) =
                test_user_command_with_accounts ~constraint_constants ~ledger
                  ~accounts ~signer ~fee ~fee_payer_pk ~fee_token
                  (Create_new_token
                     { token_owner_pk; disable_new_accounts = false })
              in
              let fee_payer_account = Option.value_exn fee_payer_account in
              let token_owner_account = Option.value_exn token_owner_account in
              let expected_fee_payer_balance =
                accounts.(0).balance |> sub_fee fee
                |> sub_fee constraint_constants.account_creation_fee
              in
              assert (
                Balance.equal fee_payer_account.balance
                  expected_fee_payer_balance ) ;
              assert (Balance.(equal zero) token_owner_account.balance) ;
              assert (Option.is_none token_owner_account.delegate) ;
              assert (
                Token_permissions.equal token_owner_account.token_permissions
                  (Token_owned { disable_new_accounts = false }) )))

    let%test_unit "create new token for a different pk" =
      Test_util.with_randomness 123456789 (fun () ->
          Ledger.with_ledger ~depth:ledger_depth ~f:(fun ledger ->
              let wallets = random_wallets ~n:2 () in
              let signer = wallets.(0).private_key in
              (* Fee payer and new token owner are distinct. *)
              let fee_payer_pk = wallets.(0).account.public_key in
              let token_owner_pk = wallets.(1).account.public_key in
              let fee_token = Token_id.default in
              let accounts =
                [| create_account fee_payer_pk fee_token 20_000_000_000 |]
              in
              let fee = Fee.of_int (random_int_incl 2 15 * 1_000_000_000) in
              let ( `Fee_payer_account fee_payer_account
                  , `Source_account token_owner_account
                  , `Receiver_account _also_token_owner_account ) =
                test_user_command_with_accounts ~constraint_constants ~ledger
                  ~accounts ~signer ~fee ~fee_payer_pk ~fee_token
                  (Create_new_token
                     { token_owner_pk; disable_new_accounts = false })
              in
              let fee_payer_account = Option.value_exn fee_payer_account in
              let token_owner_account = Option.value_exn token_owner_account in
              let expected_fee_payer_balance =
                accounts.(0).balance |> sub_fee fee
                |> sub_fee constraint_constants.account_creation_fee
              in
              assert (
                Balance.equal fee_payer_account.balance
                  expected_fee_payer_balance ) ;
              assert (Balance.(equal zero) token_owner_account.balance) ;
              assert (Option.is_none token_owner_account.delegate) ;
              assert (
                Token_permissions.equal token_owner_account.token_permissions
                  (Token_owned { disable_new_accounts = false }) )))

    let%test_unit "create new token for a different pk new accounts disabled" =
      Test_util.with_randomness 123456789 (fun () ->
          Ledger.with_ledger ~depth:ledger_depth ~f:(fun ledger ->
              let wallets = random_wallets ~n:2 () in
              let signer = wallets.(0).private_key in
              (* Fee payer and new token owner are distinct. *)
              let fee_payer_pk = wallets.(0).account.public_key in
              let token_owner_pk = wallets.(1).account.public_key in
              let fee_token = Token_id.default in
              let accounts =
                [| create_account fee_payer_pk fee_token 20_000_000_000 |]
              in
              let fee = Fee.of_int (random_int_incl 2 15 * 1_000_000_000) in
              let ( `Fee_payer_account fee_payer_account
                  , `Source_account token_owner_account
                  , `Receiver_account _also_token_owner_account ) =
                test_user_command_with_accounts ~constraint_constants ~ledger
                  ~accounts ~signer ~fee ~fee_payer_pk ~fee_token
                  (Create_new_token
                     { token_owner_pk; disable_new_accounts = true })
              in
              let fee_payer_account = Option.value_exn fee_payer_account in
              let token_owner_account = Option.value_exn token_owner_account in
              let expected_fee_payer_balance =
                accounts.(0).balance |> sub_fee fee
                |> sub_fee constraint_constants.account_creation_fee
              in
              assert (
                Balance.equal fee_payer_account.balance
                  expected_fee_payer_balance ) ;
              assert (Balance.(equal zero) token_owner_account.balance) ;
              assert (Option.is_none token_owner_account.delegate) ;
              assert (
                Token_permissions.equal token_owner_account.token_permissions
                  (Token_owned { disable_new_accounts = true }) )))

    let%test_unit "create own new token account" =
      Test_util.with_randomness 123456789 (fun () ->
          Ledger.with_ledger ~depth:ledger_depth ~f:(fun ledger ->
              let wallets = random_wallets ~n:2 () in
              let signer = wallets.(0).private_key in
              (* Fee-payer and receiver are the same, token owner differs. *)
              let fee_payer_pk = wallets.(0).account.public_key in
              let token_owner_pk = wallets.(1).account.public_key in
              let receiver_pk = fee_payer_pk in
              let fee_token = Token_id.default in
              let token_id = Quickcheck.random_value Token_id.gen_non_default in
              let accounts =
                [| create_account fee_payer_pk fee_token 20_000_000_000
                 ; { (create_account token_owner_pk token_id 0) with
                     token_permissions =
                       Token_owned { disable_new_accounts = false }
                   }
                |]
              in
              let fee = Fee.of_int (random_int_incl 2 15 * 1_000_000_000) in
              let ( `Fee_payer_account fee_payer_account
                  , `Source_account token_owner_account
                  , `Receiver_account receiver_account ) =
                test_user_command_with_accounts ~constraint_constants ~ledger
                  ~accounts ~signer ~fee ~fee_payer_pk ~fee_token
                  (Create_token_account
                     { token_owner_pk
                     ; token_id
                     ; receiver_pk
                     ; account_disabled = false
                     })
              in
              let fee_payer_account = Option.value_exn fee_payer_account in
              let token_owner_account = Option.value_exn token_owner_account in
              let receiver_account = Option.value_exn receiver_account in
              let expected_fee_payer_balance =
                accounts.(0).balance |> sub_fee fee
                |> sub_fee constraint_constants.account_creation_fee
              in
              assert (
                Balance.equal fee_payer_account.balance
                  expected_fee_payer_balance ) ;
              assert (Balance.(equal zero) token_owner_account.balance) ;
              assert (Balance.(equal zero) receiver_account.balance) ;
              assert (Option.is_none receiver_account.delegate) ;
              assert (
                Token_permissions.equal receiver_account.token_permissions
                  (Not_owned { account_disabled = false }) )))

    let%test_unit "create new token account for a different pk" =
      Test_util.with_randomness 123456789 (fun () ->
          Ledger.with_ledger ~depth:ledger_depth ~f:(fun ledger ->
              let wallets = random_wallets ~n:3 () in
              let signer = wallets.(0).private_key in
              (* Fee-payer, receiver, and token owner differ. *)
              let fee_payer_pk = wallets.(0).account.public_key in
              let token_owner_pk = wallets.(1).account.public_key in
              let receiver_pk = wallets.(2).account.public_key in
              let fee_token = Token_id.default in
              let token_id = Quickcheck.random_value Token_id.gen_non_default in
              let accounts =
                [| create_account fee_payer_pk fee_token 20_000_000_000
                 ; { (create_account token_owner_pk token_id 0) with
                     token_permissions =
                       Token_owned { disable_new_accounts = false }
                   }
                |]
              in
              let fee = Fee.of_int (random_int_incl 2 15 * 1_000_000_000) in
              let ( `Fee_payer_account fee_payer_account
                  , `Source_account token_owner_account
                  , `Receiver_account receiver_account ) =
                test_user_command_with_accounts ~constraint_constants ~ledger
                  ~accounts ~signer ~fee ~fee_payer_pk ~fee_token
                  (Create_token_account
                     { token_owner_pk
                     ; token_id
                     ; receiver_pk
                     ; account_disabled = false
                     })
              in
              let fee_payer_account = Option.value_exn fee_payer_account in
              let token_owner_account = Option.value_exn token_owner_account in
              let receiver_account = Option.value_exn receiver_account in
              let expected_fee_payer_balance =
                accounts.(0).balance |> sub_fee fee
                |> sub_fee constraint_constants.account_creation_fee
              in
              assert (
                Balance.equal fee_payer_account.balance
                  expected_fee_payer_balance ) ;
              assert (Balance.(equal zero) token_owner_account.balance) ;
              assert (Balance.(equal zero) receiver_account.balance) ;
              assert (Option.is_none receiver_account.delegate) ;
              assert (
                Token_permissions.equal receiver_account.token_permissions
                  (Not_owned { account_disabled = false }) )))

    let%test_unit "create new token account for a different pk in a locked \
                   token" =
      Test_util.with_randomness 123456789 (fun () ->
          Ledger.with_ledger ~depth:ledger_depth ~f:(fun ledger ->
              let wallets = random_wallets ~n:2 () in
              let signer = wallets.(0).private_key in
              (* Fee-payer and token owner are the same, receiver differs. *)
              let fee_payer_pk = wallets.(0).account.public_key in
              let token_owner_pk = fee_payer_pk in
              let receiver_pk = wallets.(1).account.public_key in
              let fee_token = Token_id.default in
              let token_id = Quickcheck.random_value Token_id.gen_non_default in
              let accounts =
                [| create_account fee_payer_pk fee_token 20_000_000_000
                 ; { (create_account token_owner_pk token_id 0) with
                     token_permissions =
                       Token_owned { disable_new_accounts = true }
                   }
                |]
              in
              let fee = Fee.of_int (random_int_incl 2 15 * 1_000_000_000) in
              let ( `Fee_payer_account fee_payer_account
                  , `Source_account token_owner_account
                  , `Receiver_account receiver_account ) =
                test_user_command_with_accounts ~constraint_constants ~ledger
                  ~accounts ~signer ~fee ~fee_payer_pk ~fee_token
                  (Create_token_account
                     { token_owner_pk
                     ; token_id
                     ; receiver_pk
                     ; account_disabled = false
                     })
              in
              let fee_payer_account = Option.value_exn fee_payer_account in
              let token_owner_account = Option.value_exn token_owner_account in
              let receiver_account = Option.value_exn receiver_account in
              let expected_fee_payer_balance =
                accounts.(0).balance |> sub_fee fee
                |> sub_fee constraint_constants.account_creation_fee
              in
              assert (
                Balance.equal fee_payer_account.balance
                  expected_fee_payer_balance ) ;
              assert (Balance.(equal zero) token_owner_account.balance) ;
              assert (Balance.(equal zero) receiver_account.balance) ;
              assert (Option.is_none receiver_account.delegate) ;
              assert (
                Token_permissions.equal receiver_account.token_permissions
                  (Not_owned { account_disabled = false }) )))

    let%test_unit "create new own locked token account in a locked token" =
      Test_util.with_randomness 123456789 (fun () ->
          Ledger.with_ledger ~depth:ledger_depth ~f:(fun ledger ->
              let wallets = random_wallets ~n:2 () in
              let signer = wallets.(0).private_key in
              (* Fee-payer and receiver are the same, token owner differs. *)
              let fee_payer_pk = wallets.(0).account.public_key in
              let token_owner_pk = wallets.(1).account.public_key in
              let receiver_pk = fee_payer_pk in
              let fee_token = Token_id.default in
              let token_id = Quickcheck.random_value Token_id.gen_non_default in
              let accounts =
                [| create_account fee_payer_pk fee_token 20_000_000_000
                 ; { (create_account token_owner_pk token_id 0) with
                     token_permissions =
                       Token_owned { disable_new_accounts = true }
                   }
                |]
              in
              let fee = Fee.of_int (random_int_incl 2 15 * 1_000_000_000) in
              let ( `Fee_payer_account fee_payer_account
                  , `Source_account token_owner_account
                  , `Receiver_account receiver_account ) =
                test_user_command_with_accounts ~constraint_constants ~ledger
                  ~accounts ~signer ~fee ~fee_payer_pk ~fee_token
                  (Create_token_account
                     { token_owner_pk
                     ; token_id
                     ; receiver_pk
                     ; account_disabled = true
                     })
              in
              let fee_payer_account = Option.value_exn fee_payer_account in
              let token_owner_account = Option.value_exn token_owner_account in
              let receiver_account = Option.value_exn receiver_account in
              let expected_fee_payer_balance =
                accounts.(0).balance |> sub_fee fee
                |> sub_fee constraint_constants.account_creation_fee
              in
              assert (
                Balance.equal fee_payer_account.balance
                  expected_fee_payer_balance ) ;
              assert (Balance.(equal zero) token_owner_account.balance) ;
              assert (Balance.(equal zero) receiver_account.balance) ;
              assert (Option.is_none receiver_account.delegate) ;
              assert (
                Token_permissions.equal receiver_account.token_permissions
                  (Not_owned { account_disabled = true }) )))

    let%test_unit "create new token account fails for locked token, non-owner \
                   fee-payer" =
      Test_util.with_randomness 123456789 (fun () ->
          Ledger.with_ledger ~depth:ledger_depth ~f:(fun ledger ->
              let wallets = random_wallets ~n:3 () in
              let signer = wallets.(0).private_key in
              (* Fee-payer, receiver, and token owner differ. *)
              let fee_payer_pk = wallets.(0).account.public_key in
              let token_owner_pk = wallets.(1).account.public_key in
              let receiver_pk = wallets.(2).account.public_key in
              let fee_token = Token_id.default in
              let token_id = Quickcheck.random_value Token_id.gen_non_default in
              let accounts =
                [| create_account fee_payer_pk fee_token 20_000_000_000
                 ; { (create_account token_owner_pk token_id 0) with
                     token_permissions =
                       Token_owned { disable_new_accounts = true }
                   }
                |]
              in
              let fee = Fee.of_int (random_int_incl 2 15 * 1_000_000_000) in
              let ( `Fee_payer_account fee_payer_account
                  , `Source_account token_owner_account
                  , `Receiver_account receiver_account ) =
                test_user_command_with_accounts ~constraint_constants ~ledger
                  ~accounts ~signer ~fee ~fee_payer_pk ~fee_token
                  (Create_token_account
                     { token_owner_pk
                     ; token_id
                     ; receiver_pk
                     ; account_disabled = false
                     })
              in
              let fee_payer_account = Option.value_exn fee_payer_account in
              let token_owner_account = Option.value_exn token_owner_account in
              let expected_fee_payer_balance =
                accounts.(0).balance |> sub_fee fee
              in
              assert (
                Balance.equal fee_payer_account.balance
                  expected_fee_payer_balance ) ;
              assert (Balance.(equal zero) token_owner_account.balance) ;
              assert (Option.is_none receiver_account)))

    let%test_unit "create new locked token account fails for unlocked token, \
                   non-owner fee-payer" =
      Test_util.with_randomness 123456789 (fun () ->
          Ledger.with_ledger ~depth:ledger_depth ~f:(fun ledger ->
              let wallets = random_wallets ~n:3 () in
              let signer = wallets.(0).private_key in
              (* Fee-payer, receiver, and token owner differ. *)
              let fee_payer_pk = wallets.(0).account.public_key in
              let token_owner_pk = wallets.(1).account.public_key in
              let receiver_pk = wallets.(2).account.public_key in
              let fee_token = Token_id.default in
              let token_id = Quickcheck.random_value Token_id.gen_non_default in
              let accounts =
                [| create_account fee_payer_pk fee_token 20_000_000_000
                 ; { (create_account token_owner_pk token_id 0) with
                     token_permissions =
                       Token_owned { disable_new_accounts = false }
                   }
                |]
              in
              let fee = Fee.of_int (random_int_incl 2 15 * 1_000_000_000) in
              let ( `Fee_payer_account fee_payer_account
                  , `Source_account token_owner_account
                  , `Receiver_account receiver_account ) =
                test_user_command_with_accounts ~constraint_constants ~ledger
                  ~accounts ~signer ~fee ~fee_payer_pk ~fee_token
                  (Create_token_account
                     { token_owner_pk
                     ; token_id
                     ; receiver_pk
                     ; account_disabled = true
                     })
              in
              let fee_payer_account = Option.value_exn fee_payer_account in
              let token_owner_account = Option.value_exn token_owner_account in
              let expected_fee_payer_balance =
                accounts.(0).balance |> sub_fee fee
              in
              assert (
                Balance.equal fee_payer_account.balance
                  expected_fee_payer_balance ) ;
              assert (Balance.(equal zero) token_owner_account.balance) ;
              assert (Option.is_none receiver_account)))

    let%test_unit "create new token account fails if account exists" =
      Test_util.with_randomness 123456789 (fun () ->
          Ledger.with_ledger ~depth:ledger_depth ~f:(fun ledger ->
              let wallets = random_wallets ~n:3 () in
              let signer = wallets.(0).private_key in
              (* Fee-payer, receiver, and token owner differ. *)
              let fee_payer_pk = wallets.(0).account.public_key in
              let token_owner_pk = wallets.(1).account.public_key in
              let receiver_pk = wallets.(2).account.public_key in
              let fee_token = Token_id.default in
              let token_id = Quickcheck.random_value Token_id.gen_non_default in
              let accounts =
                [| create_account fee_payer_pk fee_token 20_000_000_000
                 ; { (create_account token_owner_pk token_id 0) with
                     token_permissions =
                       Token_owned { disable_new_accounts = false }
                   }
                 ; create_account receiver_pk token_id 0
                |]
              in
              let fee = Fee.of_int (random_int_incl 2 15 * 1_000_000_000) in
              let ( `Fee_payer_account fee_payer_account
                  , `Source_account token_owner_account
                  , `Receiver_account receiver_account ) =
                test_user_command_with_accounts ~constraint_constants ~ledger
                  ~accounts ~signer ~fee ~fee_payer_pk ~fee_token
                  (Create_token_account
                     { token_owner_pk
                     ; token_id
                     ; receiver_pk
                     ; account_disabled = false
                     })
              in
              let fee_payer_account = Option.value_exn fee_payer_account in
              let token_owner_account = Option.value_exn token_owner_account in
              let receiver_account = Option.value_exn receiver_account in
              (* No account creation fee: the command fails. *)
              let expected_fee_payer_balance =
                accounts.(0).balance |> sub_fee fee
              in
              assert (
                Balance.equal fee_payer_account.balance
                  expected_fee_payer_balance ) ;
              assert (Balance.(equal zero) token_owner_account.balance) ;
              assert (Balance.(equal zero) receiver_account.balance)))

    let%test_unit "create new token account fails if receiver is token owner" =
      Test_util.with_randomness 123456789 (fun () ->
          Ledger.with_ledger ~depth:ledger_depth ~f:(fun ledger ->
              let wallets = random_wallets ~n:2 () in
              let signer = wallets.(0).private_key in
              (* Receiver and token owner are the same, fee-payer differs. *)
              let fee_payer_pk = wallets.(0).account.public_key in
              let token_owner_pk = wallets.(1).account.public_key in
              let receiver_pk = token_owner_pk in
              let fee_token = Token_id.default in
              let token_id = Quickcheck.random_value Token_id.gen_non_default in
              let accounts =
                [| create_account fee_payer_pk fee_token 20_000_000_000
                 ; { (create_account token_owner_pk token_id 0) with
                     token_permissions =
                       Token_owned { disable_new_accounts = false }
                   }
                |]
              in
              let fee = Fee.of_int (random_int_incl 2 15 * 1_000_000_000) in
              let ( `Fee_payer_account fee_payer_account
                  , `Source_account token_owner_account
                  , `Receiver_account receiver_account ) =
                test_user_command_with_accounts ~constraint_constants ~ledger
                  ~accounts ~signer ~fee ~fee_payer_pk ~fee_token
                  (Create_token_account
                     { token_owner_pk
                     ; token_id
                     ; receiver_pk
                     ; account_disabled = false
                     })
              in
              let fee_payer_account = Option.value_exn fee_payer_account in
              let token_owner_account = Option.value_exn token_owner_account in
              let receiver_account = Option.value_exn receiver_account in
              (* No account creation fee: the command fails. *)
              let expected_fee_payer_balance =
                accounts.(0).balance |> sub_fee fee
              in
              assert (
                Balance.equal fee_payer_account.balance
                  expected_fee_payer_balance ) ;
              assert (Balance.(equal zero) token_owner_account.balance) ;
              assert (Balance.(equal zero) receiver_account.balance)))

    let%test_unit "create new token account fails if claimed token owner \
                   doesn't own the token" =
      Test_util.with_randomness 123456789 (fun () ->
          Ledger.with_ledger ~depth:ledger_depth ~f:(fun ledger ->
              let wallets = random_wallets ~n:3 () in
              let signer = wallets.(0).private_key in
              (* Fee-payer, receiver, and token owner differ. *)
              let fee_payer_pk = wallets.(0).account.public_key in
              let token_owner_pk = wallets.(1).account.public_key in
              let receiver_pk = wallets.(2).account.public_key in
              let fee_token = Token_id.default in
              let token_id = Quickcheck.random_value Token_id.gen_non_default in
              let accounts =
                [| create_account fee_payer_pk fee_token 20_000_000_000
                 ; create_account token_owner_pk token_id 0
                |]
              in
              let fee = Fee.of_int (random_int_incl 2 15 * 1_000_000_000) in
              let ( `Fee_payer_account fee_payer_account
                  , `Source_account token_owner_account
                  , `Receiver_account receiver_account ) =
                test_user_command_with_accounts ~constraint_constants ~ledger
                  ~accounts ~signer ~fee ~fee_payer_pk ~fee_token
                  (Create_token_account
                     { token_owner_pk
                     ; token_id
                     ; receiver_pk
                     ; account_disabled = false
                     })
              in
              let fee_payer_account = Option.value_exn fee_payer_account in
              let token_owner_account = Option.value_exn token_owner_account in
              (* No account creation fee: the command fails. *)
              let expected_fee_payer_balance =
                accounts.(0).balance |> sub_fee fee
              in
              assert (
                Balance.equal fee_payer_account.balance
                  expected_fee_payer_balance ) ;
              assert (Balance.(equal zero) token_owner_account.balance) ;
              assert (Option.is_none receiver_account)))

    let%test_unit "create new token account fails if claimed token owner is \
                   also the account creation target and does not exist" =
      Test_util.with_randomness 123456789 (fun () ->
          Ledger.with_ledger ~depth:ledger_depth ~f:(fun ledger ->
              let wallets = random_wallets ~n:3 () in
              let signer = wallets.(0).private_key in
              (* Fee-payer, receiver, and token owner are the same. *)
              let fee_payer_pk = wallets.(0).account.public_key in
              let fee_token = Token_id.default in
              let token_id = Quickcheck.random_value Token_id.gen_non_default in
              let accounts =
                [| create_account fee_payer_pk fee_token 20_000_000_000 |]
              in
              let fee = Fee.of_int (random_int_incl 2 15 * 1_000_000_000) in
              let ( `Fee_payer_account fee_payer_account
                  , `Source_account token_owner_account
                  , `Receiver_account receiver_account ) =
                test_user_command_with_accounts ~constraint_constants ~ledger
                  ~accounts ~signer ~fee ~fee_payer_pk ~fee_token
                  (Create_token_account
                     { token_owner_pk = fee_payer_pk
                     ; token_id
                     ; receiver_pk = fee_payer_pk
                     ; account_disabled = false
                     })
              in
              let fee_payer_account = Option.value_exn fee_payer_account in
              (* No account creation fee: the command fails. *)
              let expected_fee_payer_balance =
                accounts.(0).balance |> sub_fee fee
              in
              assert (
                Balance.equal fee_payer_account.balance
                  expected_fee_payer_balance ) ;
              assert (Option.is_none token_owner_account) ;
              assert (Option.is_none receiver_account)))

    let%test_unit "create new token account works for default token" =
      Test_util.with_randomness 123456789 (fun () ->
          Ledger.with_ledger ~depth:ledger_depth ~f:(fun ledger ->
              let wallets = random_wallets ~n:2 () in
              let signer = wallets.(0).private_key in
              (* Fee-payer and receiver are the same, token owner differs. *)
              let fee_payer_pk = wallets.(0).account.public_key in
              let token_owner_pk = fee_payer_pk in
              let receiver_pk = wallets.(1).account.public_key in
              let fee_token = Token_id.default in
              let token_id = Token_id.default in
              let accounts =
                [| create_account fee_payer_pk fee_token 20_000_000_000 |]
              in
              let fee = Fee.of_int (random_int_incl 2 15 * 1_000_000_000) in
              let ( `Fee_payer_account fee_payer_account
                  , `Source_account _token_owner_account
                  , `Receiver_account receiver_account ) =
                test_user_command_with_accounts ~constraint_constants ~ledger
                  ~accounts ~signer ~fee ~fee_payer_pk ~fee_token
                  (Create_token_account
                     { token_owner_pk
                     ; token_id
                     ; receiver_pk
                     ; account_disabled = false
                     })
              in
              let fee_payer_account = Option.value_exn fee_payer_account in
              let receiver_account = Option.value_exn receiver_account in
              let expected_fee_payer_balance =
                accounts.(0).balance |> sub_fee fee
                |> sub_fee constraint_constants.account_creation_fee
              in
              assert (
                Balance.equal fee_payer_account.balance
                  expected_fee_payer_balance ) ;
              assert (Balance.(equal zero) receiver_account.balance) ;
              assert (
                Public_key.Compressed.equal receiver_pk
                  (Option.value_exn receiver_account.delegate) ) ;
              assert (
                Token_permissions.equal receiver_account.token_permissions
                  (Not_owned { account_disabled = false }) )))

    let%test_unit "mint tokens in owner's account" =
      Test_util.with_randomness 123456789 (fun () ->
          Ledger.with_ledger ~depth:ledger_depth ~f:(fun ledger ->
              let wallets = random_wallets ~n:1 () in
              let signer = wallets.(0).private_key in
              (* Fee-payer, receiver, and token owner are the same. *)
              let fee_payer_pk = wallets.(0).account.public_key in
              let token_owner_pk = fee_payer_pk in
              let receiver_pk = fee_payer_pk in
              let fee_token = Token_id.default in
              let token_id = Quickcheck.random_value Token_id.gen_non_default in
              let amount =
                Amount.of_int (random_int_incl 2 15 * 1_000_000_000)
              in
              let accounts =
                [| create_account fee_payer_pk fee_token 20_000_000_000
                 ; { (create_account token_owner_pk token_id 0) with
                     token_permissions =
                       Token_owned { disable_new_accounts = false }
                   }
                |]
              in
              let fee = Fee.of_int (random_int_incl 2 15 * 1_000_000_000) in
              let ( `Fee_payer_account fee_payer_account
                  , `Source_account _token_owner_account
                  , `Receiver_account receiver_account ) =
                test_user_command_with_accounts ~constraint_constants ~ledger
                  ~accounts ~signer ~fee ~fee_payer_pk ~fee_token
                  (Mint_tokens { token_owner_pk; token_id; receiver_pk; amount })
              in
              let fee_payer_account = Option.value_exn fee_payer_account in
              let receiver_account = Option.value_exn receiver_account in
              let expected_fee_payer_balance =
                accounts.(0).balance |> sub_fee fee
              in
              let expected_receiver_balance =
                accounts.(1).balance |> add_amount amount
              in
              assert (
                Balance.equal fee_payer_account.balance
                  expected_fee_payer_balance ) ;
              assert (
                Balance.equal expected_receiver_balance receiver_account.balance
              )))

    let%test_unit "mint tokens in another pk's account" =
      Test_util.with_randomness 123456789 (fun () ->
          Ledger.with_ledger ~depth:ledger_depth ~f:(fun ledger ->
              let wallets = random_wallets ~n:2 () in
              let signer = wallets.(0).private_key in
              (* Fee-payer and token owner are the same, receiver differs. *)
              let fee_payer_pk = wallets.(0).account.public_key in
              let token_owner_pk = fee_payer_pk in
              let receiver_pk = wallets.(1).account.public_key in
              let fee_token = Token_id.default in
              let token_id = Quickcheck.random_value Token_id.gen_non_default in
              let amount =
                Amount.of_int (random_int_incl 2 15 * 1_000_000_000)
              in
              let accounts =
                [| create_account fee_payer_pk fee_token 20_000_000_000
                 ; { (create_account token_owner_pk token_id 0) with
                     token_permissions =
                       Token_owned { disable_new_accounts = false }
                   }
                 ; create_account receiver_pk token_id 0
                |]
              in
              let fee = Fee.of_int (random_int_incl 2 15 * 1_000_000_000) in
              let ( `Fee_payer_account fee_payer_account
                  , `Source_account token_owner_account
                  , `Receiver_account receiver_account ) =
                test_user_command_with_accounts ~constraint_constants ~ledger
                  ~accounts ~signer ~fee ~fee_payer_pk ~fee_token
                  (Mint_tokens { token_owner_pk; token_id; receiver_pk; amount })
              in
              let fee_payer_account = Option.value_exn fee_payer_account in
              let receiver_account = Option.value_exn receiver_account in
              let token_owner_account = Option.value_exn token_owner_account in
              let expected_fee_payer_balance =
                accounts.(0).balance |> sub_fee fee
              in
              let expected_receiver_balance =
                accounts.(2).balance |> add_amount amount
              in
              assert (
                Balance.equal fee_payer_account.balance
                  expected_fee_payer_balance ) ;
              assert (
                Balance.equal accounts.(1).balance token_owner_account.balance
              ) ;
              assert (
                Balance.equal expected_receiver_balance receiver_account.balance
              )))

    let%test_unit "mint tokens fails if the claimed token owner is not the \
                   token owner" =
      Test_util.with_randomness 123456789 (fun () ->
          Ledger.with_ledger ~depth:ledger_depth ~f:(fun ledger ->
              let wallets = random_wallets ~n:2 () in
              let signer = wallets.(0).private_key in
              (* Fee-payer and token owner are the same, receiver differs. *)
              let fee_payer_pk = wallets.(0).account.public_key in
              let token_owner_pk = fee_payer_pk in
              let receiver_pk = wallets.(1).account.public_key in
              let fee_token = Token_id.default in
              let token_id = Quickcheck.random_value Token_id.gen_non_default in
              let amount =
                Amount.of_int (random_int_incl 2 15 * 1_000_000_000)
              in
              let accounts =
                [| create_account fee_payer_pk fee_token 20_000_000_000
                 ; create_account token_owner_pk token_id 0
                 ; create_account receiver_pk token_id 0
                |]
              in
              let fee = Fee.of_int (random_int_incl 2 15 * 1_000_000_000) in
              let ( `Fee_payer_account fee_payer_account
                  , `Source_account token_owner_account
                  , `Receiver_account receiver_account ) =
                test_user_command_with_accounts ~constraint_constants ~ledger
                  ~accounts ~signer ~fee ~fee_payer_pk ~fee_token
                  (Mint_tokens { token_owner_pk; token_id; receiver_pk; amount })
              in
              let fee_payer_account = Option.value_exn fee_payer_account in
              let receiver_account = Option.value_exn receiver_account in
              let token_owner_account = Option.value_exn token_owner_account in
              let expected_fee_payer_balance =
                accounts.(0).balance |> sub_fee fee
              in
              assert (
                Balance.equal fee_payer_account.balance
                  expected_fee_payer_balance ) ;
              assert (
                Balance.equal accounts.(1).balance token_owner_account.balance
              ) ;
              assert (
                Balance.equal accounts.(2).balance receiver_account.balance )))

    let%test_unit "mint tokens fails if the token owner account is not present"
        =
      Test_util.with_randomness 123456789 (fun () ->
          Ledger.with_ledger ~depth:ledger_depth ~f:(fun ledger ->
              let wallets = random_wallets ~n:2 () in
              let signer = wallets.(0).private_key in
              (* Fee-payer and token owner are the same, receiver differs. *)
              let fee_payer_pk = wallets.(0).account.public_key in
              let token_owner_pk = fee_payer_pk in
              let receiver_pk = wallets.(1).account.public_key in
              let fee_token = Token_id.default in
              let token_id = Quickcheck.random_value Token_id.gen_non_default in
              let amount =
                Amount.of_int (random_int_incl 2 15 * 1_000_000_000)
              in
              let accounts =
                [| create_account fee_payer_pk fee_token 20_000_000_000
                 ; create_account receiver_pk token_id 0
                |]
              in
              let fee = Fee.of_int (random_int_incl 2 15 * 1_000_000_000) in
              let ( `Fee_payer_account fee_payer_account
                  , `Source_account token_owner_account
                  , `Receiver_account receiver_account ) =
                test_user_command_with_accounts ~constraint_constants ~ledger
                  ~accounts ~signer ~fee ~fee_payer_pk ~fee_token
                  (Mint_tokens { token_owner_pk; token_id; receiver_pk; amount })
              in
              let fee_payer_account = Option.value_exn fee_payer_account in
              let receiver_account = Option.value_exn receiver_account in
              let expected_fee_payer_balance =
                accounts.(0).balance |> sub_fee fee
              in
              assert (
                Balance.equal fee_payer_account.balance
                  expected_fee_payer_balance ) ;
              assert (Option.is_none token_owner_account) ;
              assert (
                Balance.equal accounts.(1).balance receiver_account.balance )))

    let%test_unit "mint tokens fails if the fee-payer does not have permission \
                   to mint" =
      Test_util.with_randomness 123456789 (fun () ->
          Ledger.with_ledger ~depth:ledger_depth ~f:(fun ledger ->
              let wallets = random_wallets ~n:2 () in
              let signer = wallets.(0).private_key in
              (* Fee-payer and receiver are the same, token owner differs. *)
              let fee_payer_pk = wallets.(0).account.public_key in
              let token_owner_pk = wallets.(1).account.public_key in
              let receiver_pk = fee_payer_pk in
              let fee_token = Token_id.default in
              let token_id = Quickcheck.random_value Token_id.gen_non_default in
              let amount =
                Amount.of_int (random_int_incl 2 15 * 1_000_000_000)
              in
              let accounts =
                [| create_account fee_payer_pk fee_token 20_000_000_000
                 ; { (create_account token_owner_pk token_id 0) with
                     token_permissions =
                       Token_owned { disable_new_accounts = false }
                   }
                 ; create_account receiver_pk token_id 0
                |]
              in
              let fee = Fee.of_int (random_int_incl 2 15 * 1_000_000_000) in
              let ( `Fee_payer_account fee_payer_account
                  , `Source_account token_owner_account
                  , `Receiver_account receiver_account ) =
                test_user_command_with_accounts ~constraint_constants ~ledger
                  ~accounts ~signer ~fee ~fee_payer_pk ~fee_token
                  (Mint_tokens { token_owner_pk; token_id; receiver_pk; amount })
              in
              let fee_payer_account = Option.value_exn fee_payer_account in
              let receiver_account = Option.value_exn receiver_account in
              let token_owner_account = Option.value_exn token_owner_account in
              let expected_fee_payer_balance =
                accounts.(0).balance |> sub_fee fee
              in
              assert (
                Balance.equal fee_payer_account.balance
                  expected_fee_payer_balance ) ;
              assert (
                Balance.equal accounts.(1).balance token_owner_account.balance
              ) ;
              assert (
                Balance.equal accounts.(2).balance receiver_account.balance )))

    let%test_unit "mint tokens fails if the receiver account is not present" =
      Test_util.with_randomness 123456789 (fun () ->
          Ledger.with_ledger ~depth:ledger_depth ~f:(fun ledger ->
              let wallets = random_wallets ~n:2 () in
              let signer = wallets.(0).private_key in
              (* Fee-payer and fee payer are the same, receiver differs. *)
              let fee_payer_pk = wallets.(0).account.public_key in
              let token_owner_pk = fee_payer_pk in
              let receiver_pk = wallets.(1).account.public_key in
              let fee_token = Token_id.default in
              let token_id = Quickcheck.random_value Token_id.gen_non_default in
              let amount =
                Amount.of_int (random_int_incl 2 15 * 1_000_000_000)
              in
              let accounts =
                [| create_account fee_payer_pk fee_token 20_000_000_000
                 ; { (create_account token_owner_pk token_id 0) with
                     token_permissions =
                       Token_owned { disable_new_accounts = false }
                   }
                |]
              in
              let fee = Fee.of_int (random_int_incl 2 15 * 1_000_000_000) in
              let ( `Fee_payer_account fee_payer_account
                  , `Source_account token_owner_account
                  , `Receiver_account receiver_account ) =
                test_user_command_with_accounts ~constraint_constants ~ledger
                  ~accounts ~signer ~fee ~fee_payer_pk ~fee_token
                  (Mint_tokens { token_owner_pk; token_id; receiver_pk; amount })
              in
              let fee_payer_account = Option.value_exn fee_payer_account in
              let token_owner_account = Option.value_exn token_owner_account in
              let expected_fee_payer_balance =
                accounts.(0).balance |> sub_fee fee
              in
              assert (
                Balance.equal fee_payer_account.balance
                  expected_fee_payer_balance ) ;
              assert (
                Balance.equal accounts.(1).balance token_owner_account.balance
              ) ;
              assert (Option.is_none receiver_account)))

    let%test_unit "unchanged timings for fee transfers and coinbase" =
      Test_util.with_randomness 123456789 (fun () ->
          let receivers =
            Array.init 2 ~f:(fun _ ->
                Public_key.of_private_key_exn (Private_key.create ())
                |> Public_key.compress)
          in
          let timed_account pk =
            let account_id = Account_id.create pk Token_id.default in
            let balance = Balance.of_int 100_000_000_000_000 in
            let initial_minimum_balance = Balance.of_int 80_000_000_000 in
            let cliff_time = Global_slot.of_int 2 in
            let cliff_amount = Amount.of_int 5_000_000_000 in
            let vesting_period = Global_slot.of_int 2 in
            let vesting_increment = Amount.of_int 40_000_000_000 in
            Or_error.ok_exn
            @@ Account.create_timed account_id balance ~initial_minimum_balance
                 ~cliff_time ~cliff_amount ~vesting_period ~vesting_increment
          in
          let timed_account1 = timed_account receivers.(0) in
          let timed_account2 = timed_account receivers.(1) in
          let fee = 8_000_000_000 in
          let ft1, ft2 =
            let single1 =
              Fee_transfer.Single.create ~receiver_pk:receivers.(0)
                ~fee:(Currency.Fee.of_int fee) ~fee_token:Token_id.default
            in
            let single2 =
              Fee_transfer.Single.create ~receiver_pk:receivers.(1)
                ~fee:(Currency.Fee.of_int fee) ~fee_token:Token_id.default
            in
            ( Fee_transfer.create single1 (Some single2) |> Or_error.ok_exn
            , Fee_transfer.create single1 None |> Or_error.ok_exn )
          in
          let coinbase_with_ft, coinbase_wo_ft =
            let ft =
              Coinbase.Fee_transfer.create ~receiver_pk:receivers.(0)
                ~fee:(Currency.Fee.of_int fee)
            in
            ( Coinbase.create
                ~amount:(Currency.Amount.of_int 10_000_000_000)
                ~receiver:receivers.(1) ~fee_transfer:(Some ft)
              |> Or_error.ok_exn
            , Coinbase.create
                ~amount:(Currency.Amount.of_int 10_000_000_000)
                ~receiver:receivers.(1) ~fee_transfer:None
              |> Or_error.ok_exn )
          in
          let transactions : Transaction.Valid.t list =
            [ Fee_transfer ft1
            ; Fee_transfer ft2
            ; Coinbase coinbase_with_ft
            ; Coinbase coinbase_wo_ft
            ]
          in
          Ledger.with_ledger ~depth:ledger_depth ~f:(fun ledger ->
              List.iter [ timed_account1; timed_account2 ] ~f:(fun acc ->
                  Ledger.create_new_account_exn ledger (Account.identifier acc)
                    acc) ;
              (* well over the vesting period, the timing field shouldn't change*)
              let txn_global_slot = Global_slot.of_int 100 in
              List.iter transactions ~f:(fun txn ->
                  test_transaction ~txn_global_slot ~constraint_constants ledger
                    txn)))
  end )

let%test_module "account timing check" =
  ( module struct
    open Core_kernel
    open Mina_numbers
    open Currency
    open Transaction_validator.For_tests

    (* test that unchecked and checked calculations for timing agree *)

    let checked_min_balance_and_timing account txn_amount txn_global_slot =
      let account = Account.var_of_t account in
      let txn_amount = Amount.var_of_t txn_amount in
      let txn_global_slot = Global_slot.Checked.constant txn_global_slot in
      let%map `Min_balance min_balance, timing =
        Base.check_timing ~balance_check:Tick.Boolean.Assert.is_true
          ~timed_balance_check:Tick.Boolean.Assert.is_true ~account ~txn_amount
          ~txn_global_slot
      in
      (min_balance, timing)

    let make_checked_timing_computation account txn_amount txn_global_slot =
      let%map _min_balance, timing =
        checked_min_balance_and_timing account txn_amount txn_global_slot
      in
      timing

    let make_checked_min_balance_computation account txn_amount txn_global_slot
        =
      let%map min_balance, _timing =
        checked_min_balance_and_timing account txn_amount txn_global_slot
      in
      min_balance

    let snarky_integer_of_bools bools =
      let snarky_bools =
        List.map bools ~f:(fun b ->
            let open Tick.Boolean in
            if b then true_ else false_)
      in
      let bitstring_lsb =
        Bitstring_lib.Bitstring.Lsb_first.of_list snarky_bools
      in
      Snarky_integer.Integer.of_bits ~m:Tick.m bitstring_lsb

    let run_checked_timing_and_compare account txn_amount txn_global_slot
        unchecked_timing unchecked_min_balance =
      let equal_balances_computation =
        let open Snarky_backendless.Checked in
        let%bind checked_timing =
          make_checked_timing_computation account txn_amount txn_global_slot
        in
        (* check agreement of timings produced by checked, unchecked validations *)
        let%bind () =
          as_prover
            As_prover.(
              let%map checked_timing = read Account.Timing.typ checked_timing in
              assert (Account.Timing.equal checked_timing unchecked_timing))
        in
        let%bind checked_min_balance =
          make_checked_min_balance_computation account txn_amount
            txn_global_slot
        in
        let%bind unchecked_min_balance_as_snarky_integer =
          Run.make_checked (fun () ->
              snarky_integer_of_bools (Balance.to_bits unchecked_min_balance))
        in
        let%map equal_balances_checked =
          Run.make_checked (fun () ->
              Snarky_integer.Integer.equal ~m checked_min_balance
                unchecked_min_balance_as_snarky_integer)
        in
        Snarky_backendless.As_prover.read Tick.Boolean.typ
          equal_balances_checked
      in
      let (), equal_balances =
        Or_error.ok_exn @@ Tick.run_and_check equal_balances_computation ()
      in
      equal_balances

    (* confirm the checked computation fails *)
    let checked_timing_should_fail account txn_amount txn_global_slot =
      let checked_timing_computation =
        let%map checked_timing =
          make_checked_timing_computation account txn_amount txn_global_slot
        in
        As_prover.read Account.Timing.typ checked_timing
      in
      Or_error.is_error @@ Tick.run_and_check checked_timing_computation ()

    let%test "before_cliff_time" =
      let pk = Public_key.Compressed.empty in
      let account_id = Account_id.create pk Token_id.default in
      let balance = Balance.of_int 100_000_000_000_000 in
      let initial_minimum_balance = Balance.of_int 80_000_000_000_000 in
      let cliff_time = Global_slot.of_int 1000 in
      let cliff_amount = Amount.of_int 500_000_000 in
      let vesting_period = Global_slot.of_int 10 in
      let vesting_increment = Amount.of_int 1_000_000_000 in
      let txn_amount = Currency.Amount.of_int 100_000_000_000 in
      let txn_global_slot = Global_slot.of_int 45 in
      let account =
        Or_error.ok_exn
        @@ Account.create_timed account_id balance ~initial_minimum_balance
             ~cliff_time ~cliff_amount ~vesting_period ~vesting_increment
      in
      let timing_with_min_balance =
        validate_timing_with_min_balance ~txn_amount ~txn_global_slot ~account
      in
      match timing_with_min_balance with
      | Ok ((Timed _ as unchecked_timing), `Min_balance unchecked_min_balance)
        ->
          run_checked_timing_and_compare account txn_amount txn_global_slot
            unchecked_timing unchecked_min_balance
      | _ ->
          false

    let%test "positive min balance" =
      let pk = Public_key.Compressed.empty in
      let account_id = Account_id.create pk Token_id.default in
      let balance = Balance.of_int 100_000_000_000_000 in
      let initial_minimum_balance = Balance.of_int 10_000_000_000_000 in
      let cliff_time = Global_slot.of_int 1000 in
      let cliff_amount = Amount.zero in
      let vesting_period = Global_slot.of_int 10 in
      let vesting_increment = Amount.of_int 100_000_000_000 in
      let account =
        Or_error.ok_exn
        @@ Account.create_timed account_id balance ~initial_minimum_balance
             ~cliff_time ~cliff_amount ~vesting_period ~vesting_increment
      in
      let txn_amount = Currency.Amount.of_int 100_000_000_000 in
      let txn_global_slot = Mina_numbers.Global_slot.of_int 1_900 in
      let timing_with_min_balance =
        validate_timing_with_min_balance ~account
          ~txn_amount:(Currency.Amount.of_int 100_000_000_000)
          ~txn_global_slot:(Mina_numbers.Global_slot.of_int 1_900)
      in
      (* we're 900 slots past the cliff, which is 90 vesting periods
          subtract 90 * 100 = 9,000 from init min balance of 10,000 to get 1000
          so we should still be timed
      *)
      match timing_with_min_balance with
      | Ok ((Timed _ as unchecked_timing), `Min_balance unchecked_min_balance)
        ->
          run_checked_timing_and_compare account txn_amount txn_global_slot
            unchecked_timing unchecked_min_balance
      | _ ->
          false

    let%test "curr min balance of zero" =
      let pk = Public_key.Compressed.empty in
      let account_id = Account_id.create pk Token_id.default in
      let balance = Balance.of_int 100_000_000_000_000 in
      let initial_minimum_balance = Balance.of_int 10_000_000_000_000 in
      let cliff_time = Global_slot.of_int 1_000 in
      let cliff_amount = Amount.of_int 900_000_000 in
      let vesting_period = Global_slot.of_int 10 in
      let vesting_increment = Amount.of_int 100_000_000_000 in
      let account =
        Or_error.ok_exn
        @@ Account.create_timed account_id balance ~initial_minimum_balance
             ~cliff_time ~cliff_amount ~vesting_period ~vesting_increment
      in
      let txn_amount = Currency.Amount.of_int 100_000_000_000 in
      let txn_global_slot = Global_slot.of_int 2_000 in
      let timing_with_min_balance =
        validate_timing_with_min_balance ~txn_amount ~txn_global_slot ~account
      in
      (* we're 2_000 - 1_000 = 1_000 slots past the cliff, which is 100 vesting periods
          subtract 100 * 100_000_000_000 = 10_000_000_000_000 from init min balance
          of 10_000_000_000 to get zero, so we should be untimed now
      *)
      match timing_with_min_balance with
      | Ok ((Untimed as unchecked_timing), `Min_balance unchecked_min_balance)
        ->
          run_checked_timing_and_compare account txn_amount txn_global_slot
            unchecked_timing unchecked_min_balance
      | _ ->
          false

    let%test "below calculated min balance" =
      let pk = Public_key.Compressed.empty in
      let account_id = Account_id.create pk Token_id.default in
      let balance = Balance.of_int 10_000_000_000_000 in
      let initial_minimum_balance = Balance.of_int 10_000_000_000_000 in
      let cliff_time = Global_slot.of_int 1_000 in
      let cliff_amount = Amount.zero in
      let vesting_period = Global_slot.of_int 10 in
      let vesting_increment = Amount.of_int 100_000_000_000 in
      let account =
        Or_error.ok_exn
        @@ Account.create_timed account_id balance ~initial_minimum_balance
             ~cliff_time ~cliff_amount ~vesting_period ~vesting_increment
      in
      let txn_amount = Currency.Amount.of_int 101_000_000_000 in
      let txn_global_slot = Mina_numbers.Global_slot.of_int 1_010 in
      let timing = validate_timing ~txn_amount ~txn_global_slot ~account in
      match timing with
      | Error err ->
          assert (
            Transaction_status.Failure.equal
              (Transaction_logic.timing_error_to_user_command_status err)
              Transaction_status.Failure.Source_minimum_balance_violation ) ;
          checked_timing_should_fail account txn_amount txn_global_slot
      | _ ->
          false

    let%test "insufficient balance" =
      let pk = Public_key.Compressed.empty in
      let account_id = Account_id.create pk Token_id.default in
      let balance = Balance.of_int 100_000_000_000_000 in
      let initial_minimum_balance = Balance.of_int 10_000_000_000_000 in
      let cliff_time = Global_slot.of_int 1000 in
      let cliff_amount = Amount.zero in
      let vesting_period = Global_slot.of_int 10 in
      let vesting_increment = Amount.of_int 100_000_000_000 in
      let account =
        Or_error.ok_exn
        @@ Account.create_timed account_id balance ~initial_minimum_balance
             ~cliff_time ~cliff_amount ~vesting_period ~vesting_increment
      in
      let txn_amount = Currency.Amount.of_int 100_001_000_000_000 in
      let txn_global_slot = Global_slot.of_int 2000_000_000_000 in
      let timing = validate_timing ~txn_amount ~txn_global_slot ~account in
      match timing with
      | Error err ->
          assert (
            Transaction_status.Failure.equal
              (Transaction_logic.timing_error_to_user_command_status err)
              Transaction_status.Failure.Source_insufficient_balance ) ;
          checked_timing_should_fail account txn_amount txn_global_slot
      | _ ->
          false

    let%test "past full vesting" =
      let pk = Public_key.Compressed.empty in
      let account_id = Account_id.create pk Token_id.default in
      let balance = Balance.of_int 100_000_000_000_000 in
      let initial_minimum_balance = Balance.of_int 10_000_000_000_000 in
      let cliff_time = Global_slot.of_int 1000 in
      let cliff_amount = Amount.zero in
      let vesting_period = Global_slot.of_int 10 in
      let vesting_increment = Amount.of_int 100_000_000_000 in
      let account =
        Or_error.ok_exn
        @@ Account.create_timed account_id balance ~initial_minimum_balance
             ~cliff_time ~cliff_amount ~vesting_period ~vesting_increment
      in
      (* fully vested, curr min balance = 0, so we can spend the whole balance *)
      let txn_amount = Currency.Amount.of_int 100_000_000_000_000 in
      let txn_global_slot = Global_slot.of_int 3000 in
      let timing_with_min_balance =
        validate_timing_with_min_balance ~txn_amount ~txn_global_slot ~account
      in
      match timing_with_min_balance with
      | Ok ((Untimed as unchecked_timing), `Min_balance unchecked_min_balance)
        ->
          run_checked_timing_and_compare account txn_amount txn_global_slot
            unchecked_timing unchecked_min_balance
      | _ ->
          false

    let make_cliff_amount_test slot =
      let pk = Public_key.Compressed.empty in
      let account_id = Account_id.create pk Token_id.default in
      let balance = Balance.of_int 100_000_000_000_000 in
      let initial_minimum_balance = Balance.of_int 10_000_000_000_000 in
      let cliff_time = Global_slot.of_int 1000 in
      let cliff_amount =
        Balance.to_uint64 initial_minimum_balance |> Amount.of_uint64
      in
      let vesting_period = Global_slot.of_int 1 in
      let vesting_increment = Amount.zero in
      let account =
        Or_error.ok_exn
        @@ Account.create_timed account_id balance ~initial_minimum_balance
             ~cliff_time ~cliff_amount ~vesting_period ~vesting_increment
      in
      let txn_amount = Currency.Amount.of_int 100_000_000_000_000 in
      let txn_global_slot = Global_slot.of_int slot in
      (txn_amount, txn_global_slot, account)

    let%test "before cliff, cliff_amount doesn't affect min balance" =
      let txn_amount, txn_global_slot, account = make_cliff_amount_test 999 in
      let timing = validate_timing ~txn_amount ~txn_global_slot ~account in
      match timing with
      | Error err ->
          assert (
            Transaction_status.Failure.equal
              (Transaction_logic.timing_error_to_user_command_status err)
              Transaction_status.Failure.Source_minimum_balance_violation ) ;
          checked_timing_should_fail account txn_amount txn_global_slot
      | Ok _ ->
          false

    let%test "at exactly cliff time, cliff amount allows spending" =
      let txn_amount, txn_global_slot, account = make_cliff_amount_test 1000 in
      let timing_with_min_balance =
        validate_timing_with_min_balance ~txn_amount ~txn_global_slot ~account
      in
      match timing_with_min_balance with
      | Ok ((Untimed as unchecked_timing), `Min_balance unchecked_min_balance)
        ->
          run_checked_timing_and_compare account txn_amount txn_global_slot
            unchecked_timing unchecked_min_balance
      | _ ->
          false
  end )

let%test_module "transaction_undos" =
  ( module struct
    let constraint_constants =
      Genesis_constants.Constraint_constants.for_unit_tests

    let genesis_constants = Genesis_constants.for_unit_tests

    let consensus_constants =
      Consensus.Constants.create ~constraint_constants
        ~protocol_constants:genesis_constants.protocol

    let state_body =
      let compile_time_genesis =
        Mina_state.Genesis_protocol_state.t
          ~genesis_ledger:Genesis_ledger.(Packed.t for_unit_tests)
          ~genesis_epoch_data:Consensus.Genesis_epoch_data.for_unit_tests
          ~constraint_constants ~consensus_constants
      in
      compile_time_genesis.data |> Mina_state.Protocol_state.body

    let txn_state_view = Mina_state.Protocol_state.Body.view state_body

    let gen_user_commands ~length ledger_init_state =
      let open Quickcheck.Generator.Let_syntax in
      let%map cmds =
        User_command.Valid.Gen.sequence ~length:(length / 2) ~sign_type:`Real
          ledger_init_state
      in
      let cmds = List.map ~f:User_command.forget_check cmds in
      (* Cmds with new receiver accounts *)
      let amount =
        Currency.Fee.scale constraint_constants.account_creation_fee 2
        |> Option.value_exn |> Currency.Amount.of_fee
      in
      let senders =
        Array.filter_map ledger_init_state
          ~f:(fun ((keypair, balance, _, _) as s) ->
            let sender_pk = Public_key.compress keypair.public_key in
            let account_id = Account_id.create sender_pk Token_id.default in
            if
              List.find cmds ~f:(fun cmd ->
                  Account_id.equal (User_command.fee_payer cmd) account_id)
              |> Option.is_some
            then None
            else if Currency.Amount.(balance >= amount) then Some s
            else None)
      in
      let new_cmds =
        let source_accounts =
          List.take (Array.to_list senders) (length - List.length cmds)
        in
        assert (not (List.is_empty source_accounts)) ;
        let new_keys =
          List.init (List.length source_accounts) ~f:(fun _ ->
              Signature_lib.Keypair.create ())
        in
        List.map (List.zip_exn source_accounts new_keys)
          ~f:(fun ((s, _, nonce, _), r) ->
            let sender_pk = Public_key.compress s.public_key in
            let reciever_pk = Public_key.compress r.public_key in
            let fee = Currency.Fee.of_int 10 in
            let payload : Signed_command.Payload.t =
              Signed_command.Payload.create ~fee ~fee_token:Token_id.default
                ~fee_payer_pk:sender_pk ~nonce ~memo:Signed_command_memo.dummy
                ~valid_until:None
                ~body:
                  (Payment
                     { source_pk = sender_pk
                     ; receiver_pk = reciever_pk
                     ; token_id = Token_id.default
                     ; amount
                     })
            in
            let c = Signed_command.sign s payload in
            User_command.Signed_command (Signed_command.forget_check c))
      in
      List.map ~f:(fun c -> Transaction.Command c) (cmds @ new_cmds)

    let gen_fee_transfers ~length ledger_init_state =
      let open Quickcheck.Generator.Let_syntax in
      let count = 3 in
      let new_keys =
        Array.init count ~f:(fun _ -> Signature_lib.Keypair.create ())
      in
      let fee_transfers ?(new_accounts = false) accounts count =
        let max_fee =
          Currency.Fee.scale constraint_constants.account_creation_fee 10
          |> Option.value_exn |> Currency.Fee.to_int
        in
        let min_fee =
          if new_accounts then
            constraint_constants.account_creation_fee |> Currency.Fee.to_int
          else 0
        in
        let%map singles =
          Quickcheck.Generator.list_with_length count
            (Fee_transfer.Single.Gen.with_random_receivers ~keys:accounts
               ~max_fee ~min_fee
               ~token:(Quickcheck.Generator.return Token_id.default))
        in
        One_or_two.group_list singles
        |> List.map ~f:(Fn.compose Or_error.ok_exn Fee_transfer.of_singles)
      in
      let%bind fee_transfer_new_accounts =
        fee_transfers new_keys count ~new_accounts:true
      in
      let remaining = max count (length - count) in
      let%map fee_transfer_existing_accounts =
        fee_transfers
          (Array.init remaining ~f:(fun _ ->
               let keypair, _, _, _ =
                 Array.random_element_exn ledger_init_state
               in
               keypair))
          remaining
      in
      List.map
        ~f:(fun c -> Transaction.Fee_transfer c)
        (fee_transfer_new_accounts @ fee_transfer_existing_accounts)

    let gen_coinbases ~length ledger_init_state =
      let open Quickcheck.Generator.Let_syntax in
      let count = 3 in
      let%bind coinbase_new_accounts =
        Quickcheck.Generator.list_with_length count
          (Quickcheck.Generator.map ~f:fst
             (Coinbase.Gen.gen ~constraint_constants))
      in
      let%map coinbase_existing_accounts =
        let remaining = max count (length - count) in
        let keys =
          Array.init remaining ~f:(fun _ ->
              let keypair, _, _, _ =
                Array.random_element_exn ledger_init_state
              in
              keypair)
        in
        let min_amount =
          Option.value_exn
            (Currency.Fee.scale constraint_constants.account_creation_fee 2)
          |> Currency.Fee.to_int
        in
        let max_amount =
          Currency.Amount.to_int constraint_constants.coinbase_amount
        in
        Quickcheck.Generator.list_with_length remaining
          (Coinbase.Gen.with_random_receivers ~keys ~min_amount ~max_amount
             ~fee_transfer:
               (Coinbase.Fee_transfer.Gen.with_random_receivers ~keys
                  ~min_fee:constraint_constants.account_creation_fee))
      in
      List.map
        ~f:(fun c -> Transaction.Coinbase c)
        (coinbase_new_accounts @ coinbase_existing_accounts)

    let test_undo ledger transaction =
      let merkle_root_before = Ledger.merkle_root ledger in
      let applied_txn =
        Ledger.apply_transaction ~constraint_constants ~txn_state_view ledger
          transaction
        |> Or_error.ok_exn
      in
      let new_mask = Ledger.Mask.create ~depth:(Ledger.depth ledger) () in
      let new_ledger = Ledger.register_mask ledger new_mask in
      let () =
        Ledger.undo ~constraint_constants new_ledger applied_txn
        |> Or_error.ok_exn
      in
      assert (
        Ledger_hash.equal merkle_root_before (Ledger.merkle_root new_ledger) ) ;
      (merkle_root_before, applied_txn)

    let test_undos ledger transactions =
      let res =
        List.fold ~init:[] transactions ~f:(fun acc t ->
            test_undo ledger t :: acc)
      in
      List.iter res ~f:(fun (root_before, u) ->
          let () =
            Ledger.undo ~constraint_constants ledger u |> Or_error.ok_exn
          in
          assert (Ledger_hash.equal (Ledger.merkle_root ledger) root_before))

    let%test_unit "undo_coinbase" =
      let gen =
        let open Quickcheck.Generator.Let_syntax in
        let%bind ledger_init_state = Ledger.gen_initial_ledger_state in
        let%map coinbases = gen_coinbases ~length:5 ledger_init_state in
        (ledger_init_state, coinbases)
      in
      Async.Quickcheck.test ~seed:(`Deterministic "coinbase undos")
        ~sexp_of:[%sexp_of: Ledger.init_state * Transaction.t list] ~trials:2
        gen ~f:(fun (ledger_init_state, coinbase_list) ->
          Ledger.with_ephemeral_ledger ~depth:constraint_constants.ledger_depth
            ~f:(fun ledger ->
              Ledger.apply_initial_ledger_state ledger ledger_init_state ;
              test_undos ledger coinbase_list))

    let%test_unit "undo_fee_transfers" =
      let gen =
        let open Quickcheck.Generator.Let_syntax in
        let%bind ledger_init_state = Ledger.gen_initial_ledger_state in
        let%map fts = gen_fee_transfers ~length:5 ledger_init_state in
        (ledger_init_state, fts)
      in
      Async.Quickcheck.test ~seed:(`Deterministic "fee-transfer undos")
        ~sexp_of:[%sexp_of: Ledger.init_state * Transaction.t list] ~trials:2
        gen ~f:(fun (ledger_init_state, ft_list) ->
          Ledger.with_ephemeral_ledger ~depth:constraint_constants.ledger_depth
            ~f:(fun ledger ->
              Ledger.apply_initial_ledger_state ledger ledger_init_state ;
              test_undos ledger ft_list))

    let%test_unit "undo_user_commands" =
      let gen =
        let open Quickcheck.Generator.Let_syntax in
        let%bind ledger_init_state = Ledger.gen_initial_ledger_state in
        let%map cmds = gen_user_commands ~length:10 ledger_init_state in
        (ledger_init_state, cmds)
      in
      Async.Quickcheck.test ~seed:(`Deterministic "user-command undo")
        ~sexp_of:[%sexp_of: Ledger.init_state * Transaction.t list] ~trials:2
        gen ~f:(fun (ledger_init_state, cmd_list) ->
          Ledger.with_ephemeral_ledger ~depth:constraint_constants.ledger_depth
            ~f:(fun ledger ->
              Ledger.apply_initial_ledger_state ledger ledger_init_state ;
              test_undos ledger cmd_list))

    let%test_unit "undo_all_txns" =
      let gen =
        let open Quickcheck.Generator.Let_syntax in
        let%bind ledger_init_state = Ledger.gen_initial_ledger_state in
        let%bind coinbase = gen_coinbases ~length:4 ledger_init_state in
        let%bind fee_transfers =
          gen_fee_transfers ~length:6 ledger_init_state
        in
        let%bind cmds = gen_user_commands ~length:6 ledger_init_state in
        let%map txns =
          let%map txns = Quickcheck_lib.shuffle (fee_transfers @ coinbase) in
          List.take cmds 3 @ List.take txns 5 @ List.drop cmds 3
          @ List.drop txns 5
        in
        (ledger_init_state, txns)
      in
      Async.Quickcheck.test ~seed:(`Deterministic "all-transaction undos")
        ~sexp_of:[%sexp_of: Ledger.init_state * Transaction.t list] ~trials:2
        gen ~f:(fun (ledger_init_state, txn_list) ->
          Ledger.with_ephemeral_ledger ~depth:constraint_constants.ledger_depth
            ~f:(fun ledger ->
              Ledger.apply_initial_ledger_state ledger ledger_init_state ;
              test_undos ledger txn_list))
  end )<|MERGE_RESOLUTION|>--- conflicted
+++ resolved
@@ -3731,20 +3731,20 @@
   in
   group_by_parties_rev partiess stmtss []
 
-let parties_witnesses ~constraint_constants ~state_body ~fee_excess ledger
-    partiess =
+let parties_witnesses ~constraint_constants ~state_body ~fee_excess
+    ~pending_coinbase_init_stack ledger partiess =
   let sparse_ledger =
     Sparse_ledger.of_ledger_subset_exn ledger
       (List.concat_map ~f:Parties.accounts_accessed partiess)
   in
+  let state_body_hash = Mina_state.Protocol_state.Body.hash state_body in
+  let state_view = Mina_state.Protocol_state.Body.view state_body in
   let _, _, states_rev =
     List.fold_left ~init:(fee_excess, sparse_ledger, []) partiess
       ~f:(fun (fee_excess, sparse_ledger, statess_rev) parties ->
         let _, states =
           Sparse_ledger.apply_parties_unchecked_with_states sparse_ledger
-            ~constraint_constants
-            ~state_view:(Mina_state.Protocol_state.Body.view state_body)
-            ~fee_excess parties
+            ~constraint_constants ~state_view ~fee_excess parties
           |> Or_error.ok_exn
         in
         let final_state = fst (List.last_exn states) in
@@ -3854,6 +3854,7 @@
         ; local_state_init = source_local
         ; start_parties
         ; state_body
+        ; init_stack = pending_coinbase_init_stack
         }
       in
       let statement : Statement.With_sok.t =
@@ -3861,7 +3862,7 @@
             { ledger = Sparse_ledger.merkle_root source_global.ledger
             ; next_available_token =
                 Sparse_ledger.next_available_token source_global.ledger
-            ; pending_coinbase_stack = Pending_coinbase.Stack.empty
+            ; pending_coinbase_stack = pending_coinbase_init_stack
             ; local_state =
                 { source_local with
                   parties =
@@ -3875,7 +3876,9 @@
             { ledger = Sparse_ledger.merkle_root target_global.ledger
             ; next_available_token =
                 Sparse_ledger.next_available_token target_global.ledger
-            ; pending_coinbase_stack = Pending_coinbase.Stack.empty
+            ; pending_coinbase_stack =
+                Pending_coinbase.Stack.push_state state_body_hash
+                  pending_coinbase_init_stack
             ; local_state =
                 { target_local with
                   parties =
@@ -4493,7 +4496,8 @@
     let apply_parties ledger parties =
       let witnesses =
         parties_witnesses ~constraint_constants ~state_body
-          ~fee_excess:Amount.Signed.zero ledger parties
+          ~fee_excess:Amount.Signed.zero ~pending_coinbase_init_stack:init_stack
+          ledger parties
       in
       let open Impl in
       List.fold ~init:((), ()) witnesses
@@ -4520,7 +4524,6 @@
           Ledger.with_ledger ~depth:ledger_depth ~f:(fun ledger ->
               let parties = party_send (List.hd_exn specs) in
               Init_ledger.init (module Ledger.Ledger_inner) init_ledger ledger ;
-<<<<<<< HEAD
               apply_parties ledger [ parties ])
           |> fun ((), ()) -> ())
 
@@ -4531,110 +4534,6 @@
               let partiess = List.map ~f:party_send specs in
               Init_ledger.init (module Ledger.Ledger_inner) init_ledger ledger ;
               apply_parties ledger partiess)
-=======
-              let w : Parties_segment.Witness.t =
-                { global_ledger =
-                    Sparse_ledger.of_ledger_subset_exn ledger
-                      (Parties.accounts_accessed parties)
-                ; local_state_init =
-                    { Local_state.dummy with
-                      parties = []
-                    ; call_stack = []
-                    ; ledger =
-                        Sparse_ledger.of_root ~depth:ledger_depth
-                          ~next_available_token:Token_id.(next default)
-                          Local_state.dummy.ledger
-                    }
-                ; start_parties =
-                    [ { will_succeed = true
-                      ; protocol_state_predicate =
-                          Snapp_predicate.Protocol_state.accept
-                      ; parties
-                      }
-                    ]
-                ; state_body
-                ; init_stack
-                }
-              in
-              let _, (local_state_post, excess) =
-                Ledger.apply_parties_unchecked ledger ~constraint_constants
-                  ~state_view:(Mina_state.Protocol_state.Body.view state_body)
-                  parties
-                |> Or_error.ok_exn
-              in
-              let statement : Statement.With_sok.t =
-                { source =
-                    { ledger = Sparse_ledger.merkle_root w.global_ledger
-                    ; next_available_token =
-                        Sparse_ledger.next_available_token w.global_ledger
-                    ; pending_coinbase_stack = init_stack
-                    ; local_state =
-                        { w.local_state_init with
-                          parties =
-                            Parties.Party_or_stack.stack_hash
-                              w.local_state_init.parties
-                        ; call_stack =
-                            Parties.Party_or_stack.stack_hash
-                              w.local_state_init.call_stack
-                        ; ledger =
-                            Sparse_ledger.merkle_root w.local_state_init.ledger
-                        }
-                    }
-                ; target =
-                    { ledger = Ledger.merkle_root ledger
-                    ; next_available_token = Ledger.next_available_token ledger
-                    ; pending_coinbase_stack =
-                        pending_coinbase_state_update state_body_hash init_stack
-                    ; local_state =
-                        { local_state_post with
-                          parties =
-                            Parties.Party_or_stack.(
-                              With_hashes.stack_hash
-                                (accumulate_hashes' local_state_post.parties))
-                        ; call_stack =
-                            Parties.Party_or_stack.(
-                              With_hashes.stack_hash
-                                (accumulate_hashes' local_state_post.call_stack))
-                        ; ledger =
-                            Sparse_ledger.merkle_root w.local_state_init.ledger
-                            (* TODO: This won't quite work when the transaction fails. *)
-                            (*                             Ledger.merkle_root local_state_post.ledger *)
-                        ; transaction_commitment =
-                            w.local_state_init.transaction_commitment
-                        }
-                    }
-                ; supply_increase = Amount.zero
-                ; fee_excess =
-                    { fee_token_l = Token_id.default
-                    ; fee_excess_l =
-                        Fee.Signed.of_unsigned (Amount.to_fee excess)
-                    ; fee_token_r = Token_id.default
-                    ; fee_excess_r = Fee.Signed.zero
-                    }
-                ; sok_digest = Sok_message.Digest.default
-                }
-              in
-              let open Impl in
-              run_and_check
-                (fun () ->
-                  let s =
-                    exists Statement.With_sok.typ ~compute:(fun () -> statement)
-                  in
-                  Base.Parties_snark.main ~constraint_constants
-                    [ { predicate_type = `Nonce_or_accept
-                      ; auth_type = Signature
-                      ; is_start = `Yes
-                      }
-                    ; { predicate_type = `Nonce_or_accept
-                      ; auth_type = None_given
-                      ; is_start = `No
-                      }
-                    ]
-                    [] s ~witness:w ;
-                  fun () -> ())
-                ())
-          |> Or_error.ok_exn
->>>>>>> 22ccd9d0
           |> fun ((), ()) -> ())
 
     (* Disabling until new-style snapp transactions are fully implemented.
@@ -5041,126 +4940,10 @@
                   let parties : Parties.t =
                     { fee_payer; other_parties; protocol_state }
                   in
-<<<<<<< HEAD
                   Init_ledger.init
                     (module Ledger.Ledger_inner)
                     init_ledger ledger ;
                   apply_parties ledger [ parties ])
-=======
-                  let w : Parties_segment.Witness.t =
-                    { global_ledger =
-                        Sparse_ledger.of_ledger_subset_exn ledger
-                          (Parties.accounts_accessed parties)
-                    ; local_state_init =
-                        { parties = []
-                        ; call_stack = []
-                        ; ledger =
-                            Sparse_ledger.of_root ~depth:ledger_depth
-                              ~next_available_token:Token_id.(next default)
-                              Local_state.dummy.ledger
-                        ; transaction_commitment = transaction
-                        ; token_id = Token_id.default
-                        ; excess = Amount.zero
-                        ; success = true
-                        ; will_succeed = true
-                        }
-                    ; start_parties =
-                        [ { will_succeed = true
-                          ; protocol_state_predicate = protocol_state
-                          ; parties
-                          }
-                        ]
-                    ; state_body
-                    ; init_stack
-                    }
-                  in
-                  let _, (local_state_post, excess) =
-                    Ledger.apply_parties_unchecked ledger ~constraint_constants
-                      ~state_view:
-                        (Mina_state.Protocol_state.Body.view state_body)
-                      parties
-                    |> Or_error.ok_exn
-                  in
-                  let statement : Statement.With_sok.t =
-                    { source =
-                        { ledger = Sparse_ledger.merkle_root w.global_ledger
-                        ; next_available_token =
-                            Sparse_ledger.next_available_token w.global_ledger
-                        ; pending_coinbase_stack = init_stack
-                        ; local_state =
-                            { w.local_state_init with
-                              parties =
-                                Parties.Party_or_stack.With_hashes.stack_hash
-                                  w.local_state_init.parties
-                            ; call_stack =
-                                Parties.Party_or_stack.With_hashes.stack_hash
-                                  w.local_state_init.call_stack
-                            ; ledger =
-                                Sparse_ledger.merkle_root
-                                  w.local_state_init.ledger
-                            }
-                        }
-                    ; target =
-                        { ledger = Ledger.merkle_root ledger
-                        ; next_available_token =
-                            Ledger.next_available_token ledger
-                        ; pending_coinbase_stack =
-                            pending_coinbase_state_update state_body_hash
-                              init_stack
-                        ; local_state =
-                            { local_state_post with
-                              parties =
-                                Parties.Party_or_stack.(
-                                  stack_hash
-                                    (accumulate_hashes'
-                                       local_state_post.parties))
-                            ; call_stack =
-                                Parties.Party_or_stack.(
-                                  stack_hash
-                                    (accumulate_hashes'
-                                       local_state_post.call_stack))
-                            ; ledger = Local_state.dummy.ledger
-                            ; transaction_commitment =
-                                Parties.Transaction_commitment.empty
-                            }
-                        }
-                    ; supply_increase = Amount.zero
-                    ; fee_excess =
-                        { fee_token_l = Token_id.default
-                        ; fee_excess_l =
-                            Fee.Signed.of_unsigned (Amount.to_fee excess)
-                        ; fee_token_r = Token_id.default
-                        ; fee_excess_r = Fee.Signed.zero
-                        }
-                    ; sok_digest = Sok_message.Digest.default
-                    }
-                  in
-                  let open Impl in
-                  run_and_check
-                    (fun () ->
-                      let s =
-                        exists Statement.With_sok.typ ~compute:(fun () ->
-                            statement)
-                      in
-                      let tx_statement =
-                        exists Snapp_statement.typ ~compute:(fun () ->
-                            tx_statement)
-                      in
-                      Base.Parties_snark.main ~constraint_constants
-                        [ { predicate_type = `Nonce_or_accept
-                          ; auth_type = Signature
-                          ; is_start = `Yes
-                          }
-                        ; { predicate_type = `Full
-                          ; auth_type = Proof
-                          ; is_start = `No
-                          }
-                        ]
-                        [ (0, tx_statement) ] s ~witness:w ;
-                      fun () -> ())
-                    ())
-              |> Or_error.ok_exn
->>>>>>> 22ccd9d0
               |> fun ((), ()) -> ())
 
         type _ Snarky_backendless.Request.t +=
@@ -5462,124 +5245,7 @@
                     ; protocol_state
                     }
                   in
-<<<<<<< HEAD
                   apply_parties ledger [ parties ])
-=======
-                  let w : Parties_segment.Witness.t =
-                    { global_ledger =
-                        Sparse_ledger.of_ledger_subset_exn ledger
-                          (Parties.accounts_accessed parties)
-                    ; local_state_init =
-                        { parties = []
-                        ; call_stack = []
-                        ; ledger =
-                            Sparse_ledger.of_root ~depth:ledger_depth
-                              ~next_available_token:Token_id.(next default)
-                              Local_state.dummy.ledger
-                        ; transaction_commitment = transaction
-                        ; token_id = Token_id.default
-                        ; excess = Amount.zero
-                        ; success = true
-                        ; will_succeed = true
-                        }
-                    ; start_parties =
-                        [ { will_succeed = true
-                          ; protocol_state_predicate =
-                              Snapp_predicate.Protocol_state.accept
-                          ; parties
-                          }
-                        ]
-                    ; state_body
-                    ; init_stack
-                    }
-                  in
-                  let _, (local_state_post, excess) =
-                    Ledger.apply_parties_unchecked ledger ~constraint_constants
-                      ~state_view:
-                        (Mina_state.Protocol_state.Body.view state_body)
-                      parties
-                    |> Or_error.ok_exn
-                  in
-                  let statement : Statement.With_sok.t =
-                    { source =
-                        { ledger = Sparse_ledger.merkle_root w.global_ledger
-                        ; next_available_token =
-                            Sparse_ledger.next_available_token w.global_ledger
-                        ; pending_coinbase_stack = init_stack
-                        ; local_state =
-                            { w.local_state_init with
-                              parties =
-                                Parties.Party_or_stack.With_hashes.stack_hash
-                                  w.local_state_init.parties
-                            ; call_stack =
-                                Parties.Party_or_stack.With_hashes.stack_hash
-                                  w.local_state_init.call_stack
-                            ; ledger =
-                                Sparse_ledger.merkle_root
-                                  w.local_state_init.ledger
-                            }
-                        }
-                    ; target =
-                        { ledger = Ledger.merkle_root ledger
-                        ; next_available_token =
-                            Ledger.next_available_token ledger
-                        ; pending_coinbase_stack =
-                            pending_coinbase_state_update state_body_hash
-                              init_stack
-                        ; local_state =
-                            { local_state_post with
-                              parties =
-                                Parties.Party_or_stack.(
-                                  stack_hash
-                                    (accumulate_hashes'
-                                       local_state_post.parties))
-                            ; call_stack =
-                                Parties.Party_or_stack.(
-                                  stack_hash
-                                    (accumulate_hashes'
-                                       local_state_post.call_stack))
-                            ; ledger = Local_state.dummy.ledger
-                            ; transaction_commitment =
-                                Parties.Transaction_commitment.empty
-                            }
-                        }
-                    ; supply_increase = Amount.zero
-                    ; fee_excess =
-                        { fee_token_l = Token_id.default
-                        ; fee_excess_l =
-                            Fee.Signed.of_unsigned (Amount.to_fee excess)
-                        ; fee_token_r = Token_id.default
-                        ; fee_excess_r = Fee.Signed.zero
-                        }
-                    ; sok_digest = Sok_message.Digest.default
-                    }
-                  in
-                  let open Impl in
-                  run_and_check
-                    (fun () ->
-                      let s =
-                        exists Statement.With_sok.typ ~compute:(fun () ->
-                            statement)
-                      in
-                      let tx_statement =
-                        exists Snapp_statement.typ ~compute:(fun () ->
-                            tx_statement)
-                      in
-                      Base.Parties_snark.main ~constraint_constants
-                        [ { predicate_type = `Nonce_or_accept
-                          ; auth_type = Signature
-                          ; is_start = `Yes
-                          }
-                        ; { predicate_type = `Full
-                          ; auth_type = Proof
-                          ; is_start = `No
-                          }
-                        ]
-                        [ (0, tx_statement) ] s ~witness:w ;
-                      fun () -> ())
-                    ())
-              |> Or_error.ok_exn
->>>>>>> 22ccd9d0
               |> fun ((), ()) -> ())
       end )
 
