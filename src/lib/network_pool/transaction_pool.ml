(** A pool of transactions that can be included in future blocks. Combined with
    the Network_pool module, this handles storing and gossiping the correct
    transactions (user commands) and providing them to the block producer code.
*)

open Core
open Async
open Mina_base
open Pipe_lib
open Signature_lib
open Network_peer

let max_per_15_seconds = 10

(* TEMP HACK UNTIL DEFUNCTORING: transition frontier interface is simplified *)
module type Transition_frontier_intf = sig
  type t

  type staged_ledger

  module Breadcrumb : sig
    type t

    val staged_ledger : t -> staged_ledger
  end

  type best_tip_diff =
    { new_commands : User_command.Valid.t With_status.t list
    ; removed_commands : User_command.Valid.t With_status.t list
    ; reorg_best_tip : bool
    }

  val best_tip : t -> Breadcrumb.t

  val best_tip_diff_pipe : t -> best_tip_diff Broadcast_pipe.Reader.t
end

(* versioned type, outside of functors *)
module Diff_versioned = struct
  [%%versioned
  module Stable = struct
    [@@@no_toplevel_latest_type]

    module V2 = struct
      type t = User_command.Stable.V2.t list [@@deriving sexp, yojson, hash]

      let to_latest = Fn.id
    end

    module V1 = struct
      type t = User_command.Stable.V1.t list [@@deriving sexp, yojson, hash]

      let to_latest : t -> V2.t = List.map ~f:User_command.Stable.V1.to_latest
    end
  end]

  (* We defer do any checking on signed-commands until the call to
     [add_from_gossip_gossip_exn].

     The real solution would be to have more explicit queueing to make sure things don't happen out of order, factor
     [add_from_gossip_gossip_exn] into [check_from_gossip_exn] (which just does
     the checks) and [set_from_gossip_exn] (which just does the mutating the pool),
     and do the same for snapp commands as well.
  *)
  type t = User_command.t list [@@deriving sexp, yojson]

  module Diff_error = struct
    [%%versioned
    module Stable = struct
      [@@@no_toplevel_latest_type]

      module V1 = struct
        type t =
          | Insufficient_replace_fee
          | Invalid_signature
          | Duplicate
          | Sender_account_does_not_exist
          | Invalid_nonce
          | Insufficient_funds
          | Insufficient_fee
          | Overflow
          | Bad_token
          | Unwanted_fee_token
          | Expired
          | Overloaded
        [@@deriving sexp, yojson]

        let to_latest = Fn.id
      end
    end]

    type t = Stable.Latest.t =
      | Insufficient_replace_fee
      | Invalid_signature
      | Duplicate
      | Sender_account_does_not_exist
      | Invalid_nonce
      | Insufficient_funds
      | Insufficient_fee
      | Overflow
      | Bad_token
      | Unwanted_fee_token
      | Expired
      | Overloaded
    [@@deriving sexp, yojson]

    let to_string_name = function
      | Insufficient_replace_fee ->
          "insufficient_replace_fee"
      | Invalid_signature ->
          "invalid_signature"
      | Duplicate ->
          "duplicate"
      | Sender_account_does_not_exist ->
          "sender_account_does_not_exist"
      | Invalid_nonce ->
          "invalid_nonce"
      | Insufficient_funds ->
          "insufficient_funds"
      | Insufficient_fee ->
          "insufficient_fee"
      | Overflow ->
          "overflow"
      | Bad_token ->
          "bad_token"
      | Unwanted_fee_token ->
          "unwanted_fee_token"
      | Expired ->
          "expired"
      | Overloaded ->
          "overloaded"

    let to_string_hum = function
      | Insufficient_replace_fee ->
          "This transaction would have replaced an existing transaction in the \
           pool, but the fee was too low"
      | Invalid_signature ->
          "This transaction had an invalid signature"
      | Duplicate ->
          "This transaction is a duplicate of one already in the pool"
      | Sender_account_does_not_exist ->
          "The fee-payer's account for this transaction could not be found in \
           the ledger"
      | Invalid_nonce ->
          "This transaction had an invalid nonce"
      | Insufficient_funds ->
          "There are not enough funds in the fee-payer's account to execute \
           this transaction"
      | Insufficient_fee ->
          "The fee for this transaction is too low"
      | Overflow ->
          "Executing this transaction would result in an integer overflow"
      | Bad_token ->
          "This transaction uses non-default tokens where they are not \
           permitted"
      | Unwanted_fee_token ->
          "This transaction pays fees in a non-default token that this pool \
           does not accept"
      | Expired ->
          "This transaction has expired"
      | Overloaded ->
          "The diff containing this transaction was too large"
  end

  module Rejected = struct
    [%%versioned
    module Stable = struct
      [@@@no_toplevel_latest_type]

      module V2 = struct
        type t = (User_command.Stable.V2.t * Diff_error.Stable.V1.t) list
        [@@deriving sexp, yojson]

        let to_latest = Fn.id
      end

      module V1 = struct
        type t = (User_command.Stable.V1.t * Diff_error.Stable.V1.t) list
        [@@deriving sexp, yojson]

        let to_latest (t : t) : V2.t =
<<<<<<< HEAD
          List.map t ~f:(fun (x, y) -> (User_command.Stable.V1.to_latest x, y))
=======
          List.map t ~f:(fun (cmd, err) ->
              (User_command.Stable.V1.to_latest cmd, err))
>>>>>>> 9f8d8fb7
      end
    end]

    type t = Stable.Latest.t [@@deriving sexp, yojson]
  end

  type rejected = Rejected.t [@@deriving sexp, yojson]

  type verified =
    { accepted :
        ( ( Transaction_hash.User_command_with_valid_signature.t
          * Transaction_hash.User_command_with_valid_signature.t list )
          list
        * Indexed_pool.Sender_local_state.t
        * Indexed_pool.Update.t )
        list
    ; rejected : Rejected.t
    }
  [@@deriving sexp, to_yojson]

  let summary t = Printf.sprintf "Transaction diff of length %d" (List.length t)

  let is_empty t = List.is_empty t
end

type Structured_log_events.t +=
  | Rejecting_command_for_reason of
      { command : User_command.t
      ; reason : Diff_versioned.Diff_error.t
      ; error_extra : (string * Yojson.Safe.t) list
      }
  [@@deriving register_event { msg = "Rejecting command because: $reason" }]

module type S = sig
  open Intf

  type transition_frontier

  module Resource_pool : sig
    include
      Transaction_resource_pool_intf
        with type transition_frontier := transition_frontier

    module Diff :
      Transaction_pool_diff_intf
        with type resource_pool := t
         and type Diff_error.t = Diff_versioned.Diff_error.t
         and type Rejected.t = Diff_versioned.Rejected.t
  end

  include
    Network_pool_base_intf
      with type resource_pool := Resource_pool.t
       and type transition_frontier := transition_frontier
       and type resource_pool_diff := Diff_versioned.t
       and type resource_pool_diff_verified := Diff_versioned.verified
       and type config := Resource_pool.Config.t
       and type transition_frontier_diff :=
            Resource_pool.transition_frontier_diff
       and type rejected_diff := Diff_versioned.rejected
end

(* Functor over user command, base ledger and transaction validator for
   mocking. *)
module Make0
    (Base_ledger : Intf.Base_ledger_intf) (Staged_ledger : sig
      type t

      val ledger : t -> Base_ledger.t
    end)
    (Transition_frontier : Transition_frontier_intf
                             with type staged_ledger := Staged_ledger.t) =
struct
  module Breadcrumb = Transition_frontier.Breadcrumb

  module Resource_pool = struct
    type transition_frontier_diff =
      Transition_frontier.best_tip_diff * Base_ledger.t

    let label = "transaction_pool"

    module Config = struct
      type t =
        { trust_system : (Trust_system.t[@sexp.opaque])
        ; pool_max_size : int
              (* note this value needs to be mostly the same across gossipping nodes, so
                 nodes with larger pools don't send nodes with smaller pools lots of
                 low fee transactions the smaller-pooled nodes consider useless and get
                 themselves banned.
              *)
        ; verifier : (Verifier.t[@sexp.opaque])
        }
      [@@deriving sexp_of, make]
    end

    let make_config = Config.make

    module Batcher = Batcher.Transaction_pool

    module Lru_cache = struct
      let max_size = 2048

      module T = struct
        type t = User_command.t list [@@deriving hash]
      end

      module Q = Hash_queue.Make (Int)

      type t = unit Q.t

      let add t h =
        if not (Q.mem t h) then (
          if Q.length t >= max_size then ignore (Q.dequeue_front t : 'a option) ;
          Q.enqueue_back_exn t h () ;
          `Already_mem false )
        else (
          ignore (Q.lookup_and_move_to_back t h : unit option) ;
          `Already_mem true )
    end

    module Mutex = struct
      open Async

      type t = unit Mvar.Read_write.t

      let acquire (t : t) = Mvar.take t

      let release (t : t) =
        assert (Mvar.is_empty t) ;
        don't_wait_for (Mvar.put t ())

      let with_ t ~f =
        let%bind () = acquire t in
        let%map x = f () in
        release t ; x

      let create () =
        let t = Mvar.create () in
        don't_wait_for (Mvar.put t ()) ;
        t
    end

    type t =
      { mutable pool : Indexed_pool.t
      ; sender_mutex : (Mutex.t Account_id.Table.t[@sexp.opaque])
      ; recently_seen : (Lru_cache.t[@sexp.opaque])
      ; locally_generated_uncommitted :
          ( Transaction_hash.User_command_with_valid_signature.t
          , Time.t * [ `Batch of int ] )
          Hashtbl.t
            (** Commands generated on this machine, that are not included in the
                current best tip, along with the time they were added. *)
      ; locally_generated_committed :
          ( Transaction_hash.User_command_with_valid_signature.t
          , Time.t * [ `Batch of int ] )
          Hashtbl.t
            (** Ones that are included in the current best tip. *)
      ; mutable current_batch : int
      ; mutable remaining_in_batch : int
      ; config : Config.t
      ; logger : (Logger.t[@sexp.opaque])
      ; batcher : Batcher.t
      ; mutable best_tip_diff_relay : (unit Deferred.t[@sexp.opaque]) Option.t
      ; mutable best_tip_ledger : (Base_ledger.t[@sexp.opaque]) Option.t
      }
    [@@deriving sexp_of]

    let member t x =
      Indexed_pool.member t.pool (Transaction_hash.User_command.of_checked x)

    let transactions' ~logger p =
      Sequence.unfold ~init:p ~f:(fun pool ->
          match Indexed_pool.get_highest_fee pool with
          | Some cmd -> (
              match
                Indexed_pool.handle_committed_txn pool
                  cmd
                  (* we have the invariant that the transactions currently
                     in the pool are always valid against the best tip, so
                     no need to check balances here *)
                  ~fee_payer_balance:Currency.Amount.max_int
                  ~fee_payer_nonce:
                    ( Transaction_hash.User_command_with_valid_signature.command
                        cmd
                    |> User_command.nonce_exn )
              with
              | Ok (t, _) ->
                  Some (cmd, t)
              | Error (`Queued_txns_by_sender (error_str, queued_cmds)) ->
                  [%log error]
                    "Error handling committed transaction $cmd: $error "
                    ~metadata:
                      [ ( "cmd"
                        , Transaction_hash.User_command_with_valid_signature
                          .to_yojson cmd )
                      ; ("error", `String error_str)
                      ; ( "queue"
                        , `List
                            (List.map (Sequence.to_list queued_cmds)
                               ~f:(fun c ->
                                 Transaction_hash
                                 .User_command_with_valid_signature
                                 .to_yojson c)) )
                      ] ;
                  failwith error_str )
          | None ->
              None)

    let transactions ~logger t = transactions' ~logger t.pool

    let all_from_account { pool; _ } = Indexed_pool.all_from_account pool

    let get_all { pool; _ } = Indexed_pool.get_all pool

    let find_by_hash { pool; _ } hash = Indexed_pool.find_by_hash pool hash

    (** Get the best tip ledger*)
    let get_best_tip_ledger frontier =
      Transition_frontier.best_tip frontier
      |> Breadcrumb.staged_ledger |> Staged_ledger.ledger

    let drop_until_below_max_size :
           pool_max_size:int
        -> Indexed_pool.t
        -> Indexed_pool.t
           * Transaction_hash.User_command_with_valid_signature.t Sequence.t =
     fun ~pool_max_size pool ->
      let rec go pool' dropped =
        if Indexed_pool.size pool' > pool_max_size then (
          let dropped', pool'' = Indexed_pool.remove_lowest_fee pool' in
          assert (not (Sequence.is_empty dropped')) ;
          go pool'' @@ Sequence.append dropped dropped' )
        else (pool', dropped)
      in
      go pool @@ Sequence.empty

    let has_sufficient_fee ~pool_max_size pool cmd : bool =
      match Indexed_pool.min_fee pool with
      | None ->
          true
      | Some min_fee ->
          if Indexed_pool.size pool >= pool_max_size then
            Currency.Fee.(User_command.fee_exn cmd > min_fee)
          else true

    let diff_error_of_indexed_pool_error :
        Indexed_pool.Command_error.t -> Diff_versioned.Diff_error.t = function
      | Invalid_nonce _ ->
          Invalid_nonce
      | Insufficient_funds _ ->
          Insufficient_funds
      | Insufficient_replace_fee _ ->
          Insufficient_replace_fee
      | Overflow ->
          Overflow
      | Bad_token ->
          Bad_token
      | Invalid_transaction ->
          Invalid_signature
      | Unwanted_fee_token _ ->
          Unwanted_fee_token
      | Expired _ ->
          Expired

    let indexed_pool_error_metadata = function
      | Indexed_pool.Command_error.Invalid_nonce (`Between (low, hi), nonce) ->
          let nonce_json = Account.Nonce.to_yojson in
          [ ( "between"
            , `Assoc [ ("low", nonce_json low); ("hi", nonce_json hi) ] )
          ; ("nonce", nonce_json nonce)
          ]
      | Invalid_nonce (`Expected enonce, nonce) ->
          let nonce_json = Account.Nonce.to_yojson in
          [ ("expected_nonce", nonce_json enonce); ("nonce", nonce_json nonce) ]
      | Insufficient_funds (`Balance bal, amt) ->
          let amt_json = Currency.Amount.to_yojson in
          [ ("balance", amt_json bal); ("amount", amt_json amt) ]
      | Insufficient_replace_fee (`Replace_fee rfee, fee) ->
          let fee_json = Currency.Fee.to_yojson in
          [ ("replace_fee", fee_json rfee); ("fee", fee_json fee) ]
      | Overflow ->
          []
      | Bad_token ->
          []
      | Invalid_transaction ->
          []
      | Unwanted_fee_token fee_token ->
          [ ("fee_token", Token_id.to_yojson fee_token) ]
      | Expired
          (`Valid_until valid_until, `Current_global_slot current_global_slot)
        ->
          [ ("valid_until", Mina_numbers.Global_slot.to_yojson valid_until)
          ; ( "current_global_slot"
            , Mina_numbers.Global_slot.to_yojson current_global_slot )
          ]

    let indexed_pool_error_log_info e =
      ( Diff_versioned.Diff_error.to_string_name
          (diff_error_of_indexed_pool_error e)
      , indexed_pool_error_metadata e )

    let balance_of_account ~global_slot (account : Account.t) =
      match account.timing with
      | Untimed ->
          account.balance
      | Timed
          { initial_minimum_balance
          ; cliff_time
          ; cliff_amount
          ; vesting_period
          ; vesting_increment
          } ->
          Currency.Balance.sub_amount account.balance
            (Currency.Balance.to_amount
               (Account.min_balance_at_slot ~global_slot ~cliff_time
                  ~cliff_amount ~vesting_period ~vesting_increment
                  ~initial_minimum_balance))
          |> Option.value ~default:Currency.Balance.zero

<<<<<<< HEAD
=======
    let check_command (t : User_command.t) : User_command.Valid.t option =
      match t with
      | Parties _ ->
          failwith "TODO"
      | Signed_command t ->
          Option.map (Signed_command.check t) ~f:(fun x ->
              User_command.Signed_command x)

>>>>>>> 9f8d8fb7
    let handle_transition_frontier_diff
        ( ({ new_commands; removed_commands; reorg_best_tip = _ } :
            Transition_frontier.best_tip_diff)
        , best_tip_ledger ) t =
      (* This runs whenever the best tip changes. The simple case is when the
         new best tip is an extension of the old one. There, we just remove any
         user commands that were included in it from the transaction pool.
         Dealing with a fork is more intricate. In general we want to remove any
         commands from the pool that are included in the new best tip; and add
         any commands to the pool that were included in the old one but not the
         new one, provided they are still valid against the ledger of the best
         tip. The goal is that transactions are carried from losing forks to
         winning ones as much as possible.

         The locally generated commands need to move from
         locally_generated_uncommitted to locally_generated_committed and vice
         versa so those hashtables remain in sync with reality.
      *)
      let global_slot = Indexed_pool.current_global_slot t.pool in
      t.best_tip_ledger <- Some best_tip_ledger ;
      let pool_max_size = t.config.pool_max_size in
      let log_indexed_pool_error error_str ~metadata cmd =
        [%log' debug t.logger]
          "Couldn't re-add locally generated command $cmd, not valid against \
           new ledger. Error: $error"
          ~metadata:
            ( [ ( "cmd"
                , Transaction_hash.User_command_with_valid_signature.to_yojson
                    cmd )
              ; ("error", `String error_str)
              ]
            @ metadata )
      in
      [%log' trace t.logger]
        ~metadata:
          [ ( "removed"
            , `List
                (List.map removed_commands
                   ~f:(With_status.to_yojson User_command.Valid.to_yojson)) )
          ; ( "added"
            , `List
                (List.map new_commands
                   ~f:(With_status.to_yojson User_command.Valid.to_yojson)) )
          ]
        "Diff: removed: $removed added: $added from best tip" ;
      let pool', dropped_backtrack =
        Sequence.fold
          ( removed_commands |> List.rev |> Sequence.of_list
          |> Sequence.map ~f:(fun unchecked ->
                 unchecked.data
                 |> Transaction_hash.User_command_with_valid_signature.create)
          )
          ~init:(t.pool, Sequence.empty)
          ~f:(fun (pool, dropped_so_far) cmd ->
            ( match
                Hashtbl.find_and_remove t.locally_generated_committed cmd
              with
            | None ->
                ()
            | Some time_added ->
                Hashtbl.add_exn t.locally_generated_uncommitted ~key:cmd
                  ~data:time_added ) ;
            let pool', dropped_seq =
              match cmd |> Indexed_pool.add_from_backtrack pool with
              | Error e ->
                  let error_str, metadata = indexed_pool_error_log_info e in
                  log_indexed_pool_error error_str ~metadata cmd ;
                  (pool, Sequence.empty)
              | Ok indexed_pool ->
                  drop_until_below_max_size ~pool_max_size indexed_pool
            in
            (pool', Sequence.append dropped_so_far dropped_seq))
      in
      (* Track what locally generated commands were removed from the pool
         during backtracking due to the max size constraint. *)
      let locally_generated_dropped =
        Sequence.filter dropped_backtrack
          ~f:(Hashtbl.mem t.locally_generated_uncommitted)
        |> Sequence.to_list_rev
      in
      if not (List.is_empty locally_generated_dropped) then
        [%log' debug t.logger]
          "Dropped locally generated commands $cmds during backtracking to \
           maintain max size. Will attempt to re-add after forwardtracking."
          ~metadata:
            [ ( "cmds"
              , `List
                  (List.map
                     ~f:
                       Transaction_hash.User_command_with_valid_signature
                       .to_yojson locally_generated_dropped) )
            ] ;
      let pool'', dropped_commit_conflicts =
        List.fold new_commands ~init:(pool', Sequence.empty)
          ~f:(fun (p, dropped_so_far) cmd ->
            let balance account_id =
              match
                Base_ledger.location_of_account best_tip_ledger account_id
              with
              | None ->
                  (Currency.Amount.zero, Mina_base.Account.Nonce.zero)
              | Some loc ->
                  let acc =
                    Option.value_exn
                      ~message:"public key has location but no account"
                      (Base_ledger.get best_tip_ledger loc)
                  in
                  ( Currency.Balance.to_amount
                      (balance_of_account ~global_slot acc)
                  , acc.nonce )
            in
            let fee_payer = User_command.(fee_payer (forget_check cmd.data)) in
            let fee_payer_balance, fee_payer_nonce = balance fee_payer in
            let cmd' =
              Transaction_hash.User_command_with_valid_signature.create cmd.data
            in
            ( match
                Hashtbl.find_and_remove t.locally_generated_uncommitted cmd'
              with
            | None ->
                ()
            | Some time_added ->
                [%log' info t.logger]
                  "Locally generated command $cmd committed in a block!"
                  ~metadata:
                    [ ( "cmd"
                      , With_status.to_yojson User_command.Valid.to_yojson cmd
                      )
                    ] ;
                Hashtbl.add_exn t.locally_generated_committed ~key:cmd'
                  ~data:time_added ) ;
            let p', dropped =
              match
                Indexed_pool.handle_committed_txn p cmd' ~fee_payer_balance
                  ~fee_payer_nonce
              with
              | Ok res ->
                  res
              | Error (`Queued_txns_by_sender (error_str, queued_cmds)) ->
                  [%log' error t.logger]
                    "Error handling committed transaction $cmd: $error "
                    ~metadata:
                      [ ( "cmd"
                        , With_status.to_yojson User_command.Valid.to_yojson cmd
                        )
                      ; ("error", `String error_str)
                      ; ( "queue"
                        , `List
                            (List.map (Sequence.to_list queued_cmds)
                               ~f:(fun c ->
                                 Transaction_hash
                                 .User_command_with_valid_signature
                                 .to_yojson c)) )
                      ] ;
                  failwith error_str
            in
            (p', Sequence.append dropped_so_far dropped))
      in
      let commit_conflicts_locally_generated =
        Sequence.filter dropped_commit_conflicts ~f:(fun cmd ->
            Hashtbl.find_and_remove t.locally_generated_uncommitted cmd
            |> Option.is_some)
      in
      if not @@ Sequence.is_empty commit_conflicts_locally_generated then
        [%log' info t.logger]
          "Locally generated commands $cmds dropped because they conflicted \
           with a committed command."
          ~metadata:
            [ ( "cmds"
              , `List
                  (Sequence.to_list
                     (Sequence.map commit_conflicts_locally_generated
                        ~f:
                          Transaction_hash.User_command_with_valid_signature
                          .to_yojson)) )
            ] ;
      [%log' debug t.logger]
        !"Finished handling diff. Old pool size %i, new pool size %i. Dropped \
          %i commands during backtracking to maintain max size."
        (Indexed_pool.size t.pool) (Indexed_pool.size pool'')
        (Sequence.length dropped_backtrack) ;
      Mina_metrics.(
        Gauge.set Transaction_pool.pool_size
          (Float.of_int (Indexed_pool.size pool''))) ;
      t.pool <- pool'' ;
      List.iter locally_generated_dropped ~f:(fun cmd ->
          (* If the dropped transaction was included in the winning chain, it'll
             be in locally_generated_committed. If it wasn't, try re-adding to
             the pool. *)
          let remove_cmd () =
            assert (
              Option.is_some
              @@ Hashtbl.find_and_remove t.locally_generated_uncommitted cmd )
          in
          let log_and_remove ?(metadata = []) error_str =
            log_indexed_pool_error error_str ~metadata cmd ;
            remove_cmd ()
          in
          if not (Hashtbl.mem t.locally_generated_committed cmd) then
            if
              not
                (has_sufficient_fee t.pool
                   (Transaction_hash.User_command_with_valid_signature.command
                      cmd)
                   ~pool_max_size)
            then (
              [%log' info t.logger]
                "Not re-adding locally generated command $cmd to pool, \
                 insufficient fee"
                ~metadata:
                  [ ( "cmd"
                    , Transaction_hash.User_command_with_valid_signature
                      .to_yojson cmd )
                  ] ;
              remove_cmd () )
            else
              let unchecked =
                Transaction_hash.User_command_with_valid_signature.command cmd
              in
              match
                Option.bind
                  (Base_ledger.location_of_account best_tip_ledger
                     (User_command.fee_payer unchecked))
                  ~f:(Base_ledger.get best_tip_ledger)
              with
              | Some acct -> (
                  match
                    Indexed_pool.add_from_gossip_exn t.pool (`Checked cmd)
                      acct.nonce
                      ~verify:(fun _ -> assert false)
                      ( balance_of_account ~global_slot acct
                      |> Currency.Balance.to_amount )
                  with
                  | Error e ->
                      let error_str, metadata = indexed_pool_error_log_info e in
                      log_and_remove error_str
                        ~metadata:
                          ( ("user_command", User_command.to_yojson unchecked)
                          :: metadata )
                  | Ok (_, pool''', _) ->
                      [%log' debug t.logger]
                        "re-added locally generated command $cmd to \
                         transaction pool after reorg"
                        ~metadata:
                          [ ( "cmd"
                            , Transaction_hash.User_command_with_valid_signature
                              .to_yojson cmd )
                          ] ;
                      Mina_metrics.(
                        Gauge.set Transaction_pool.pool_size
                          (Float.of_int (Indexed_pool.size pool'''))) ;
                      t.pool <- pool''' )
              | None ->
                  log_and_remove "Fee_payer_account not found"
                    ~metadata:
                      [ ("user_command", User_command.to_yojson unchecked) ]) ;
      (*Remove any expired user commands*)
      let expired_commands, pool = Indexed_pool.remove_expired t.pool in
      Sequence.iter expired_commands ~f:(fun cmd ->
          [%log' debug t.logger]
            "Dropping expired user command from the pool $cmd"
            ~metadata:
              [ ( "cmd"
                , Transaction_hash.User_command_with_valid_signature.to_yojson
                    cmd )
              ] ;
          ignore
            ( Hashtbl.find_and_remove t.locally_generated_uncommitted cmd
              : (Time.t * [ `Batch of int ]) option )) ;
      Mina_metrics.(
        Gauge.set Transaction_pool.pool_size
          (Float.of_int (Indexed_pool.size pool))) ;
      t.pool <- pool ;
      Deferred.unit

    let create ~constraint_constants ~consensus_constants ~time_controller
        ~frontier_broadcast_pipe ~config ~logger ~tf_diff_writer =
      let t =
        { pool =
            Indexed_pool.empty ~constraint_constants ~consensus_constants
              ~time_controller
        ; sender_mutex = Account_id.Table.create ()
        ; locally_generated_uncommitted =
            Hashtbl.create
              ( module Transaction_hash.User_command_with_valid_signature.Stable
                       .Latest )
        ; locally_generated_committed =
            Hashtbl.create
              ( module Transaction_hash.User_command_with_valid_signature.Stable
                       .Latest )
        ; current_batch = 0
        ; remaining_in_batch = max_per_15_seconds
        ; config
        ; logger
        ; batcher = Batcher.create config.verifier
        ; best_tip_diff_relay = None
        ; recently_seen = Lru_cache.Q.create ()
        ; best_tip_ledger = None
        }
      in
      don't_wait_for
        (Broadcast_pipe.Reader.iter frontier_broadcast_pipe
           ~f:(fun frontier_opt ->
             match frontier_opt with
             | None -> (
                 [%log debug] "no frontier" ;
                 t.best_tip_ledger <- None ;
                 (* Sanity check: the view pipe should have been closed before
                    the frontier was destroyed. *)
                 match t.best_tip_diff_relay with
                 | None ->
                     Deferred.unit
                 | Some hdl ->
                     let is_finished = ref false in
                     Deferred.any_unit
                       [ (let%map () = hdl in
                          t.best_tip_diff_relay <- None ;
                          is_finished := true)
                       ; (let%map () = Async.after (Time.Span.of_sec 5.) in
                          if not !is_finished then (
                            [%log fatal]
                              "Transition frontier closed without first \
                               closing best tip view pipe" ;
                            assert false )
                          else ())
                       ] )
             | Some frontier ->
                 [%log debug] "Got frontier!" ;
                 let validation_ledger = get_best_tip_ledger frontier in
                 (*update our cache*)
                 t.best_tip_ledger <- Some validation_ledger ;
                 (* The frontier has changed, so transactions in the pool may
                    not be valid against the current best tip. *)
                 let global_slot = Indexed_pool.current_global_slot t.pool in
                 let new_pool, dropped =
                   Indexed_pool.revalidate t.pool (fun sender ->
                       match
                         Base_ledger.location_of_account validation_ledger
                           sender
                       with
                       | None ->
                           (Account.Nonce.zero, Currency.Amount.zero)
                       | Some loc ->
                           let acc =
                             Option.value_exn
                               ~message:
                                 "Somehow a public key has a location but no \
                                  account"
                               (Base_ledger.get validation_ledger loc)
                           in
                           ( acc.nonce
                           , balance_of_account ~global_slot acc
                             |> Currency.Balance.to_amount ))
                 in
                 let dropped_locally_generated =
                   Sequence.filter dropped ~f:(fun cmd ->
                       let find_remove_bool tbl =
                         Hashtbl.find_and_remove tbl cmd |> Option.is_some
                       in
                       let dropped_committed =
                         find_remove_bool t.locally_generated_committed
                       in
                       let dropped_uncommitted =
                         find_remove_bool t.locally_generated_uncommitted
                       in
                       (* Nothing should be in both tables. *)
                       assert (not (dropped_committed && dropped_uncommitted)) ;
                       dropped_committed || dropped_uncommitted)
                 in
                 (* In this situation we don't know whether the commands aren't
                    valid against the new ledger because they were already
                    committed or because they conflict with others,
                    unfortunately. *)
                 if not (Sequence.is_empty dropped_locally_generated) then
                   [%log info]
                     "Dropped locally generated commands $cmds from pool when \
                      transition frontier was recreated."
                     ~metadata:
                       [ ( "cmds"
                         , `List
                             (List.map
                                (Sequence.to_list dropped_locally_generated)
                                ~f:
                                  Transaction_hash
                                  .User_command_with_valid_signature
                                  .to_yojson) )
                       ] ;
                 [%log debug]
                   !"Re-validated transaction pool after restart: dropped %i \
                     of %i previously in pool"
                   (Sequence.length dropped) (Indexed_pool.size t.pool) ;
                 Mina_metrics.(
                   Gauge.set Transaction_pool.pool_size
                     (Float.of_int (Indexed_pool.size new_pool))) ;
                 t.pool <- new_pool ;
                 t.best_tip_diff_relay <-
                   Some
                     (Broadcast_pipe.Reader.iter
                        (Transition_frontier.best_tip_diff_pipe frontier)
                        ~f:(fun diff ->
                          Strict_pipe.Writer.write tf_diff_writer
                            (diff, get_best_tip_ledger frontier)
                          |> Deferred.don't_wait_for ;
                          Deferred.unit)) ;
                 Deferred.unit)) ;
      t

    type pool = t

    module Diff = struct
      type t = User_command.t list [@@deriving sexp, yojson]

      type _unused = unit constraint t = Diff_versioned.t

      module Diff_error = struct
        type t = Diff_versioned.Diff_error.t =
          | Insufficient_replace_fee
          | Invalid_signature
          | Duplicate
          | Sender_account_does_not_exist
          | Invalid_nonce
          | Insufficient_funds
          | Insufficient_fee
          | Overflow
          | Bad_token
          | Unwanted_fee_token
          | Expired
          | Overloaded
        [@@deriving sexp, yojson]

        let to_string_hum = Diff_versioned.Diff_error.to_string_hum
      end

      module Rejected = struct
        type t = (User_command.t * Diff_error.t) list [@@deriving sexp, yojson]

        type _unused = unit constraint t = Diff_versioned.Rejected.t
      end

      type rejected = Rejected.t [@@deriving sexp, yojson]

      type verified = Diff_versioned.verified =
        { accepted :
            ( ( Transaction_hash.User_command_with_valid_signature.t
              * Transaction_hash.User_command_with_valid_signature.t list )
              list
            * Indexed_pool.Sender_local_state.t
            * Indexed_pool.Update.t )
            list
        ; rejected : Rejected.t
        }
      [@@deriving sexp, to_yojson]

      let reject_overloaded_diff (diffs : verified) : rejected =
        diffs.rejected
        @ List.concat_map diffs.accepted ~f:(fun (cmds, _, _) ->
              List.map cmds ~f:(fun (c, _) ->
                  ( Transaction_hash.User_command_with_valid_signature.command c
                  , Diff_error.Overloaded )))

      let verified_accepted ({ accepted; _ } : verified) =
        List.concat_map accepted ~f:(fun (cs, _, _) ->
            List.map cs ~f:(fun (c, _) ->
                Transaction_hash.User_command_with_valid_signature.command c))

      let verified_rejected ({ rejected; _ } : verified) : rejected = rejected

      let empty = []

      let size = List.length

      let score x = Int.max 1 (List.length x)

      let max_per_15_seconds = max_per_15_seconds

      let summary t =
        Printf.sprintf "Transaction diff of length %d" (List.length t)

      let is_empty t = List.is_empty t

      let log_and_punish ?(punish = true) t d e =
        let sender = Envelope.Incoming.sender d in
        let trust_record =
          Trust_system.record_envelope_sender t.config.trust_system t.logger
            sender
        in
        let is_local = Envelope.Sender.(equal Local sender) in
        let metadata =
          [ ("error", Error_json.error_to_yojson e)
          ; ("sender", Envelope.Sender.to_yojson sender)
          ]
        in
        [%log' error t.logger] ~metadata
          "Error verifying transaction pool diff from $sender: $error" ;
        if punish && not is_local then
          (* TODO: Make this error more specific (could also be a bad signature. *)
          trust_record
            ( Trust_system.Actions.Sent_invalid_proof
            , Some ("Error verifying transaction pool diff: $error", metadata)
            )
        else Deferred.return ()

      let of_indexed_pool_error e =
        (diff_error_of_indexed_pool_error e, indexed_pool_error_metadata e)

      let handle_command_error t ~trust_record ~is_sender_local tx
          (e : Indexed_pool.Command_error.t) =
        let yojson_fail_reason =
          Fn.compose
            (fun s -> `String s)
            (function
              | Indexed_pool.Command_error.Invalid_nonce _ ->
                  "invalid nonce"
              | Insufficient_funds _ ->
                  "insufficient funds"
              | Invalid_transaction ->
                  "transaction had bad signature or was malformed"
              | Insufficient_replace_fee _ ->
                  "insufficient replace fee"
              | Overflow ->
                  "overflow"
              | Bad_token ->
                  "bad token"
              | Unwanted_fee_token _ ->
                  "unwanted fee token"
              | Expired _ ->
                  "expired")
        in
        let open Async in
        let%map () =
          match e with
          | Insufficient_replace_fee (`Replace_fee rfee, fee) ->
              (* We can't punish peers for this, since an
                  attacker can simultaneously send different
                  transactions at the same nonce to different
                  nodes, which will then naturally gossip them.
              *)
              let f_log =
                if is_sender_local then [%log' error t.logger]
                else [%log' debug t.logger]
              in
              f_log
                "rejecting $cmd because of insufficient replace fee ($rfee > \
                 $fee)"
                ~metadata:
                  [ ("cmd", User_command.to_yojson tx)
                  ; ("rfee", Currency.Fee.to_yojson rfee)
                  ; ("fee", Currency.Fee.to_yojson fee)
                  ] ;
              Deferred.unit
          | Unwanted_fee_token fee_token ->
              (* We can't punish peers for this, since these
                    are our specific preferences.
              *)
              let f_log =
                if is_sender_local then [%log' error t.logger]
                else [%log' debug t.logger]
              in
              f_log "rejecting $cmd because we don't accept fees in $token"
                ~metadata:
                  [ ("cmd", User_command.to_yojson tx)
                  ; ("token", Token_id.to_yojson fee_token)
                  ] ;
              Deferred.unit
          | Invalid_transaction ->
              trust_record
                ( Trust_system.Actions.Sent_useless_gossip
                , Some
                    ( "rejecting command because had invalid signature or was \
                       malformed"
                    , [] ) )
          | err ->
              let diff_err, error_extra = of_indexed_pool_error err in
              if is_sender_local then
                [%str_log' error t.logger]
                  (Rejecting_command_for_reason
                     { command = tx; reason = diff_err; error_extra }) ;
              trust_record
                ( Trust_system.Actions.Sent_useless_gossip
                , Some
                    ( "rejecting $cmd because of $reason. ($error_extra)"
                    , [ ("cmd", User_command.to_yojson tx)
                      ; ("reason", yojson_fail_reason err)
                      ; ("error_extra", `Assoc error_extra)
                      ] ) )
        in
        if Indexed_pool.Command_error.grounds_for_diff_rejection e then `Reject
        else `Ignore

      let verify' ~allow_failures_for_tests (t : pool)
          (diffs : t Envelope.Incoming.t) :
          verified Envelope.Incoming.t Deferred.Or_error.t =
        let open Deferred.Let_syntax in
        let trust_record =
          Trust_system.record_envelope_sender t.config.trust_system t.logger
            diffs.sender
        in
        let config = Indexed_pool.config t.pool in
        let global_slot = Indexed_pool.current_global_slot t.pool in
        let pool_max_size = t.config.pool_max_size in
        let sender = Envelope.Incoming.sender diffs in
        let is_sender_local = Envelope.Sender.(equal sender Local) in
        let diffs_are_valid () =
          List.for_all (Envelope.Incoming.data diffs) ~f:(fun cmd ->
              let is_valid = not (User_command.has_insufficient_fee cmd) in
              if not is_valid then
                [%log' debug t.logger]
                  "Filtering user command with insufficient fee from \
                   transaction-pool diff $cmd from $sender"
                  ~metadata:
                    [ ("cmd", User_command.to_yojson cmd)
                    ; ( "sender"
                      , Envelope.(Sender.to_yojson (Incoming.sender diffs)) )
                    ] ;
              is_valid)
        in
        let h = Lru_cache.T.hash diffs.data in
        let (`Already_mem already_mem) = Lru_cache.add t.recently_seen h in
        if (not allow_failures_for_tests) && already_mem && not is_sender_local
        then
          (* We only reject here if the command was from the network: the user
             may want to re-issue a transaction if it is no longer being
             rebroadcast but also never made it into a block for some reason.
          *)
          Deferred.Or_error.error_string "already saw this"
        else if (not allow_failures_for_tests) && not (diffs_are_valid ()) then
          Deferred.Or_error.error_string
            "at least one user command had an insufficient fee"
        else
          match t.best_tip_ledger with
          | None ->
              Deferred.Or_error.error_string
                "We don't have a transition frontier at the moment, so we're \
                 unable to verify any transactions."
          | Some ledger -> (
              let data' =
                List.map diffs.data
                  ~f:
                    (User_command.to_verifiable ~ledger ~get:Base_ledger.get
                       ~location_of_account:Base_ledger.location_of_account)
              in
              let by_sender =
                List.fold data' ~init:Account_id.Map.empty
                  ~f:(fun by_sender c ->
                    Map.add_multi by_sender
                      ~key:(User_command.Verifiable.fee_payer c)
                      ~data:c)
                |> Map.map ~f:List.rev |> Map.to_alist
              in
              let failure = ref (Ok ()) in
              let%map diffs' =
                Deferred.List.map by_sender ~how:`Parallel
                  ~f:(fun (signer, cs) ->
                    let signer_lock =
                      Hashtbl.find_or_add t.sender_mutex signer
                        ~default:Mutex.create
                    in
                    let account =
                      Option.bind
                        (Base_ledger.location_of_account ledger signer)
                        ~f:(Base_ledger.get ledger)
                    in
                    match account with
                    | None ->
                        let%map _ =
                          trust_record
                            ( Trust_system.Actions.Sent_useless_gossip
                            , Some
                                ( "account does not exist for id: $account_id"
                                , [ ("account_id", Account_id.to_yojson signer)
                                  ] ) )
                        in
                        Error `Account_not_found
                    | Some account ->
                        let%bind () = Mutex.acquire signer_lock in
                        let rec go sender_local_state u_acc acc
                            (rejected : Rejected.t) = function
                          | [] ->
                              (* We keep the signer lock until this verified diff is applied. *)
                              return
                                (Ok
                                   ( List.rev acc
                                   , List.rev rejected
                                   , sender_local_state
                                   , u_acc ))
                          | c :: cs ->
                              let uc = User_command.of_verifiable c in
                              if Result.is_error !failure then (
                                Mutex.release signer_lock ;
                                return (Error `Other_command_failed) )
                              else if
                                has_sufficient_fee t.pool ~pool_max_size uc
                              then
                                match%bind
                                  Indexed_pool.add_from_gossip_exn_async ~config
                                    ~sender_local_state
                                    ~verify:(fun c ->
                                      match%map
                                        Batcher.verify t.batcher
                                          { diffs with data = [ c ] }
                                      with
                                      | Error _ ->
                                          None
                                      | Ok (Error ()) ->
                                          None
                                      | Ok (Ok [ c ]) ->
                                          Some c
                                      | Ok (Ok _) ->
                                          assert false)
                                    (`Unchecked
                                      ( Transaction_hash.User_command.create uc
                                      , c ))
                                    account.nonce
                                    (Currency.Balance.to_amount
                                       (balance_of_account ~global_slot account))
                                with
                                | Error e -> (
                                    match%bind
                                      handle_command_error t ~trust_record
                                        ~is_sender_local uc e
                                    with
                                    | `Reject ->
                                        failure := Error e ;
                                        Mutex.release signer_lock ;
                                        return (Error `Invalid_command)
                                    | `Ignore ->
                                        go sender_local_state u_acc acc
                                          ( ( uc
                                            , diff_error_of_indexed_pool_error e
                                            )
                                          :: rejected )
                                          cs )
                                | Ok (res, sender_local_state, u) ->
                                    let%bind _ =
                                      trust_record
                                        ( Trust_system.Actions.Sent_useful_gossip
                                        , Some
                                            ( "$cmd"
                                            , [ ( "cmd"
                                                , User_command.to_yojson uc )
                                              ] ) )
                                    in
                                    go sender_local_state
                                      (Indexed_pool.Update.merge u_acc u)
                                      (res :: acc) rejected cs
                              else
                                let%bind _ =
                                  trust_record
                                    ( Trust_system.Actions.Sent_useless_gossip
                                    , Some
                                        ( sprintf
                                            "rejecting command $cmd due to \
                                             insufficient fee."
                                        , [ ("cmd", User_command.to_yojson uc) ]
                                        ) )
                                in
                                go sender_local_state u_acc acc
                                  ((uc, Insufficient_fee) :: rejected)
                                  cs
                        in
                        go
                          (Indexed_pool.get_sender_local_state t.pool signer)
                          Indexed_pool.Update.empty [] [] cs)
              in
              match !failure with
              | Error e when not allow_failures_for_tests ->
                  Or_error.errorf "Diff failed with error %s"
                    (Yojson.Safe.to_string
                       (Indexed_pool.Command_error.to_yojson e))
              | Error _ | Ok () ->
                  let data =
                    List.filter_map diffs' ~f:(function
                      | Error (`Invalid_command | `Other_command_failed) ->
                          (* If this happens, we should be in the Error branch for !failure above *)
                          assert false
                      | Error `Account_not_found ->
                          (* We can just skip this set of commands *)
                          None
                      | Ok t ->
                          Some t)
                  in
                  let data : verified =
                    { accepted =
                        List.map data ~f:(fun (cs, _rej, local_state, u) ->
                            (cs, local_state, u))
                    ; rejected =
                        List.concat_map data ~f:(fun (_, rej, _, _) -> rej)
                    }
                  in
                  Ok { diffs with data } )

      let verify (t : pool) (diffs : t Envelope.Incoming.t) :
          verified Envelope.Incoming.t Deferred.Or_error.t =
        verify' ~allow_failures_for_tests:false t diffs

      let register_locally_generated t txn =
        Hashtbl.update t.locally_generated_uncommitted txn ~f:(function
          | Some (_, `Batch batch_num) ->
              (* Use the existing [batch_num] on a re-issue, to avoid splitting
                 existing batches.
              *)
              (Time.now (), `Batch batch_num)
          | None ->
              let batch_num =
                if t.remaining_in_batch > 0 then (
                  t.remaining_in_batch <- t.remaining_in_batch - 1 ;
                  t.current_batch )
                else (
                  t.remaining_in_batch <- max_per_15_seconds - 1 ;
                  t.current_batch <- t.current_batch + 1 ;
                  t.current_batch )
              in
              (Time.now (), `Batch batch_num))

      let apply t (env : verified Envelope.Incoming.t) =
        let module Cs = struct
          type t = Transaction_hash.User_command_with_valid_signature.t list
          [@@deriving to_yojson]
        end in
        let sender = Envelope.Incoming.sender env in
        let is_sender_local = Envelope.Sender.(equal sender Local) in
        let pool_max_size = t.config.pool_max_size in
        let check_dropped dropped =
          let locally_generated_dropped =
            Sequence.filter dropped ~f:(fun tx_dropped ->
                Hashtbl.find_and_remove t.locally_generated_uncommitted
                  tx_dropped
                |> Option.is_some)
            |> Sequence.to_list
          in
          if not (List.is_empty locally_generated_dropped) then
            [%log' info t.logger]
              "Dropped locally generated commands $cmds from transaction pool \
               due to replacement or max size"
              ~metadata:
                [ ( "cmds"
                  , `List
                      (List.map
                         ~f:
                           Transaction_hash.User_command_with_valid_signature
                           .to_yojson locally_generated_dropped) )
                ]
        in
        let pool, add_results =
          let open Indexed_pool in
          List.fold_map ~init:t.pool env.data.accepted
            ~f:(fun acc (cs, local_state, u) ->
              let sender = Sender_local_state.sender local_state in
              Option.iter (Hashtbl.find t.sender_mutex sender) ~f:Mutex.release ;
              if Sender_local_state.is_remove local_state then
                Hashtbl.remove t.sender_mutex sender ;
              (set_sender_local_state acc local_state |> Update.apply u, cs))
        in
        let add_results = List.concat add_results in
        let pool, dropped_for_size =
          drop_until_below_max_size pool ~pool_max_size
        in
        if not (Sequence.is_empty dropped_for_size) then
          [%log' debug t.logger] "dropped commands to maintain max size: $cmds"
            ~metadata:
              [ ("cmds", Cs.to_yojson (Sequence.to_list dropped_for_size)) ] ;
        check_dropped dropped_for_size ;
        t.pool <- pool ;
        Mina_metrics.(
          Gauge.set Transaction_pool.pool_size
            (Float.of_int (Indexed_pool.size pool))) ;
        let trust_record =
          Trust_system.record_envelope_sender t.config.trust_system t.logger
            sender
        in
        let rec go txs =
          let open Interruptible.Deferred_let_syntax in
          match txs with
          | [] ->
              Interruptible.Or_error.return ()
          | (verified, dropped) :: txs ->
              let tx =
                Transaction_hash.User_command_with_valid_signature.command
                  verified
              in
              let tx' = Transaction_hash.User_command.of_checked verified in
              if Indexed_pool.member t.pool tx' then
                if is_sender_local then (
                  [%log' info t.logger]
                    "Rebroadcasting $cmd already present in the pool"
                    ~metadata:[ ("cmd", User_command.to_yojson tx) ] ;
                  register_locally_generated t verified ;
                  go txs )
                else
                  let%bind _ =
                    trust_record (Trust_system.Actions.Sent_old_gossip, None)
                  in
                  go txs
              else (
                if is_sender_local then register_locally_generated t verified ;
                if not (List.is_empty dropped) then
                  [%log' debug t.logger]
                    "dropped commands due to transaction replacement: $dropped"
                    ~metadata:[ ("dropped", Cs.to_yojson dropped) ] ;
                check_dropped (Sequence.of_list dropped) ;
                go txs )
        in
        match t.best_tip_ledger with
        | None ->
            Deferred.Or_error.error_string
              "Got transaction pool diff when transition frontier is \
               unavailable, ignoring."
        | Some ledger -> (
            match%map
              Interruptible.force
              @@
              let open Interruptible.Let_syntax in
              let signal =
                Deferred.map (Base_ledger.detached_signal ledger) ~f:(fun () ->
                    Error.createf "Ledger was detatched"
                    |> Error.tag ~tag:"Transaction_pool.apply")
              in
              let%bind () = Interruptible.lift Deferred.unit signal in
              go add_results
            with
            | Ok res ->
                res
            | Error err ->
                Error err )

      let unsafe_apply (t : pool) (diff : verified Envelope.Incoming.t) :
          (t * rejected, _) Deferred.Result.t =
        match%map apply t diff with
        | Ok () ->
            let accepted = verified_accepted diff.data in
            let rejected = verified_rejected diff.data in
            ( if not (List.is_empty accepted) then
              Mina_metrics.(
                Gauge.set Transaction_pool.useful_transactions_received_time_sec
                  (let x =
                     Time.(now () |> to_span_since_epoch |> Span.to_sec)
                   in
                   x -. Mina_metrics.time_offset_sec)) ) ;
            Ok (accepted, rejected)
        | Error e ->
            Error (`Other e)
    end

    let get_rebroadcastable (t : t) ~has_timed_out =
      let metadata ~key ~time =
        [ ( "cmd"
          , Transaction_hash.User_command_with_valid_signature.to_yojson key )
        ; ("time", `String (Time.to_string_abs ~zone:Time.Zone.utc time))
        ]
      in
      let added_str =
        "it was added at $time and its rebroadcast period is now expired."
      in
      let logger = t.logger in
      Hashtbl.filteri_inplace t.locally_generated_uncommitted
        ~f:(fun ~key ~data:(time, `Batch _) ->
          match has_timed_out time with
          | `Timed_out ->
              [%log info]
                "No longer rebroadcasting uncommitted command $cmd, %s"
                added_str ~metadata:(metadata ~key ~time) ;
              false
          | `Ok ->
              true) ;
      Hashtbl.filteri_inplace t.locally_generated_committed
        ~f:(fun ~key ~data:(time, `Batch _) ->
          match has_timed_out time with
          | `Timed_out ->
              [%log debug]
                "Removing committed locally generated command $cmd from \
                 possible rebroadcast pool, %s"
                added_str ~metadata:(metadata ~key ~time) ;
              false
          | `Ok ->
              true) ;
      (* Important to maintain ordering here *)
      let rebroadcastable_txs =
        Hashtbl.to_alist t.locally_generated_uncommitted
        |> List.sort
             ~compare:(fun (txn1, (_, `Batch batch1)) (txn2, (_, `Batch batch2))
                      ->
               let cmp = compare batch1 batch2 in
               let get_hash =
                 Transaction_hash.User_command_with_valid_signature.hash
               in
               let get_nonce txn =
                 Transaction_hash.User_command_with_valid_signature.command txn
                 |> User_command.nonce_exn
               in
               if cmp <> 0 then cmp
               else
                 let cmp =
                   Mina_numbers.Account_nonce.compare (get_nonce txn1)
                     (get_nonce txn2)
                 in
                 if cmp <> 0 then cmp
                 else Transaction_hash.compare (get_hash txn1) (get_hash txn2))
        |> List.group
             ~break:(fun (_, (_, `Batch batch1)) (_, (_, `Batch batch2)) ->
               batch1 <> batch2)
        |> List.map
             ~f:
               (List.map ~f:(fun (txn, _) ->
                    Transaction_hash.User_command_with_valid_signature.command
                      txn))
      in
      rebroadcastable_txs
  end

  include Network_pool_base.Make (Transition_frontier) (Resource_pool)
end

(* Use this one in downstream consumers *)
module Make (Staged_ledger : sig
  type t

  val ledger : t -> Mina_base.Ledger.t
end)
(Transition_frontier : Transition_frontier_intf
                         with type staged_ledger := Staged_ledger.t) :
  S with type transition_frontier := Transition_frontier.t =
  Make0 (Mina_base.Ledger) (Staged_ledger) (Transition_frontier)

(* TODO: defunctor or remove monkey patching (#3731) *)
include Make
          (Staged_ledger)
          (struct
            include Transition_frontier

            type best_tip_diff = Extensions.Best_tip_diff.view =
              { new_commands : User_command.Valid.t With_status.t list
              ; removed_commands : User_command.Valid.t With_status.t list
              ; reorg_best_tip : bool
              }

            let best_tip_diff_pipe t =
              Extensions.(get_view_pipe (extensions t) Best_tip_diff)
          end)

let%test_module _ =
  ( module struct
    module Mock_base_ledger = Mocks.Base_ledger
    module Mock_staged_ledger = Mocks.Staged_ledger

    let test_keys = Array.init 10 ~f:(fun _ -> Signature_lib.Keypair.create ())

    let precomputed_values = Lazy.force Precomputed_values.for_unit_tests

    let constraint_constants = precomputed_values.constraint_constants

    let consensus_constants = precomputed_values.consensus_constants

    let proof_level = precomputed_values.proof_level

    let logger = Logger.null ()

    let time_controller = Block_time.Controller.basic ~logger

    let verifier =
      Async.Thread_safe.block_on_async_exn (fun () ->
          Verifier.create ~logger ~proof_level ~constraint_constants
            ~conf_dir:None
            ~pids:(Child_processes.Termination.create_pid_table ()))

    module Mock_transition_frontier = struct
      module Breadcrumb = struct
        type t = Mock_staged_ledger.t

        let staged_ledger = Fn.id
      end

      type best_tip_diff =
        { new_commands : User_command.Valid.t With_status.t list
        ; removed_commands : User_command.Valid.t With_status.t list
        ; reorg_best_tip : bool
        }

      type t = best_tip_diff Broadcast_pipe.Reader.t * Breadcrumb.t ref

      let create : unit -> t * best_tip_diff Broadcast_pipe.Writer.t =
       fun () ->
        let pipe_r, pipe_w =
          Broadcast_pipe.create
            { new_commands = []; removed_commands = []; reorg_best_tip = false }
        in
        let accounts =
          List.map (Array.to_list test_keys) ~f:(fun kp ->
              let compressed = Public_key.compress kp.public_key in
              let account_id = Account_id.create compressed Token_id.default in
              ( account_id
              , Account.create account_id
                @@ Currency.Balance.of_int 1_000_000_000_000 ))
        in
        let ledger = Account_id.Map.of_alist_exn accounts in
        ((pipe_r, ref ledger), pipe_w)

      let best_tip (_, best_tip_ref) = !best_tip_ref

      let best_tip_diff_pipe (pipe, _) = pipe
    end

    module Test =
      Make0 (Mock_base_ledger) (Mock_staged_ledger) (Mock_transition_frontier)

    let pool_max_size = 25

    let () =
      Core.Backtrace.elide := false ;
      Async.Scheduler.set_record_backtraces true

    (** Assert the invariants of the locally generated command tracking system.
    *)
    let assert_locally_generated (pool : Test.Resource_pool.t) =
      ignore
        ( Hashtbl.merge pool.locally_generated_committed
            pool.locally_generated_uncommitted ~f:(fun ~key -> function
            | `Both ((committed, _), (uncommitted, _)) ->
                failwithf
                  !"Command \
                    %{sexp:Transaction_hash.User_command_with_valid_signature.t} \
                    in both locally generated committed and uncommitted with \
                    times %s and %s"
                  key (Time.to_string committed)
                  (Time.to_string uncommitted)
                  ()
            | `Left cmd ->
                Some cmd
            | `Right cmd ->
                (* Locally generated uncommitted transactions should be in the
                   pool, so long as we're not in the middle of updating it. *)
                assert (
                  Indexed_pool.member pool.pool
                    (Transaction_hash.User_command.of_checked key) ) ;
                Some cmd)
          : ( Transaction_hash.User_command_with_valid_signature.t
            , Time.t * [ `Batch of int ] )
            Hashtbl.t )

    let setup_test () =
      let tf, best_tip_diff_w = Mock_transition_frontier.create () in
      let tf_pipe_r, _tf_pipe_w = Broadcast_pipe.create @@ Some tf in
      let incoming_diff_r, _incoming_diff_w =
        Strict_pipe.(create ~name:"Transaction pool test" Synchronous)
      in
      let local_diff_r, _local_diff_w =
        Strict_pipe.(create ~name:"Transaction pool test" Synchronous)
      in
      let trust_system = Trust_system.null () in
      let config =
        Test.Resource_pool.make_config ~trust_system ~pool_max_size ~verifier
      in
      let pool =
        Test.create ~config ~logger ~constraint_constants ~consensus_constants
          ~time_controller ~incoming_diffs:incoming_diff_r
          ~local_diffs:local_diff_r ~frontier_broadcast_pipe:tf_pipe_r
        |> Test.resource_pool
      in
      let%map () = Async.Scheduler.yield () in
      ( (fun txs ->
          Indexed_pool.For_tests.assert_invariants pool.pool ;
          assert_locally_generated pool ;
          [%test_eq: User_command.t List.t]
            ( Test.Resource_pool.transactions ~logger pool
            |> Sequence.map
                 ~f:Transaction_hash.User_command_with_valid_signature.command
            |> Sequence.to_list
            |> List.sort ~compare:User_command.compare )
            (List.sort ~compare:User_command.compare txs))
      , pool
      , best_tip_diff_w
      , tf )

    let independent_cmds : User_command.Valid.t list =
      let rec go n cmds =
        let open Quickcheck.Generator.Let_syntax in
        if n < Array.length test_keys then
          let%bind cmd =
            let sender = test_keys.(n) in
            User_command.Valid.Gen.payment ~sign_type:`Real
              ~key_gen:
                (Quickcheck.Generator.tuple2 (return sender)
                   (Quickcheck_lib.of_array test_keys))
              ~max_amount:100_000_000_000 ~fee_range:10_000_000_000 ()
          in
          go (n + 1) (cmd :: cmds)
        else Quickcheck.Generator.return @@ List.rev cmds
      in
      Quickcheck.random_value ~seed:(`Deterministic "constant") (go 0 [])

    let independent_cmds' =
      List.map independent_cmds ~f:User_command.forget_check

    type pool_apply = (User_command.t list, [ `Other of Error.t ]) Result.t
    [@@deriving sexp, compare]

    let canonicalize t =
      Result.map t ~f:(List.sort ~compare:User_command.compare)

    let compare_pool_apply (t1 : pool_apply) (t2 : pool_apply) =
      compare_pool_apply (canonicalize t1) (canonicalize t2)

    let accepted_commands = Result.map ~f:fst

    let mk_with_status (cmd : User_command.Valid.t) =
      { With_status.data = cmd
      ; status =
          Applied
            ( Transaction_status.Auxiliary_data.empty
            , Transaction_status.Balance_data.empty )
      }

    let verify_and_apply pool cs =
      let%bind verified =
        Test.Resource_pool.Diff.verify' ~allow_failures_for_tests:true pool
          (Envelope.Incoming.local cs)
        >>| Or_error.ok_exn
      in
      Test.Resource_pool.Diff.unsafe_apply pool verified

    let%test_unit "transactions are removed in linear case" =
      Thread_safe.block_on_async_exn (fun () ->
          let%bind assert_pool_txs, pool, best_tip_diff_w, _frontier =
            setup_test ()
          in
          assert_pool_txs [] ;
          let%bind apply_res = verify_and_apply pool independent_cmds' in
          [%test_eq: pool_apply]
            (accepted_commands apply_res)
            (Ok independent_cmds') ;
          assert_pool_txs independent_cmds' ;
          let%bind () =
            Broadcast_pipe.Writer.write best_tip_diff_w
              { new_commands = [ mk_with_status (List.hd_exn independent_cmds) ]
              ; removed_commands = []
              ; reorg_best_tip = false
              }
          in
          let%bind () = Async.Scheduler.yield_until_no_jobs_remain () in
          assert_pool_txs (List.tl_exn independent_cmds') ;
          let%bind () =
            Broadcast_pipe.Writer.write best_tip_diff_w
              { new_commands =
                  List.map ~f:mk_with_status
                    (List.take (List.tl_exn independent_cmds) 2)
              ; removed_commands = []
              ; reorg_best_tip = false
              }
          in
          let%bind () = Async.Scheduler.yield_until_no_jobs_remain () in
          assert_pool_txs (List.drop independent_cmds' 3) ;
          Deferred.unit)

    let rec map_set_multi map pairs =
      match pairs with
      | (k, v) :: pairs' ->
          let pk = Public_key.compress test_keys.(k).public_key in
          let key = Account_id.create pk Token_id.default in
          map_set_multi (Map.set map ~key ~data:v) pairs'
      | [] ->
          map

    let mk_account i balance nonce =
      let public_key = Public_key.compress @@ test_keys.(i).public_key in
      ( i
      , { Account.Poly.Stable.Latest.public_key
        ; token_id = Token_id.default
        ; token_permissions =
            Token_permissions.Not_owned { account_disabled = false }
        ; token_symbol = Account.Token_symbol.default
        ; balance = Currency.Balance.of_int balance
        ; nonce = Account.Nonce.of_int nonce
        ; receipt_chain_hash = Receipt.Chain_hash.empty
        ; delegate = Some public_key
        ; voting_for =
            Quickcheck.random_value ~seed:(`Deterministic "constant")
              State_hash.gen
        ; timing = Account.Timing.Untimed
        ; permissions = Permissions.user_default
        ; snapp = None
        ; snapp_uri = ""
        } )

    let%test_unit "Transactions are removed and added back in fork changes" =
      Thread_safe.block_on_async_exn (fun () ->
          let%bind assert_pool_txs, pool, best_tip_diff_w, (_, best_tip_ref) =
            setup_test ()
          in
          assert_pool_txs [] ;
          let%bind apply_res =
            verify_and_apply pool
              (List.hd_exn independent_cmds' :: List.drop independent_cmds' 2)
          in
          [%test_eq: pool_apply]
            (accepted_commands apply_res)
            (Ok (List.hd_exn independent_cmds' :: List.drop independent_cmds' 2)) ;
          best_tip_ref :=
            map_set_multi !best_tip_ref [ mk_account 1 1_000_000_000_000 1 ] ;
          let%bind () =
            Broadcast_pipe.Writer.write best_tip_diff_w
              { new_commands =
                  List.map ~f:mk_with_status @@ List.take independent_cmds 1
              ; removed_commands =
                  List.map ~f:mk_with_status
                  @@ [ List.nth_exn independent_cmds 1 ]
              ; reorg_best_tip = true
              }
          in
          assert_pool_txs (List.tl_exn independent_cmds') ;
          Deferred.unit)

    let%test_unit "invalid transactions are not accepted" =
      Thread_safe.block_on_async_exn (fun () ->
          let%bind assert_pool_txs, pool, best_tip_diff_w, (_, best_tip_ref) =
            setup_test ()
          in
          assert_pool_txs [] ;
          best_tip_ref :=
            map_set_multi !best_tip_ref
              [ mk_account 0 0 0; mk_account 1 1_000_000_000_000 1 ] ;
          (* need a best tip diff so the ref is actually read *)
          let%bind _ =
            Broadcast_pipe.Writer.write best_tip_diff_w
              { new_commands = []
              ; removed_commands = []
              ; reorg_best_tip = false
              }
          in
          let%bind apply_res = verify_and_apply pool independent_cmds' in
          [%test_eq: pool_apply]
            (Ok (List.drop independent_cmds' 2))
            (accepted_commands apply_res) ;
          assert_pool_txs (List.drop independent_cmds' 2) ;
          Deferred.unit)

    let mk_payment' ?valid_until sender_idx fee nonce receiver_idx amount =
      let get_pk idx = Public_key.compress test_keys.(idx).public_key in
      Signed_command.sign test_keys.(sender_idx)
        (Signed_command_payload.create ~fee:(Currency.Fee.of_int fee)
           ~fee_token:Token_id.default ~fee_payer_pk:(get_pk sender_idx)
           ~valid_until
           ~nonce:(Account.Nonce.of_int nonce)
           ~memo:(Signed_command_memo.create_by_digesting_string_exn "foo")
           ~body:
             (Signed_command_payload.Body.Payment
                { source_pk = get_pk sender_idx
                ; receiver_pk = get_pk receiver_idx
                ; token_id = Token_id.default
                ; amount = Currency.Amount.of_int amount
                }))

    let mk_payment ?valid_until sender_idx fee nonce receiver_idx amount =
      User_command.Signed_command
        (mk_payment' ?valid_until sender_idx fee nonce receiver_idx amount)

    let current_global_slot () =
      let current_time = Block_time.now time_controller in
      Consensus.Data.Consensus_time.(
        of_time_exn ~constants:consensus_constants current_time
        |> to_global_slot)

    let%test_unit "Now-invalid transactions are removed from the pool on fork \
                   changes" =
      Thread_safe.block_on_async_exn (fun () ->
          let%bind assert_pool_txs, pool, best_tip_diff_w, (_, best_tip_ref) =
            setup_test ()
          in
          assert_pool_txs [] ;
          best_tip_ref :=
            map_set_multi !best_tip_ref [ mk_account 0 1_000_000_000_000 1 ] ;
          let%bind _ =
            Broadcast_pipe.Writer.write best_tip_diff_w
              { new_commands =
                  List.map ~f:mk_with_status @@ List.take independent_cmds 2
              ; removed_commands = []
              ; reorg_best_tip = false
              }
          in
          assert_pool_txs [] ;
          let cmd1 =
            let sender = test_keys.(0) in
            Quickcheck.random_value
              (User_command.Valid.Gen.payment ~sign_type:`Real
                 ~key_gen:
                   Quickcheck.Generator.(
                     tuple2 (return sender) (Quickcheck_lib.of_array test_keys))
                 ~nonce:(Account.Nonce.of_int 1) ~max_amount:100_000_000_000
                 ~fee_range:10_000_000_000 ())
          in
          let%bind apply_res =
            verify_and_apply pool [ User_command.forget_check cmd1 ]
          in
          [%test_eq: pool_apply]
            (accepted_commands apply_res)
            (Ok [ User_command.forget_check cmd1 ]) ;
          assert_pool_txs [ User_command.forget_check cmd1 ] ;
          let cmd2 = mk_payment 0 1_000_000_000 0 5 999_000_000_000 in
          best_tip_ref := map_set_multi !best_tip_ref [ mk_account 0 0 1 ] ;
          let%bind _ =
            Broadcast_pipe.Writer.write best_tip_diff_w
              { new_commands =
                  List.map ~f:mk_with_status
                  @@ (cmd2 :: List.drop independent_cmds 2)
              ; removed_commands =
                  List.map ~f:mk_with_status @@ List.take independent_cmds 2
              ; reorg_best_tip = true
              }
          in
          (*first cmd from removed_commands gets replaced by cmd2 (same sender), cmd1 is invalid because of insufficient balance, and so only the second cmd from removed_commands is expected to be in the pool*)
          assert_pool_txs [ List.nth_exn independent_cmds' 1 ] ;
          Deferred.unit)

    let%test_unit "expired transactions are not accepted" =
      Thread_safe.block_on_async_exn (fun () ->
          let%bind assert_pool_txs, pool, _best_tip_diff_w, (_, _best_tip_ref) =
            setup_test ()
          in
          assert_pool_txs [] ;
          let curr_slot = current_global_slot () in
          let curr_slot_plus_three =
            Mina_numbers.Global_slot.(succ (succ (succ curr_slot)))
          in
          let valid_command =
            mk_payment ~valid_until:curr_slot_plus_three 1 1_000_000_000 1 9
              1_000_000_000
          in
          let expired_commands =
            [ mk_payment ~valid_until:curr_slot 0 1_000_000_000 1 9
                1_000_000_000
            ; mk_payment 0 1_000_000_000 2 9 1_000_000_000
            ]
          in
          (*Wait till global slot increases* by 1 which invalidates the commands with valid_until=curr_slot*)
          let%bind () =
            after
              (Block_time.Span.to_time_span
                 consensus_constants.block_window_duration_ms)
          in
          let all_valid_commands = independent_cmds @ [ valid_command ] in
          let%bind apply_res =
            verify_and_apply pool
              (List.map
                 (all_valid_commands @ expired_commands)
                 ~f:User_command.forget_check)
          in
          let cmds_wo_check =
            List.map all_valid_commands ~f:User_command.forget_check
          in
          [%test_eq: pool_apply] (Ok cmds_wo_check)
            (accepted_commands apply_res) ;
          assert_pool_txs cmds_wo_check ;
          Deferred.unit)

    let%test_unit "Expired transactions that are already in the pool are \
                   removed from the pool when best tip changes" =
      Thread_safe.block_on_async_exn (fun () ->
          let%bind assert_pool_txs, pool, best_tip_diff_w, (_, best_tip_ref) =
            setup_test ()
          in
          assert_pool_txs [] ;
          let curr_slot = current_global_slot () in
          let curr_slot_plus_three =
            Mina_numbers.Global_slot.(succ (succ (succ curr_slot)))
          in
          let curr_slot_plus_seven =
            Mina_numbers.Global_slot.(
              succ (succ (succ (succ curr_slot_plus_three))))
          in
          let few_now, _few_later =
            List.split_n independent_cmds (List.length independent_cmds / 2)
          in
          let expires_later1 =
            mk_payment ~valid_until:curr_slot_plus_three 0 1_000_000_000 1 9
              10_000_000_000
          in
          let expires_later2 =
            mk_payment ~valid_until:curr_slot_plus_seven 0 1_000_000_000 2 9
              10_000_000_000
          in
          let valid_commands = few_now @ [ expires_later1; expires_later2 ] in
          let cmds_wo_check =
            List.map valid_commands ~f:User_command.forget_check
          in
          let%bind apply_res = verify_and_apply pool cmds_wo_check in
          [%test_eq: pool_apply]
            (accepted_commands apply_res)
            (Ok cmds_wo_check) ;
          assert_pool_txs cmds_wo_check ;
          (*new commands from best tip diff should be removed from the pool*)
          (*update the nonce to be consistent with the commands in the block*)
          best_tip_ref :=
            map_set_multi !best_tip_ref [ mk_account 0 1_000_000_000_000_000 2 ] ;
          let%bind _ =
            Broadcast_pipe.Writer.write best_tip_diff_w
              { new_commands =
                  List.map ~f:mk_with_status
                    [ List.nth_exn few_now 0; expires_later1 ]
              ; removed_commands = []
              ; reorg_best_tip = false
              }
          in
          let cmds_wo_check =
            List.map ~f:User_command.forget_check
              (expires_later2 :: List.drop few_now 1)
          in
          let%bind () = Async.Scheduler.yield_until_no_jobs_remain () in
          assert_pool_txs cmds_wo_check ;
          (*Add new commands, remove old commands some of which are now expired*)
          let expired_command =
            mk_payment ~valid_until:curr_slot 9 1_000_000_000 0 5 1_000_000_000
          in
          let unexpired_command =
            mk_payment ~valid_until:curr_slot_plus_seven 8 1_000_000_000 0 9
              1_000_000_000
          in
          let valid_forever = List.nth_exn few_now 0 in
          let removed_commands =
            [ valid_forever
            ; expires_later1
            ; expired_command
            ; unexpired_command
            ]
            |> List.map ~f:mk_with_status
          in
          let n_block_times n =
            Int64.(
              Block_time.Span.to_ms consensus_constants.block_window_duration_ms
              * n)
            |> Block_time.Span.of_ms
          in
          let%bind () =
            after (Block_time.Span.to_time_span (n_block_times 3L))
          in
          let%bind _ =
            Broadcast_pipe.Writer.write best_tip_diff_w
              { new_commands = [ mk_with_status valid_forever ]
              ; removed_commands
              ; reorg_best_tip = true
              }
          in
          (*expired_command should not be in the pool becuase they are expired and (List.nth few_now 0) becuase it was committed in a block*)
          let cmds_wo_check =
            List.map ~f:User_command.forget_check
              ( expires_later1 :: expires_later2 :: unexpired_command
              :: List.drop few_now 1 )
          in
          let%bind () = Async.Scheduler.yield_until_no_jobs_remain () in
          assert_pool_txs cmds_wo_check ;
          (*after 5 block times there should be no expired transactions*)
          let%bind () =
            after (Block_time.Span.to_time_span (n_block_times 5L))
          in
          let%bind _ =
            Broadcast_pipe.Writer.write best_tip_diff_w
              { new_commands = []
              ; removed_commands = []
              ; reorg_best_tip = false
              }
          in
          let cmds_wo_check =
            List.map ~f:User_command.forget_check (List.drop few_now 1)
          in
          let%bind () = Async.Scheduler.yield_until_no_jobs_remain () in
          assert_pool_txs cmds_wo_check ;
          Deferred.unit)

    let%test_unit "Now-invalid transactions are removed from the pool when the \
                   transition frontier is recreated" =
      Thread_safe.block_on_async_exn (fun () ->
          (* Set up initial frontier *)
          let frontier_pipe_r, frontier_pipe_w = Broadcast_pipe.create None in
          let incoming_diff_r, _incoming_diff_w =
            Strict_pipe.(create ~name:"Transaction pool test" Synchronous)
          in
          let local_diff_r, _local_diff_w =
            Strict_pipe.(create ~name:"Transaction pool test" Synchronous)
          in
          let trust_system = Trust_system.null () in
          let config =
            Test.Resource_pool.make_config ~trust_system ~pool_max_size
              ~verifier
          in
          let pool =
            Test.create ~config ~logger ~constraint_constants
              ~consensus_constants ~time_controller
              ~incoming_diffs:incoming_diff_r ~local_diffs:local_diff_r
              ~frontier_broadcast_pipe:frontier_pipe_r
            |> Test.resource_pool
          in
          let assert_pool_txs txs =
            [%test_eq: User_command.t List.t]
              ( Test.Resource_pool.transactions ~logger pool
              |> Sequence.map
                   ~f:Transaction_hash.User_command_with_valid_signature.command
              |> Sequence.to_list
              |> List.sort ~compare:User_command.compare )
            @@ List.sort ~compare:User_command.compare txs
          in
          assert_pool_txs [] ;
          let frontier1, best_tip_diff_w1 =
            Mock_transition_frontier.create ()
          in
          let%bind _ =
            Broadcast_pipe.Writer.write frontier_pipe_w (Some frontier1)
          in
          let%bind _ = verify_and_apply pool independent_cmds' in
          assert_pool_txs @@ independent_cmds' ;
          (* Destroy initial frontier *)
          Broadcast_pipe.Writer.close best_tip_diff_w1 ;
          let%bind _ = Broadcast_pipe.Writer.write frontier_pipe_w None in
          (* Set up second frontier *)
          let ((_, ledger_ref2) as frontier2), _best_tip_diff_w2 =
            Mock_transition_frontier.create ()
          in
          ledger_ref2 :=
            map_set_multi !ledger_ref2
              [ mk_account 0 20_000_000_000_000 5
              ; mk_account 1 0 0
              ; mk_account 2 0 1
              ] ;
          let%bind _ =
            Broadcast_pipe.Writer.write frontier_pipe_w (Some frontier2)
          in
          assert_pool_txs @@ List.drop independent_cmds' 3 ;
          Deferred.unit)

    let%test_unit "transaction replacement works" =
      Thread_safe.block_on_async_exn
      @@ fun () ->
      let%bind assert_pool_txs, pool, _best_tip_diff_w, frontier =
        setup_test ()
      in
      let set_sender idx (tx : Signed_command.t) =
        let sender_kp = test_keys.(idx) in
        let sender_pk = Public_key.compress sender_kp.public_key in
        let payload : Signed_command.Payload.t =
          match tx.payload with
          | { common; body = Payment payload } ->
              { common = { common with fee_payer_pk = sender_pk }
              ; body = Payment { payload with source_pk = sender_pk }
              }
          | { common; body = Stake_delegation (Set_delegate payload) } ->
              { common = { common with fee_payer_pk = sender_pk }
              ; body =
                  Stake_delegation
                    (Set_delegate { payload with delegator = sender_pk })
              }
          | { common
            ; body =
                (Create_new_token _ | Create_token_account _ | Mint_tokens _) as
                body
            } ->
              { common = { common with fee_payer_pk = sender_pk }; body }
        in
        User_command.Signed_command (Signed_command.sign sender_kp payload)
      in
      let txs0 =
        [ mk_payment' 0 1_000_000_000 0 9 20_000_000_000
        ; mk_payment' 0 1_000_000_000 1 9 12_000_000_000
        ; mk_payment' 0 1_000_000_000 2 9 500_000_000_000
        ]
      in
      let txs0' = List.map txs0 ~f:Signed_command.forget_check in
      let txs1 = List.map ~f:(set_sender 1) txs0' in
      let txs2 = List.map ~f:(set_sender 2) txs0' in
      let txs3 = List.map ~f:(set_sender 3) txs0' in
      let txs_all =
        List.map ~f:(fun x -> User_command.Signed_command x) txs0
        @ txs1 @ txs2 @ txs3
      in
      let txs_all = List.map txs_all ~f:User_command.forget_check in
      let%bind apply_res = verify_and_apply pool txs_all in
      [%test_eq: pool_apply] (Ok txs_all) (accepted_commands apply_res) ;
      assert_pool_txs @@ txs_all ;
      let replace_txs =
        [ (* sufficient fee *)
          mk_payment 0 16_000_000_000 0 1 440_000_000_000
        ; (* insufficient fee *)
          mk_payment 1 4_000_000_000 0 1 788_000_000_000
        ; (* sufficient *)
          mk_payment 2 20_000_000_000 1 4 721_000_000_000
        ; (* insufficient *)
          (let amount = 927_000_000_000 in
           let fee =
             let ledger = Mock_transition_frontier.best_tip frontier in
             let sender_kp = test_keys.(3) in
             let sender_pk = Public_key.compress sender_kp.public_key in
             let sender_aid = Account_id.create sender_pk Token_id.default in
             let location =
               Mock_base_ledger.location_of_account ledger sender_aid
               |> Option.value_exn
             in
             (* Spend all of the tokens in the account. Should fail because the
                command with nonce=0 will already have spent some.
             *)
             let account =
               Mock_base_ledger.get ledger location |> Option.value_exn
             in
             Currency.Balance.to_int account.balance - amount
           in
           mk_payment 3 fee 1 4 amount)
        ]
      in
      let replace_txs = List.map replace_txs ~f:User_command.forget_check in
      let%bind apply_res_2 = verify_and_apply pool replace_txs in
      [%test_eq: pool_apply]
        (Ok [ List.nth_exn replace_txs 0; List.nth_exn replace_txs 2 ])
        (accepted_commands apply_res_2) ;
      Deferred.unit

    let%test_unit "it drops queued transactions if a committed one makes there \
                   be insufficient funds" =
      Thread_safe.block_on_async_exn
      @@ fun () ->
      let%bind assert_pool_txs, pool, best_tip_diff_w, (_, best_tip_ref) =
        setup_test ()
      in
      let txs =
        [ mk_payment 0 5_000_000_000 0 9 20_000_000_000
        ; mk_payment 0 6_000_000_000 1 5 77_000_000_000
        ; mk_payment 0 1_000_000_000 2 3 891_000_000_000
        ]
      in
      let committed_tx = mk_payment 0 5_000_000_000 0 2 25_000_000_000 in
      let txs = txs |> List.map ~f:User_command.forget_check in
      let%bind apply_res = verify_and_apply pool txs in
      [%test_eq: pool_apply] (Ok txs) (accepted_commands apply_res) ;
      assert_pool_txs @@ txs ;
      best_tip_ref :=
        map_set_multi !best_tip_ref [ mk_account 0 970_000_000_000 1 ] ;
      let%bind () =
        Broadcast_pipe.Writer.write best_tip_diff_w
          { new_commands = List.map ~f:mk_with_status @@ [ committed_tx ]
          ; removed_commands = []
          ; reorg_best_tip = false
          }
      in
      assert_pool_txs [ List.nth_exn txs 1 ] ;
      Deferred.unit

    let%test_unit "max size is maintained" =
      Quickcheck.test ~trials:500
        (let open Quickcheck.Generator.Let_syntax in
        let%bind init_ledger_state = Ledger.gen_initial_ledger_state in
        let%bind cmds_count = Int.gen_incl pool_max_size (pool_max_size * 2) in
        let%bind cmds =
          User_command.Valid.Gen.sequence ~sign_type:`Real ~length:cmds_count
            init_ledger_state
        in
        return (init_ledger_state, cmds))
        ~f:(fun (init_ledger_state, cmds) ->
          Thread_safe.block_on_async_exn (fun () ->
              let%bind _assert_pool_txs, pool, best_tip_diff_w, (_, best_tip_ref)
                  =
                setup_test ()
              in
              let mock_ledger =
                Account_id.Map.of_alist_exn
                  ( init_ledger_state |> Array.to_sequence
                  |> Sequence.map ~f:(fun (kp, balance, nonce, timing) ->
                         let public_key = Public_key.compress kp.public_key in
                         let account_id =
                           Account_id.create public_key Token_id.default
                         in
                         ( account_id
                         , { (Account.initialize account_id) with
                             balance =
                               Currency.Balance.of_uint64
                                 (Currency.Amount.to_uint64 balance)
                           ; nonce
                           ; timing
                           } ))
                  |> Sequence.to_list )
              in
              best_tip_ref := mock_ledger ;
              let%bind () =
                Broadcast_pipe.Writer.write best_tip_diff_w
                  { new_commands = []
                  ; removed_commands = []
                  ; reorg_best_tip = true
                  }
              in
              let cmds1, cmds2 = List.split_n cmds pool_max_size in
              let%bind apply_res1 =
                verify_and_apply pool
                  (List.map cmds1 ~f:User_command.forget_check)
              in
              assert (Result.is_ok apply_res1) ;
              [%test_eq: int] pool_max_size (Indexed_pool.size pool.pool) ;
              let%map _apply_res2 =
                verify_and_apply pool
                  (List.map cmds2 ~f:User_command.forget_check)
              in
              (* N.B. Adding a transaction when the pool is full may drop > 1
                 command, so the size now is not necessarily the maximum.
                 Applying the diff may also return an error if none of the new
                 commands have higher fee than the lowest one already in the
                 pool.
              *)
              assert (Indexed_pool.size pool.pool <= pool_max_size)))

    let assert_rebroadcastable pool cmds =
      let normalize = List.sort ~compare:User_command.compare in
      let expected =
        match normalize cmds with [] -> [] | normalized -> [ normalized ]
      in
      [%test_eq: User_command.t list list]
        ( List.map ~f:normalize
        @@ Test.Resource_pool.get_rebroadcastable pool
             ~has_timed_out:(Fn.const `Ok) )
        expected

    let mock_sender =
      Envelope.Sender.Remote
        (Peer.create
           (Unix.Inet_addr.of_string "1.2.3.4")
           ~peer_id:(Peer.Id.unsafe_of_string "contents should be irrelevant")
           ~libp2p_port:8302)

    let%test_unit "rebroadcastable transaction behavior" =
      Thread_safe.block_on_async_exn (fun () ->
          let%bind assert_pool_txs, pool, best_tip_diff_w, _frontier =
            setup_test ()
          in
          assert_pool_txs [] ;
          let local_cmds = List.take independent_cmds 5 in
          let local_cmds' = List.map local_cmds ~f:User_command.forget_check in
          let remote_cmds = List.drop independent_cmds 5 in
          let remote_cmds' =
            List.map remote_cmds ~f:User_command.forget_check
          in
          (* Locally generated transactions are rebroadcastable *)
          let%bind apply_res_1 = verify_and_apply pool local_cmds' in
          [%test_eq: pool_apply]
            (accepted_commands apply_res_1)
            (Ok local_cmds') ;
          assert_pool_txs local_cmds' ;
          assert_rebroadcastable pool local_cmds' ;
          (* Adding non-locally-generated transactions doesn't affect
             rebroadcastable pool *)
          let%bind apply_res_2 =
            let%bind verified =
              Test.Resource_pool.Diff.verify pool
                (Envelope.Incoming.wrap ~data:remote_cmds' ~sender:mock_sender)
              >>| Or_error.ok_exn
            in
            Test.Resource_pool.Diff.unsafe_apply pool verified
          in
          [%test_eq: pool_apply]
            (accepted_commands apply_res_2)
            (Ok remote_cmds') ;
          assert_pool_txs (local_cmds' @ remote_cmds') ;
          assert_rebroadcastable pool local_cmds' ;
          (* When locally generated transactions are committed they are no
             longer rebroadcastable *)
          let%bind () =
            Broadcast_pipe.Writer.write best_tip_diff_w
              { new_commands =
                  List.map ~f:mk_with_status @@ List.take local_cmds 2
                  @ List.take remote_cmds 3
              ; removed_commands = []
              ; reorg_best_tip = false
              }
          in
          assert_pool_txs (List.drop local_cmds' 2 @ List.drop remote_cmds' 3) ;
          assert_rebroadcastable pool (List.drop local_cmds' 2) ;
          (* Reorgs put locally generated transactions back into the
             rebroadcastable pool, if they were removed and not re-added *)
          let%bind () =
            Broadcast_pipe.Writer.write best_tip_diff_w
              { new_commands =
                  List.map ~f:mk_with_status @@ List.take local_cmds 1
              ; removed_commands =
                  List.map ~f:mk_with_status @@ List.take local_cmds 2
              ; reorg_best_tip = true
              }
          in
          assert_pool_txs (List.tl_exn local_cmds' @ List.drop remote_cmds' 3) ;
          assert_rebroadcastable pool (List.tl_exn local_cmds') ;
          (* Committing them again removes them from the pool again. *)
          let%bind () =
            Broadcast_pipe.Writer.write best_tip_diff_w
              { new_commands =
                  List.map ~f:mk_with_status @@ List.tl_exn local_cmds
                  @ List.drop remote_cmds 3
              ; removed_commands = []
              ; reorg_best_tip = false
              }
          in
          assert_pool_txs [] ;
          assert_rebroadcastable pool [] ;
          (* A reorg that doesn't re-add anything puts the right things back
             into the rebroadcastable pool. *)
          let%bind () =
            Broadcast_pipe.Writer.write best_tip_diff_w
              { new_commands = []
              ; removed_commands =
                  List.map ~f:mk_with_status @@ List.drop local_cmds 3
                  @ remote_cmds
              ; reorg_best_tip = true
              }
          in
          assert_pool_txs (List.drop local_cmds' 3 @ remote_cmds') ;
          assert_rebroadcastable pool (List.drop local_cmds' 3) ;
          (* Committing again removes them. (Checking this works in both one and
             two step reorg processes) *)
          let%bind () =
            Broadcast_pipe.Writer.write best_tip_diff_w
              { new_commands =
                  List.map ~f:mk_with_status @@ [ List.nth_exn local_cmds 3 ]
              ; removed_commands = []
              ; reorg_best_tip = false
              }
          in
          assert_pool_txs (List.drop local_cmds' 4 @ remote_cmds') ;
          assert_rebroadcastable pool (List.drop local_cmds' 4) ;
          (* When transactions expire from rebroadcast pool they are gone. This
             doesn't affect the main pool.
          *)
          ignore
            ( Test.Resource_pool.get_rebroadcastable pool
                ~has_timed_out:(Fn.const `Timed_out)
              : User_command.t list list ) ;
          assert_pool_txs (List.drop local_cmds' 4 @ remote_cmds') ;
          assert_rebroadcastable pool [] ;
          Deferred.unit)
  end )<|MERGE_RESOLUTION|>--- conflicted
+++ resolved
@@ -179,12 +179,8 @@
         [@@deriving sexp, yojson]
 
         let to_latest (t : t) : V2.t =
-<<<<<<< HEAD
-          List.map t ~f:(fun (x, y) -> (User_command.Stable.V1.to_latest x, y))
-=======
           List.map t ~f:(fun (cmd, err) ->
               (User_command.Stable.V1.to_latest cmd, err))
->>>>>>> 9f8d8fb7
       end
     end]
 
@@ -504,8 +500,6 @@
                   ~initial_minimum_balance))
           |> Option.value ~default:Currency.Balance.zero
 
-<<<<<<< HEAD
-=======
     let check_command (t : User_command.t) : User_command.Valid.t option =
       match t with
       | Parties _ ->
@@ -514,7 +508,6 @@
           Option.map (Signed_command.check t) ~f:(fun x ->
               User_command.Signed_command x)
 
->>>>>>> 9f8d8fb7
     let handle_transition_frontier_diff
         ( ({ new_commands; removed_commands; reorg_best_tip = _ } :
             Transition_frontier.best_tip_diff)
