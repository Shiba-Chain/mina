--- conflicted
+++ resolved
@@ -2163,12 +2163,8 @@
               Trust_system.record_envelope_sender t.config.trust_system
                 t.logger sender
             in
-<<<<<<< HEAD
-            let rec go (txs' : User_command.Valid.t list) pool
-                (accepted, rejected) =
-=======
-            let rec go txs' (accepted, rejected) =
->>>>>>> d003eb27
+            let rec go (txs' : User_command.Valid.t list) (accepted, rejected)
+                =
               let open Interruptible.Deferred_let_syntax in
               match txs' with
               | [] ->
@@ -2457,7 +2453,6 @@
                     |> Error.tag ~tag:"Transaction_pool.apply" )
               in
               let%bind () = Interruptible.lift Deferred.unit signal in
-<<<<<<< HEAD
               Interruptible.Deferred_let_syntax.(
                 match%bind Batcher.verify t.batcher env with
                 | Error _ ->
@@ -2471,10 +2466,7 @@
                     in
                     Or_error.error_string "bad proof"
                 | Ok (Ok txs) ->
-                    go txs t.pool ([], []))
-=======
-              go txs ([], [])
->>>>>>> d003eb27
+                    go txs ([], []))
             with
             | Ok res ->
                 res
