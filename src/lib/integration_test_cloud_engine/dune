--- conflicted
+++ resolved
@@ -2,14 +2,9 @@
   (public_name integration_test_cloud_engine)
   (name integration_test_cloud_engine)
   (inline_tests)
-<<<<<<< HEAD
-  (preprocess (pps ppx_coda ppx_version ppx_optcomp ppx_let ppx_inline_test ppx_custom_printf ppx_deriving_yojson lens.ppx_deriving))
+  
+  
+  (preprocess (pps ppx_coda ppx_version ppx_optcomp graphql_ppx ppx_let ppx_inline_test ppx_custom_printf ppx_deriving_yojson lens.ppx_deriving))
   (libraries
-    core async lens coda_base pipe_lib runtime_config genesis_constants transition_frontier
-    user_command_input genesis_ledger_helper integration_test_lib block_time interruptible))
-=======
-  (preprocess (pps ppx_coda ppx_version ppx_optcomp graphql_ppx ppx_let ppx_inline_test ppx_custom_printf ppx_deriving_yojson))
-  (libraries
-    core async coda_base runtime_config genesis_constants graphql_lib transition_frontier user_command_input
-    genesis_ledger_helper integration_test_lib block_time interruptible))
->>>>>>> 4858a8c1
+    core async lens coda_base pipe_lib runtime_config genesis_constants graphql_lib transition_frontier user_command_input genesis_ledger_helper integration_test_lib block_time interruptible)
+)