open Core
open Async
open Currency
open Signature_lib
open Mina_base
open Cmd_util
open Integration_test_lib
open Unix

module Network_config = struct
  module Cli_inputs = Cli_inputs

  type block_producer_config =
    { name: string
    ; class_: string [@key "class"]
    ; id: string
    ; private_key_secret: string
    ; enable_gossip_flooding: bool
    ; run_with_user_agent: bool
    ; run_with_bots: bool
    ; enable_peer_exchange: bool
    ; isolated: bool
    ; libp2p_secret: string }
  [@@deriving to_yojson]

  type terraform_config =
    { generate_and_upload_artifacts: bool
    ; cluster_name: string
    ; cluster_region: string
    ; testnet_name: string
    ; k8s_context: string
    ; coda_image: string
    ; coda_agent_image: string
    ; coda_bots_image: string
    ; coda_points_image: string
          (* this field needs to be sent as a string to terraform, even though it's a json encoded value *)
    ; runtime_config: Yojson.Safe.t
          [@to_yojson fun j -> `String (Yojson.Safe.to_string j)]
    ; coda_faucet_amount: string
    ; coda_faucet_fee: string
    ; seed_zone: string
    ; seed_region: string
    ; log_level: string
    ; log_txn_pool_gossip: bool
    ; block_producer_key_pass: string
    ; block_producer_starting_host_port: int
    ; block_producer_configs: block_producer_config list
    ; snark_worker_replicas: int
    ; snark_worker_fee: string
    ; snark_worker_public_key: string
    ; snark_worker_host_port: int
    ; agent_min_fee: string
    ; agent_max_fee: string
    ; agent_min_tx: string
    ; agent_max_tx: string }
  [@@deriving to_yojson]

  type t =
    { coda_automation_location: string
    ; project_id: string
    ; cluster_id: string
    ; keypairs: (string * Keypair.t) list
<<<<<<< HEAD
    ; constraint_constants: Genesis_constants.Constraint_constants.t
    ; genesis_constants: Genesis_constants.t
    ; terraform_version: string
=======
    ; constants: Test_config.constants
>>>>>>> 3c03d3d7
    ; terraform: terraform_config }
  [@@deriving to_yojson]

  let terraform_config_to_assoc t =
    let[@warning "-8"] (`Assoc assoc : Yojson.Safe.t) =
      terraform_config_to_yojson t
    in
    assoc

  let get_terraform_version () =
    let%map output =
      Process.run ~prog:"terraform" ~args:["-version"; "-json"] ()
    in
    output |> Or_error.ok_exn |> Yojson.Safe.from_string
    |> Yojson.Safe.Util.member "terraform_version"
    |> Yojson.Safe.Util.to_string

  let expand ~logger ~test_name ~(cli_inputs : Cli_inputs.t)
<<<<<<< HEAD
      ~(test_config : Test_config.t) ~(images : Container_images.t) =
    let%map terraform_version = get_terraform_version () in
=======
      ~(test_config : Test_config.t) ~(images : Test_config.Container_images.t)
      =
>>>>>>> 3c03d3d7
    let { Test_config.k
        ; delta
        ; slots_per_epoch
        ; slots_per_sub_window
        ; proof_level
        ; txpool_max_size
        ; block_producers
        ; num_snark_workers
        ; snark_worker_fee
        ; snark_worker_public_key } =
      test_config
    in
    let user_from_env = Option.value (Unix.getenv "USER") ~default:"auto" in
    let user_sanitized =
      Str.global_replace (Str.regexp "\\W|_") "" user_from_env
    in
    let user_len = Int.min 5 (String.length user_sanitized) in
    let user = String.sub user_sanitized ~pos:0 ~len:user_len in
    let time_now = Unix.gmtime (Unix.gettimeofday ()) in
    let timestr =
      string_of_int time_now.tm_mday
      ^ string_of_int time_now.tm_hour
      ^ string_of_int time_now.tm_min
    in
    (* append the first 5 chars of the local system username of the person running the test, test name, and part of the timestamp onto the back of an integration test to disambiguate different test deployments, format is: *)
    (* username-testname-DaymonthHrMin *)
    (* ex: adalo-block-production-151134 ; user is adalovelace, running block production test, 15th of a month, 11:34 AM, GMT time*)
    let testnet_name = user ^ "-" ^ test_name ^ "-" ^ timestr in
    (* HARD CODED NETWORK VALUES *)
    let project_id = "o1labs-192920" in
    let cluster_id = "gke_o1labs-192920_us-west1_mina-integration-west1" in
    let cluster_name = "mina-integration-west1" in
    let k8s_context = cluster_id in
    let cluster_region = "us-west1" in
    let seed_zone = "us-west1-a" in
    let seed_region = "us-west1" in
    (* GENERATE ACCOUNTS AND KEYPAIRS *)
    let num_block_producers = List.length block_producers in
    let block_producer_keypairs, runtime_accounts =
      (* the first keypair is the genesis winner and is assumed to be untimed. Therefore dropping it, and not assigning it to any block producer *)
      let keypairs =
        List.drop (Array.to_list (Lazy.force Sample_keypairs.keypairs)) 1
      in
      if num_block_producers > List.length keypairs then
        failwith
          "not enough sample keypairs for specified number of block producers" ;
      let f index ({Test_config.Block_producer.balance; timing}, (pk, sk)) =
        let runtime_account =
          let timing =
            match timing with
            | Account.Timing.Untimed ->
                None
            | Timed t ->
                Some
                  { Runtime_config.Accounts.Single.Timed.initial_minimum_balance=
                      t.initial_minimum_balance
                  ; cliff_time= t.cliff_time
                  ; cliff_amount= t.cliff_amount
                  ; vesting_period= t.vesting_period
                  ; vesting_increment= t.vesting_increment }
          in
          let default = Runtime_config.Accounts.Single.default in
          { default with
            pk= Some (Public_key.Compressed.to_string pk)
          ; sk= None
          ; balance=
              Balance.of_formatted_string balance
              (* delegation currently unsupported *)
          ; delegate= None
          ; timing }
        in
        let secret_name = "test-keypair-" ^ Int.to_string index in
        let keypair =
          {Keypair.public_key= Public_key.decompress_exn pk; private_key= sk}
        in
        ((secret_name, keypair), runtime_account)
      in
      List.mapi ~f
        (List.zip_exn block_producers
           (List.take keypairs (List.length block_producers)))
      |> List.unzip
    in
    (* DAEMON CONFIG *)
    let proof_config =
      (* TODO: lift configuration of these up Test_config.t *)
      { Runtime_config.Proof_keys.level= Some proof_level
      ; sub_windows_per_window= None
      ; ledger_depth= None
      ; work_delay= None
      ; block_window_duration_ms= None
      ; transaction_capacity= None
      ; coinbase_amount= None
      ; supercharged_coinbase_factor= None
      ; account_creation_fee= None
      ; fork= None }
    in
    let constraint_constants =
      Genesis_ledger_helper.make_constraint_constants
        ~default:Genesis_constants.Constraint_constants.compiled proof_config
    in
    let runtime_config =
      { Runtime_config.daemon= Some {txpool_max_size= Some txpool_max_size}
      ; genesis=
          Some
            { k= Some k
            ; delta= Some delta
            ; slots_per_epoch= Some slots_per_epoch
            ; sub_windows_per_window=
                Some constraint_constants.supercharged_coinbase_factor
            ; slots_per_sub_window= Some slots_per_sub_window
            ; genesis_state_timestamp=
                Some Core.Time.(to_string_abs ~zone:Zone.utc (now ())) }
      ; proof= Some proof_config (* TODO: prebake ledger and only set hash *)
      ; ledger=
          Some
            { base= Accounts runtime_accounts
            ; add_genesis_winner= None
            ; num_accounts= None
            ; balances= []
            ; hash= None
            ; name= None }
      ; epoch_data= None }
    in
    let genesis_constants =
      Or_error.ok_exn
        (Genesis_ledger_helper.make_genesis_constants ~logger
           ~default:Genesis_constants.compiled runtime_config)
    in
    let constants : Test_config.constants =
      {constraints= constraint_constants; genesis= genesis_constants}
    in
    (* BLOCK PRODUCER CONFIG *)
    let base_port = 10001 in
    let block_producer_config index (secret_name, _) =
      { name= "test-block-producer-" ^ Int.to_string (index + 1)
      ; class_= "test"
      ; id= Int.to_string index
      ; private_key_secret= secret_name
      ; enable_gossip_flooding= false
      ; run_with_user_agent= false
      ; run_with_bots= false
      ; enable_peer_exchange= false
      ; isolated= false
      ; libp2p_secret= "" }
    in
    (* NETWORK CONFIG *)
    { coda_automation_location= cli_inputs.coda_automation_location
    ; project_id
    ; cluster_id
    ; keypairs= block_producer_keypairs
<<<<<<< HEAD
    ; constraint_constants
    ; genesis_constants
    ; terraform_version
=======
    ; constants
>>>>>>> 3c03d3d7
    ; terraform=
        { generate_and_upload_artifacts= false
        ; cluster_name
        ; cluster_region
        ; testnet_name
        ; seed_zone
        ; seed_region
        ; k8s_context
        ; coda_image= images.coda
        ; coda_agent_image= images.user_agent
        ; coda_bots_image= images.bots
        ; coda_points_image= images.points
        ; runtime_config= Runtime_config.to_yojson runtime_config
        ; block_producer_key_pass= "naughty blue worm"
        ; block_producer_starting_host_port= base_port
        ; block_producer_configs=
            List.mapi block_producer_keypairs ~f:block_producer_config
        ; snark_worker_replicas= num_snark_workers
        ; snark_worker_host_port= base_port + num_block_producers
        ; snark_worker_public_key
        ; snark_worker_fee
            (* log level is currently statically set and not directly configurable *)
        ; log_level= "Trace"
        ; log_txn_pool_gossip=
            true
            (* these currently aren't used for testnets, so we just give them defaults *)
        ; coda_faucet_amount= "10000000000"
        ; coda_faucet_fee= "100000000"
        ; agent_min_fee= "0.06"
        ; agent_max_fee= "0.1"
        ; agent_min_tx= "0.0015"
        ; agent_max_tx= "0.0015" } }

  let to_terraform network_config =
    let open Terraform in
    [ Block.Terraform
        { Block.Terraform.required_version= network_config.terraform_version
        ; backend=
            Backend.S3
              { Backend.S3.key=
                  "terraform-" ^ network_config.terraform.testnet_name
                  ^ ".tfstate"
              ; encrypt= true
              ; region= "us-west-2"
              ; bucket= "o1labs-terraform-state"
              ; acl= "bucket-owner-full-control" } }
    ; Block.Provider
        { Block.Provider.provider= "aws"
        ; region= "us-west-2"
        ; zone= None
        ; alias= None
        ; project= None }
    ; Block.Provider
        { Block.Provider.provider= "google"
        ; region= network_config.terraform.cluster_region
        ; zone= Some "us-east1b"
        ; alias= Some "google-us-east1"
        ; project= Some network_config.project_id }
    ; Block.Module
        { Block.Module.local_name= "testnet_east"
        ; providers= [("google", ("google", "google-us-east1"))]
        ; source= "../../modules/kubernetes/testnet"
        ; args= terraform_config_to_assoc network_config.terraform } ]

  let testnet_log_filter network_config =
    Printf.sprintf
      {|
        resource.labels.project_id="%s"
        resource.labels.location="%s"
        resource.labels.cluster_name="%s"
        resource.labels.namespace_name="%s"
      |}
      network_config.project_id network_config.terraform.cluster_region
      network_config.terraform.cluster_name
      network_config.terraform.testnet_name
end

module Network_manager = struct
  type t =
    { logger: Logger.t
    ; cluster: string
    ; namespace: string
    ; keypair_secrets: string list
    ; testnet_dir: string
    ; testnet_log_filter: string
    ; constants: Test_config.constants
    ; block_producer_nodes: Kubernetes_network.Node.t list
    ; snark_coordinator_nodes: Kubernetes_network.Node.t list
    ; nodes_by_app_id: Kubernetes_network.Node.t String.Map.t
    ; mutable deployed: bool
    ; keypairs: Keypair.t list }

  let run_cmd t prog args = run_cmd t.testnet_dir prog args

  let run_cmd_exn t prog args = run_cmd_exn t.testnet_dir prog args

  let create ~logger (network_config : Network_config.t) =
    let testnet_dir =
      network_config.coda_automation_location ^/ "terraform/testnets"
      ^/ network_config.terraform.testnet_name
    in
    (* cleanup old deployment, if it exists; we will need to take good care of this logic when we put this in CI *)
    let%bind () =
      if%bind File_system.dir_exists testnet_dir then (
        [%log warn]
          "Old network deployment found; attempting to refresh and cleanup" ;
        let%bind _ =
          Cmd_util.run_cmd_exn testnet_dir "terraform" ["refresh"]
        in
        let%bind _ =
          let open Process.Output in
          let%bind state_output =
            Cmd_util.run_cmd testnet_dir "terraform" ["state"; "list"]
          in
          if not (String.is_empty state_output.stdout) then
            let%map _ =
              Cmd_util.run_cmd_exn testnet_dir "terraform"
                ["destroy"; "-auto-approve"]
            in
            ()
          else return ()
        in
        File_system.remove_dir testnet_dir )
      else return ()
    in
    [%log info] "Writing network configuration" ;
    let%bind () = Unix.mkdir testnet_dir in
    (* TODO: prebuild genesis proof and ledger *)
    (*
    let%bind inputs =
      Genesis_ledger_helper.Genesis_proof.generate_inputs ~proof_level ~ledger
        ~constraint_constants ~genesis_constants
    in
    let%bind (_, genesis_proof_filename) =
      Genesis_ledger_helper.Genesis_proof.load_or_generate ~logger ~genesis_dir ~may_generate:true
        inputs
    in
    *)
    Out_channel.with_file ~fail_if_exists:true (testnet_dir ^/ "main.tf.json")
      ~f:(fun ch ->
        Network_config.to_terraform network_config
        |> Terraform.to_string
        |> Out_channel.output_string ch ) ;
    let%bind () =
      Deferred.List.iter network_config.keypairs
        ~f:(fun (secret_name, keypair) ->
          Secrets.Keypair.write_exn keypair
            ~privkey_path:(testnet_dir ^/ secret_name)
            ~password:(lazy (return (Bytes.of_string "naughty blue worm"))) )
    in
    let testnet_log_filter =
      Network_config.testnet_log_filter network_config
    in
    let cons_node pod_id port =
      { Kubernetes_network.Node.cluster= network_config.cluster_id
      ; Kubernetes_network.Node.namespace=
          network_config.terraform.testnet_name
      ; Kubernetes_network.Node.pod_id
      ; Kubernetes_network.Node.node_graphql_port= port }
    in
    (* we currently only deploy 1 coordinator per deploy (will be configurable later) *)
    let snark_coordinator_nodes = [cons_node "snark-coordinator-1" 3085] in
    let block_producer_nodes =
      List.init (List.length network_config.terraform.block_producer_configs)
        ~f:(fun i ->
          cons_node (Printf.sprintf "test-block-producer-%d" (i + 1)) (i + 3086)
      )
    in
    let nodes_by_app_id =
      let all_nodes = snark_coordinator_nodes @ block_producer_nodes in
      all_nodes
      |> List.map ~f:(fun node -> (node.pod_id, node))
      |> String.Map.of_alist_exn
    in
    let t =
      { logger
      ; cluster= network_config.cluster_id
      ; namespace= network_config.terraform.testnet_name
      ; testnet_dir
      ; testnet_log_filter
      ; constants= network_config.constants
      ; keypair_secrets= List.map network_config.keypairs ~f:fst
      ; block_producer_nodes
      ; snark_coordinator_nodes
      ; nodes_by_app_id
      ; deployed= false
      ; keypairs= List.unzip network_config.keypairs |> snd }
    in
    [%log info] "Initializing terraform" ;
    let%bind _ = run_cmd_exn t "terraform" ["init"] in
    let%map _ = run_cmd_exn t "terraform" ["validate"] in
    t

  let deploy t =
    if t.deployed then failwith "network already deployed" ;
    [%log' info t.logger] "Deploying network" ;
    let%bind _ = run_cmd_exn t "terraform" ["apply"; "-auto-approve"] in
    [%log' info t.logger] "Uploading network secrets" ;
    let%map () =
      Deferred.List.iter t.keypair_secrets ~f:(fun secret ->
          let%map _ =
            run_cmd_exn t "kubectl"
              [ "create"
              ; "secret"
              ; "generic"
              ; secret
              ; "--cluster=" ^ t.cluster
              ; "--namespace=" ^ t.namespace
              ; "--from-file=key=" ^ secret
              ; "--from-file=pub=" ^ secret ^ ".pub" ]
          in
          () )
    in
    t.deployed <- true ;
    let result =
      { Kubernetes_network.namespace= t.namespace
      ; constants= t.constants
      ; block_producers= t.block_producer_nodes
      ; snark_coordinators= t.snark_coordinator_nodes
      ; archive_nodes= []
      ; nodes_by_app_id= t.nodes_by_app_id
      ; testnet_log_filter= t.testnet_log_filter
      ; keypairs= t.keypairs }
    in
    [%log' info t.logger] "Network deployed" ;
    [%log' info t.logger] "snark_coordinators_list: %s"
      (Kubernetes_network.Node.node_list_to_string result.snark_coordinators) ;
    [%log' info t.logger] "block_producers_list: %s"
      (Kubernetes_network.Node.node_list_to_string result.block_producers) ;
    [%log' info t.logger] "archive_nodes_list: %s"
      (Kubernetes_network.Node.node_list_to_string result.archive_nodes) ;
    result

  let destroy t =
    [%log' info t.logger] "Destroying network" ;
    if not t.deployed then failwith "network not deployed" ;
    let%bind _ = run_cmd_exn t "terraform" ["destroy"; "-auto-approve"] in
    t.deployed <- false ;
    Deferred.unit

  let cleanup t =
    let%bind () = if t.deployed then destroy t else return () in
    [%log' info t.logger] "Cleaning up network configuration" ;
    let%bind () = File_system.remove_dir t.testnet_dir in
    Deferred.unit
end<|MERGE_RESOLUTION|>--- conflicted
+++ resolved
@@ -60,13 +60,8 @@
     ; project_id: string
     ; cluster_id: string
     ; keypairs: (string * Keypair.t) list
-<<<<<<< HEAD
-    ; constraint_constants: Genesis_constants.Constraint_constants.t
-    ; genesis_constants: Genesis_constants.t
     ; terraform_version: string
-=======
     ; constants: Test_config.constants
->>>>>>> 3c03d3d7
     ; terraform: terraform_config }
   [@@deriving to_yojson]
 
@@ -85,13 +80,9 @@
     |> Yojson.Safe.Util.to_string
 
   let expand ~logger ~test_name ~(cli_inputs : Cli_inputs.t)
-<<<<<<< HEAD
-      ~(test_config : Test_config.t) ~(images : Container_images.t) =
-    let%map terraform_version = get_terraform_version () in
-=======
       ~(test_config : Test_config.t) ~(images : Test_config.Container_images.t)
       =
->>>>>>> 3c03d3d7
+    let%map terraform_version = get_terraform_version () in
     let { Test_config.k
         ; delta
         ; slots_per_epoch
@@ -242,13 +233,8 @@
     ; project_id
     ; cluster_id
     ; keypairs= block_producer_keypairs
-<<<<<<< HEAD
-    ; constraint_constants
-    ; genesis_constants
     ; terraform_version
-=======
     ; constants
->>>>>>> 3c03d3d7
     ; terraform=
         { generate_and_upload_artifacts= false
         ; cluster_name
