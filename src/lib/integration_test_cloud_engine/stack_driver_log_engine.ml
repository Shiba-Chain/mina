open Async
open Core
open Integration_test_lib
module Timeout = Timeout_lib.Core_time

(** This implements Log_engine_intf for stack driver logs for integration tests
    Assumptions:
      1. gcloud is installed and authorized to perform logging and pubsub related changes
      2. gcloud API key is set in the environment variable GCLOUD_API_KEY*)

(*Project Id is required for creating topic, sinks, and subscriptions*)
let project_id = "o1labs-192920"

let prog = "gcloud"

let load_config_json json_str =
  Or_error.try_with (fun () -> Yojson.Safe.from_string json_str)

let rec or_error_list_iter ls ~f =
  let open Or_error.Let_syntax in
  match ls with
  | [] ->
      return ()
  | h :: t ->
      let%bind () = f h in
      or_error_list_iter t ~f

let rec or_error_list_map ls ~f =
  let open Or_error.Let_syntax in
  match ls with
  | [] ->
      return []
  | h :: t ->
      let%bind h' = f h in
      let%map t' = or_error_list_map t ~f in
      h' :: t'

let rec or_error_list_fold_left_while ls ~init ~f =
  let open Or_error.Let_syntax in
  match ls with
  | [] ->
      return init
  | h :: t -> (
      match%bind f init h with
      | `Stop init' ->
          return init'
      | `Continue init' ->
          or_error_list_fold_left_while t ~init:init' ~f )

let or_error_of_option opt msg =
  Option.value_map opt
    ~default:(Error (Error.of_string msg))
    ~f:Or_error.return

let coda_container_filter = "resource.labels.container_name=\"coda\""

let block_producer_filter = "resource.labels.pod_name:\"block-producer\""

module Subscription = struct
  type t = {name: string; topic: string; sink: string}

  (*Using the api endpoint to create a sink instead of the gcloud command
  because the cli doesn't allow setting the writerIdentity account for the sink
  and instead generates an account that doesn't have permissions to publish
  logs to the topic. The account needs to be given permissions explicitly and
  then there's this from the documentation:
    There is a delay between creating the sink and using the sink's new service
     account to authorize writing to the export destination. During the first 24
     hours after sink creation, you might see permission-related error messages
     from the sink on your project's Activity page; you can ignore them.
  *)
  let create_sink ~topic ~filter ~key ~logger name =
    let open Deferred.Or_error.Let_syntax in
    let url =
      "https://logging.googleapis.com/v2/projects/o1labs-192920/sinks?key="
      ^ key
    in
    let%bind authorization =
      let%map token =
        Process.run ~prog ~args:["auth"; "print-access-token"] ()
      in
      let token = String.strip token in
      String.concat ["Authorization: Bearer "; token]
    in
    let req_type = "Accept: application/json" in
    let content_type = "Content-Type: application/json" in
    let destination =
      String.concat ~sep:"/"
        ["pubsub.googleapis.com"; "projects"; project_id; "topics"; topic]
    in
    let header = "--header" in
    let data =
      `Assoc
        [ ("name", `String name)
        ; ("description", `String "Sink for tests")
        ; ("destination", `String destination)
        ; ("filter", `String filter) ]
      |> Yojson.Safe.to_string
    in
    let%bind response =
      Process.run ~prog:"curl"
        ~args:
          [ "--request"
          ; "POST"
          ; url
          ; header
          ; authorization
          ; header
          ; req_type
          ; header
          ; content_type
          ; "--data"
          ; data
          ; "--compressed" ]
        ()
    in
    let%bind response_json = Deferred.return @@ load_config_json response in
    [%log debug] "Create sink response: $response"
      ~metadata:[("response", response_json)] ;
    match
      Yojson.Safe.Util.(to_option Fn.id (member "error" response_json))
    with
    | Some _ ->
        Deferred.Or_error.errorf !"Error when creating sink: %s" response
    | None ->
        Deferred.Or_error.ok_unit

  let create ~name ~filter ~logger =
    let open Deferred.Or_error.Let_syntax in
    let uuid = Uuid_unix.create () in
    let name = name ^ "_" ^ Uuid.to_string uuid in
    let gcloud_key_file_env = "GCLOUD_API_KEY" in
    let%bind key =
      match Sys.getenv gcloud_key_file_env with
      | Some key ->
          return key
      | None ->
          Deferred.Or_error.errorf
            "Set environment variable %s with the service account key to use \
             Stackdriver logging"
            gcloud_key_file_env
    in
    let create_topic name =
      Process.run ~prog ~args:["pubsub"; "topics"; "create"; name] ()
    in
    let create_subscription name topic =
      Process.run ~prog
        ~args:
          [ "pubsub"
          ; "subscriptions"
          ; "create"
          ; name
          ; "--topic"
          ; topic
          ; "--topic-project"
          ; project_id ]
        ()
    in
    let topic = name ^ "_topic" in
    let sink = name ^ "_sink" in
    let%bind _ = create_topic topic in
    let%bind _ = create_sink ~topic ~filter ~key ~logger sink in
    let%map _ = create_subscription name topic in
    {name; topic; sink}

  let delete t =
    let delete_subscription () =
      Process.run ~prog
        ~args:
          ["pubsub"; "subscriptions"; "delete"; t.name; "--project"; project_id]
        ()
    in
    let delete_sink () =
      Process.run ~prog
        ~args:["logging"; "sinks"; "delete"; t.sink; "--project"; project_id]
        ()
    in
    let delete_topic () =
      Process.run ~prog
        ~args:["pubsub"; "topics"; "delete"; t.topic; "--project"; project_id]
        ()
    in
    Deferred.Or_error.combine_errors
      [delete_subscription (); delete_sink (); delete_topic ()]

  let pull t =
    let open Deferred.Or_error.Let_syntax in
    let subscription_id =
      String.concat ~sep:"/" ["projects"; project_id; "subscriptions"; t.name]
    in
    (* The limit for messages we pull on each interval is currently not configurable. For now, it's set to 5 (which will hopefully be a sane for a while). *)
    let%bind result =
      Process.run ~prog
        ~args:
          [ "pubsub"
          ; "subscriptions"
          ; "pull"
          ; subscription_id
          ; "--auto-ack"
          ; "--limit"
          ; string_of_int 5
          ; "--format"
          ; "table(DATA)" ]
        ()
    in
    match String.split_lines result with
    | [] | ["DATA"] ->
        return []
    | "DATA" :: data ->
        Deferred.return (or_error_list_map data ~f:load_config_json)
    | _ ->
        Deferred.return
          (Error
             (Error.of_string
                (sprintf "Invalid subscription pull result: %s" result)))
end

module Json_parsing = struct
  open Yojson.Safe.Util

  (* convert from Yojson or_error format to Core or_error *)
  let lift_json_or_error = function
    | Ok x ->
        Ok x
    | Error err ->
        Error (Error.of_string err)

  type 'a parser = Yojson.Safe.t -> 'a

  let json : Yojson.Safe.t parser = Fn.id

  let bool : bool parser = to_bool

  let string : string parser = to_string

  let int : int parser =
   fun x -> try to_int x with Type_error _ -> int_of_string (to_string x)

  let float : float parser =
   fun x -> try to_float x with Type_error _ -> float_of_string (to_string x)

  let rec find (parser : 'a parser) (json : Yojson.Safe.t) (path : string list)
      : 'a Or_error.t =
    let open Or_error.Let_syntax in
    match (path, json) with
    | [], _ -> (
      try Ok (parser json)
      with exn ->
        Error
          (Error.of_string
             (Printf.sprintf "failed to parse json value: %s"
                (Exn.to_string exn))) )
    | key :: path', `Assoc assoc ->
        let%bind entry =
          or_error_of_option
            (List.Assoc.find assoc key ~equal:String.equal)
            "failed to find path in json object"
        in
        find parser entry path'
    | _ ->
        Error (Error.of_string "expected json object when searching for path")
end

module type Query_intf = sig
  module Result : sig
    type t
  end

  val name : string

  val filter : string -> string

  val parse : Yojson.Safe.t -> Result.t Or_error.t
end

module Error_query = struct
  module Result = struct
    type t = {pod_id: string; message: Logger.Message.t}
  end

  let name = "error"

  let filter testnet_log_filter =
    String.concat ~sep:"\n"
      [ testnet_log_filter
      ; "resource.labels.container_name=\"coda\""
      ; "jsonPayload.level=(\"Warn\" OR \"Error\" OR \"Faulty_peer\" OR \
         \"Fatal\")" ]

  let parse log =
    let open Json_parsing in
    let open Or_error.Let_syntax in
    let%bind pod_id = find string log ["labels"; "k8s-pod/app"] in
    let%bind payload = find json log ["jsonPayload"] in
    let%map message = lift_json_or_error (Logger.Message.of_yojson payload) in
    {Result.pod_id; message}
end

module Initialization_query = struct
  module Result = struct
    type t = {pod_id: string}
  end

  let name = "initialization"

  (* TODO: this is technically the participation query right now; this can retrigger if bootstrap is toggled *)
  let filter testnet_log_filter =
    (*TODO: Structured logging: Block Produced*)
    String.concat ~sep:"\n"
      [ testnet_log_filter
      ; coda_container_filter
      ; "\"Starting Transition Frontier Controller phase\"" ]

  let parse log =
    let open Json_parsing in
    let open Or_error.Let_syntax in
    let%map pod_id = find string log ["labels"; "k8s-pod/app"] in
    {Result.pod_id}
end

module Block_produced_query = struct
  module Result = struct
    module T = struct
      type t =
        { block_height: int
        ; epoch: int
        ; global_slot: int
        ; snarked_ledger_generated: bool }
      [@@deriving to_yojson]
    end

    include T

    let empty =
      { block_height= 0
      ; epoch= 0
      ; global_slot= 0
      ; snarked_ledger_generated= false }

    (*Aggregated values for determining timeout conditions. Note: Slots passed and epochs passed are only determined if we produce a block. Add a log for these events to calculate these independently?*)
    module Aggregated = struct
      type t =
        { last_seen_result: T.t
        ; blocks_generated: int
        ; slots_passed: int
        ; epochs_passed: int
        ; snarked_ledgers_generated: int }

      let empty =
        { last_seen_result= empty
        ; blocks_generated= 0
        ; slots_passed= 0
        ; epochs_passed= 0
        ; snarked_ledgers_generated= 0 }

      let init (result : T.t) =
        { last_seen_result= result
        ; blocks_generated= 1
        ; slots_passed= 1
        ; epochs_passed= 0
        ; snarked_ledgers_generated=
            (if result.snarked_ledger_generated then 1 else 0) }
    end

    (*Todo: Reorg will mess up the value of snarked_ledgers_generated*)
    let aggregate (aggregated : Aggregated.t) (result : t) : Aggregated.t =
      if result.block_height > aggregated.last_seen_result.block_height then
        { Aggregated.last_seen_result= result
        ; blocks_generated= aggregated.blocks_generated + 1
        ; slots_passed=
            aggregated.slots_passed
            + (result.global_slot - aggregated.last_seen_result.global_slot)
        ; epochs_passed=
            aggregated.epochs_passed
            + (result.epoch - aggregated.last_seen_result.epoch)
        ; snarked_ledgers_generated=
            ( if result.snarked_ledger_generated then
              aggregated.snarked_ledgers_generated + 1
            else aggregated.snarked_ledgers_generated ) }
      else aggregated
  end

  let filter testnet_log_filter =
    (*TODO: Structured logging: Block Produced*)
    String.concat ~sep:"\n"
      [ testnet_log_filter
      ; block_producer_filter
      ; coda_container_filter
      ; "\"Successfully produced a new block\"" ]

  (*TODO: Once we transition to structured events, this should call Structured_log_event.parse_exn and match on the structured events that it returns.*)
  let parse log =
    let open Json_parsing in
    let open Or_error.Let_syntax in
    let breadcrumb = ["jsonPayload"; "metadata"; "breadcrumb"] in
    let breadcrumb_consensus_state =
      breadcrumb
      @ [ "validated_transition"
        ; "data"
        ; "protocol_state"
        ; "body"
        ; "consensus_state" ]
    in
    let%bind snarked_ledger_generated =
      find bool log (breadcrumb @ ["just_emitted_a_proof"])
    in
    let%bind block_height =
      find int log (breadcrumb_consensus_state @ ["blockchain_length"])
    in
    let%bind global_slot =
      find int log
        (breadcrumb_consensus_state @ ["curr_global_slot"; "slot_number"])
    in
    let%map epoch =
      find int log (breadcrumb_consensus_state @ ["epoch_count"])
    in
    {Result.block_height; global_slot; epoch; snarked_ledger_generated}

  let%test_unit "parse json" =
    (* TODO: paste me back (I was breaking Nathan's syntax highlighting) *)
    (* TODO: the structured log message doesn't contain $breadcrumb *)
    let log =
      Yojson.Safe.from_string
        {|{"insertId":"da1tjxlb148zg2r9m","jsonPayload":{"level":"Trace","message":"Successfully produced a new block: $breadcrumb","metadata":{"breadcrumb":{"just_emitted_a_proof":true,"staged_ledger":"<opaque>","validated_transition":{"data":{"current_protocol_version":"0.1.0","delta_transition_chain_proof":"<opaque>","proposed_protocol_version":"<None>","protocol_state":{"body":{"blockchain_state":{"snarked_ledger_hash":"4mKBT3x4peBudLp8p7ZV8D9qa4hXVu4Mtw8RnjnJUmuYVAmzuMB3qqG76WdN4o1bzBzkWGntjW3fskqGB7qEr14xEHGD23PqW53Pq4pac8vUBv9Wy9sYfNTXXQHUaTKs9Z3SZ4G683vWGiqrPD1CwNL1mfQcE1Y4rZs1PKXYr2Qxd1ysPSBzMdMhHRtCJ8yjL31gy8b5HLEB4TCnvmwcaFjrYqXmZ17iRTouYeAXTwiYa3QwwdLndAFS7Wf1YJwK2WavtqJjL3cHL37UP56bQdiUsDF33iRAX99LJGhFqDD4Ud765rcDrgM1yBdBkyJFAC","staged_ledger_hash":{"non_snark":{"aux_hash":"UDT5mwPQpaazURe2owQEkmhVzs89k5ZT4xiD4nShZ4qV6rPcdi","ledger_hash":"4mKBT3x7o11gxXfS2sukVKACTsUk5HsQUSWH48ycTzAymkW5G6BXLtSVfyFj7q8byjKy24VgLaEstVbke8WC8sQJPot5eBPi6BqTXQn83u2HsrFoYTrRfuC5uExzkvuEHWfg6mFCpsGntcNVvZHBZmCxckP37Ao2X29kWuhvRUjCnJ4zyEGY8Byu7Q5nzf13XXd2uzTwntQFkEUqZ5rVyVdB6KYW14E3vLjZdUF8ijbXkqGHVyLfogfdfBHauiCDsdEKMiQVCQpwVQSmonKxAV14Qvg2yUsCbSru7uLZjLz4rCeZ3A18D8TvUMKqooVEX1","pending_coinbase_aux":"WewbKnjz78S5g6GMgtv5AkaR54HuGAfAX7YHkoMxzZji8dDm82"},"pending_coinbase_hash":"A2UdxEssLAf7MRyLNuccHWj4J9Bsu1XpPVLsenZcQkHto6RkgLBg3kMZemKEaafH4E36sdzvTWQujcADhdMFHMTy2YqFrGWTVzjcQZApLCE91PyFo3Lup5tf3wa7aBTD7x2bSmCRudM93ieGXdASVHDtinSaLAcGMfaA7ioSJEH3nkkXd3zUafThJMcnQvpVR4oHeuYNbAF8dPpKhk3ZGaL6v6FmbyTKVExj3xDx8dr1P3QsAPPrVqhDCM6AU3EpLtvmrLXrzkjh2dvB8TaLgZwg85atjKhbHAX5RUR7395RvMuTLq4ae4gCPJSRhTwuS8"},"timestamp":"1593049680000"},"consensus_state":{"blockchain_length":"3005","curr_global_slot":{"slot_number":"7806","slots_per_epoch":"480"},"epoch_count":"16","has_ancestor_in_same_checkpoint_window":true,"last_vrf_output":"<opaque>","min_window_density":"160","next_epoch_data":{"epoch_length":"38","ledger":{"hash":"4mKBT3x4nFWDa4A67jeH71Jv5UY7xMdekTspnP4AF4rkhxtybgKjrb9dKkYMein6CUBcWTskzZJnZ9RN3HEod9JTWAqwk5CDCBYTVDfUpJRqHsuBZ8ezpCb9oHQfu7eFeGFjY9ijwAZqEwp3gNhNwgS31ed9TcQgEpEPGqRDRYmyCwSTvZHKG2iFqbzzPnkF8ob12R69zYnMcRZmmhpwKeoEHVU23brJmoBTCguZWPKgk7T66kTqB4wiCbrFgb1S8jJtjQynaeocXhV3mqi91hD8fdX6TikxT3YutFBGW92Bn1HfVNYDRybpnrSwH4jEUk","total_currency":"22961500002389927"},"lock_checkpoint":"3j7Fqw9d9wLyNdjTPBSVH3yPDPWMtqUC22L1JSeqnpYMBfHTK7UmtDbYbnCL9mYDccjspNy8vJEnmXMA72qgswFdMocqYWprdWRYCUmhZx2jBKQcjXMjyUm8yFFBU8HfbSHSWfWmFVEXLw15rTR5ELjFy5xQMpgaWWMELu4ArxRc4DBbDebX2ezU4AhXULwsRhgbXw3n8gf6Tfi8GFTMQ8aTfuwmGeLmDAzXY4UvaEFuzcZ4ZFrFHrLZhKXYTbYyKebTBbcYqZScQcBNp1CC76tMP6NJkAaANYMGnRC1atoBwxBx6iCAb8osx12mCYgi9","seed":"3DUfsm6DRo8H9B9evJWxP72s18BAmWbFPMjr1EphFQFF7Fjjas1H8Y3UHGLTCocUKga4Yzh9izSHTvPn7UXN8x87c6soskzRtxjzatt2nPVK7jJ3xB2jMQFKfkmXLh4baiuQkDogz8nzirjbrUDnPsGi85efffcdEdCfV9AazPpZSbJKdvxMY4KZYXmdmtASzyQxeDhfpfCgfuUwfKCdPWi2biXxTrX9GkKLVcJFVCgY1ZggSFGiMn6kB3zxtKqUEJ1KvXnfdsyLsRrQwDKGGfqGSaS2b5baosyBnML27GJUGUDhP7vNipc5EVu1BZUEL","start_checkpoint":"D2rcXVQYc5LPJkNGqsxFSD17vt9o3AkQz3zLhA4mH56MQd1mkbiyMWohyYF6XkraCxLLfrf4G28pkeM2CYCN6Xwu4Sec9jeLigUC25VYZq2N9nLDPtSR9Xrk7SfAVzjpckU9MsYoGXkzzXG6fSKC4DakPFkPy53U2uYhYR963Kypcpjg5qdzu86TzmribmSvf3QEBaxs6svLEodZesaUff8qb2xCswAoZS4FU32kn6ANqXLHZWJZbPomnav9Msmh38rC5o1CGMoYvoEEdkB1qz4PpDLCGxDyNbkJFMC75WVQXbZSMayQ6i6V1hUAsHa9fU"},"staking_epoch_data":{"epoch_length":"184","ledger":{"hash":"4mKBT3x3Jm4wrsafPgLndLRTUBPGStpddFUdyKwKSHLBQh4HfdVon9NsrTbtQBiRLbhyH3uEKgkMbVGTneBSRH1Ub6Rm17FG2JpRHmTEEjaTDFJqk3sfzSzeMA1xxz35gg2czw8Q8SUknoatQ843gkPuEyTiSBXbJTQbXgDmuJXmXSNQ4Xvy5enmAMZfX1Es7wSzjpETmpgSD7sGQXi6yv3F6DsLcHLnHrqoYiipvNvDLM7cr5axY2inWiQboPd2T3rZi2PK2jdJvFu1XRWA5sNMKSciUddq6fn62CzrCTszGm2qdnPWpCrsRLE85heDyz","total_currency":"22924300002389927"},"lock_checkpoint":"D2rcXVQbcpJXNSkH4PtMigWYCwgohjjvR5SzxQ1BXC8TB7aNi722Vd2Rzj4tUWAiZhtzVn4y35R7fJ86XSWign7Nk7uoQAstAuKT9rVsPzWC8tvaWtY21uHVWSFfN6FERmWbR8ESVYcFbMNKeXGeFEXBgiWX7qEQVReqVuapdR72YBitw3Yuh3zHy3TEhRPWecdGYELDXoqGv3H1C8MaWRTUZkXn6TddEfVdtD7SuoH3zQVTcKADBGK7BfJcrd6pU3ScgWBUoaCYND5teWD2fCHGxmjWHiLmgUbqpCaEXYjh6DrwMKdxek2T6XdBpi89Xh","seed":"3DUfsm6FqFmgdfqmKUJbZVWFE1vB3HZQithYfWitucdN24MVAATs2WkmuyLnRmmhAi2Mn7DeqARTCEZz4ZUSK8zP3uvzULWFqxyTR1AeuNwGEReySyDA2KPrTHZiSE6DFBPkxYVhTAxzCxr2s8Hg7DL4VGV36RHJqqzCJuNiur9XTt38zi2T8GEdrowfRgL7e2cKapivbCiVVE1X4XaoKZUHqEbht4YNFTCK6AndB27EvgFHZV3KoR1Ai8DYFasj1YoMw7LxRFn7DqnXnDkgyX3aKNdG2wKJKddB93pWNwgFXg1LnEMvVxjtJmBegyCvk","start_checkpoint":"D2rcXVQd7gciXqjsZrMyQVr2n5AG9vDzQnJMZxb5L8ijvX4iCVggYaaEUVdPALEaxY6uaXT9Jire3qPBb84QBfX8vQX6kV4ojvqxcTqt7gLi2GyupXS2p1u2JN6PMdciLCfmeogLSR2EaH3UdsS1TMoK72UBfFYsD6jvkFSyfNyMMHLJCjNWSwVo6apRtsG1GK7bn4g63zrvn16ezGbmgh8mCFqBzv3KM4c17QZHHEbLS2ya7U6SvtCMDwDaHPgE8Dg2QS1mEqG2DuJ2V9VNnYZshtQUPTLw4fRy4N9fDPLo73LFC1d7y3gMqEoqV2MYFa"},"sub_window_densities":["0","20","20","20","20","20","20","20"],"total_currency":"22969100.002389927"},"constants":{"delta":"3","genesis_state_timestamp":"1591644600000","k":"20"},"genesis_state_hash":"D2rcXVQa8eS14d6EWdpMVoys5aeqjiwJppFQRrdoZLpbsDUoq1a9AVYb1VQtqxPhxT87sQWHWwL7c1z7qWmC72GdedUy7RaqanKpJzCk5B4fMnxDTKFDVc53gZF3Z95pMauhWi12vAvuCK5bstGcAh3ZUJveK6RVmnN6aM2tHjTgcp1uvMfzXTjwBuxX6gGpsFKWZw5gDguQpDqhbMiYJw44Mc2ggKthUnfP2NsxJTkNzfJGknYaarK7wRZNEjHeNtrVfyxZDKyTGg6ZisfPemCYPTyXsvs9MmfmAtNhBAAUFuA1NuxnpfAjbdJ3RacHPW"},"previous_state_hash":"D2rcXVQa7HFVLxWV7V5mktEdnxK22Jp3bhfPtzaGcCmvkiFnxAtUtnfyY3CS1U4Z2qSmW7oNT3jBzGta2mTfGEALMA4NifmmoBJTWeFX1tN2FekYbjpiggBgQuGehoTtnN12w1kNRwm9KsRtqUojCsh4vWxJBk8fedsgvLKhJ8uyUybM3fqN748BTipGSrWZJg1KUgXUWXKK1QZN5xNT2CzgtN1bcDizQQMP16UUCZVgH5zY28RpzBsJYXFZbJK6pShYtiBqfMUTyY3ww2qPUBZAr7AA9buMrBCUXwT1etC5rsNp3iwpDB1feVWDAQgUvx"},"protocol_state_proof":"<opaque>","staged_ledger_diff":"<opaque>"},"hash":"D2rcXVQbc96heSMf2WYXidFqRWbQ1ktQhcjNRV86qm1YQmYGgkd3uSpgrGRb8XAT5JPiR2DdXrnkiYU9t9zpGx77mbe9G8ZW2ABi4X344R68kMamFB6fbnwMoQieVTyXLqXvFqck2cGXQcZYko8gBdusNELVyZxsgRw2pJAiAePADfy2zkxudo4P1iTaDySykXvrSNF8oekts6FcQp6fwCeePGcUm3ktomEjYWTfTwU2YCRgfx5Zn8jADmCbtAhkrX1LAM21EEbygrp2LW12QaZDUE98199UCsyVbJTG4GWswYZbbwR99twkZ3BkjbR98B"}},"host":"35.185.73.134","peer_id":"12D3KooWNqFYDkAseDUAhvTdt73iqex7ooQPKTmRByGiCBgbJvVq","pid":10,"port":10003},"source":{"location":"File \"src/lib/block_producer/block_producer.ml\", line 512, characters 44-51","module":"Block_producer"},"timestamp":"2020-06-25 01:58:02.803079Z"},"labels":{"k8s-pod/app":"whale-block-producer-3","k8s-pod/class":"whale","k8s-pod/pod-template-hash":"6cdf6f4b44","k8s-pod/role":"block-producer","k8s-pod/testnet":"joyous-occasion","k8s-pod/version":"0.0.12-beta-feature-bump-genesis-timestamp-3e9b174"},"logName":"projects/o1labs-192920/logs/stdout","receiveTimestamp":"2020-06-25T01:58:09.007727607Z","resource":{"labels":{"cluster_name":"coda-infra-east","container_name":"coda","location":"us-east1","namespace_name":"joyous-occasion","pod_name":"whale-block-producer-3-6cdf6f4b44-2nlkz","project_id":"o1labs-192920"},"type":"k8s_container"},"severity":"INFO","timestamp":"2020-06-25T01:58:03.766838494Z"}|}
    in
    let _ = parse log |> Or_error.ok_exn in
    ()
end

<<<<<<< HEAD
module Breadcrumb_added_query = struct
  open Coda_base

  module Result = struct
    type t = {user_commands: User_command.t With_status.t list}
  end

  let filter testnet_log_filter =
    String.concat ~sep:"\n"
      [ testnet_log_filter
      ; coda_container_filter
      ; "\"Added breadcrumb user commands\"" ]

  let parse json : Result.t Or_error.t =
    let open Json_parsing in
    let open Or_error.Let_syntax in
    (* JSON path to metadata entry *)
    let path = ["jsonPayload"; "metadata"; "user_commands"] in
    let parser json =
      match json with
      | `List cmds ->
          let cmd_or_errors =
            List.map cmds ~f:(With_status.of_yojson User_command.of_yojson)
          in
          List.fold cmd_or_errors ~init:[] ~f:(fun accum cmd_or_err ->
              match (accum, cmd_or_err) with
              | _, Error _ ->
                  failwith
                    "Breadcrumb_added_query: unable to parse JSON for user \
                     command"
              | cmds, Ok cmd ->
                  cmd :: cmds )
      | _ ->
          failwith "Breadcrumb_added_query: expected `List"
    in
    let%map user_commands = find parser json path in
    Result.{user_commands}
end

type subscriptions =
  { initialization: Subscription.t
  ; blocks_produced: Subscription.t
  ; breadcrumb_added: Subscription.t }
=======
type errors =
  { warn: Error_query.Result.t DynArray.t
  ; error: Error_query.Result.t DynArray.t
  ; faulty_peer: Error_query.Result.t DynArray.t
  ; fatal: Error_query.Result.t DynArray.t }

let empty_errors () =
  { warn= DynArray.create ()
  ; error= DynArray.create ()
  ; faulty_peer= DynArray.create ()
  ; fatal= DynArray.create () }

type subscriptions =
  { errors: Subscription.t
  ; initialization: Subscription.t
  ; blocks_produced: Subscription.t }
>>>>>>> daf42f5d

type constants =
  { constraints: Genesis_constants.Constraint_constants.t
  ; genesis: Genesis_constants.t }

type t =
  { logger: Logger.t
  ; testnet_log_filter: string
  ; constants: constants
  ; subscriptions: subscriptions
  ; cancel_background_tasks: unit -> unit Deferred.t
  ; error_accumulator: errors
  ; initialization_table: unit Ivar.t String.Map.t }

<<<<<<< HEAD
let subscription_list ~logger testnet_log_filter :
    subscriptions Deferred.Or_error.t =
  (*create one subscription per query*)
  let open Deferred.Or_error.Let_syntax in
  let%bind initialization =
    Subscription.create ~logger ~name:"initialization"
      ~filter:(Initialization_query.filter testnet_log_filter)
  in
  let%bind blocks_produced =
    Subscription.create ~logger ~name:"blocks_produced"
      ~filter:(Block_produced_query.filter testnet_log_filter)
  in
  let%map breadcrumb_added =
    Subscription.create ~logger ~name:"breadcrumb_added"
      ~filter:(Breadcrumb_added_query.filter testnet_log_filter)
  in
  {initialization; blocks_produced; breadcrumb_added}

let delete_subscriptions {initialization; blocks_produced; breadcrumb_added} =
  Deferred.Or_error.combine_errors
  @@ List.map
       [initialization; blocks_produced; breadcrumb_added]
       ~f:Subscription.delete
=======
let delete_subscriptions {errors; initialization; blocks_produced} =
  Deferred.Or_error.combine_errors
    [ Subscription.delete errors
    ; Subscription.delete initialization
    ; Subscription.delete blocks_produced ]
>>>>>>> daf42f5d

let rec pull_subscription_in_background ~logger ~subscription_name
    ~parse_subscription ~subscription ~handle_result =
  let open Interruptible in
  let open Interruptible.Let_syntax in
  let%bind results =
    uninterruptible
      (let open Deferred.Or_error.Let_syntax in
      let%bind logs = Subscription.pull subscription in
      Deferred.return (or_error_list_map logs ~f:parse_subscription))
  in
  [%log info] "Pulling %s subscription" subscription_name ;
  ( match results with
  | Error err ->
      Error.raise err
  | Ok res ->
      List.iter res ~f:(Fn.compose Or_error.ok_exn handle_result) ) ;
  let%bind () = uninterruptible (after (Time.Span.of_ms 10000.0)) in
  (* this extra bind point allows the interruptible monad to interrupt after the timeout *)
  let%bind () = return () in
  pull_subscription_in_background ~logger ~subscription_name
    ~parse_subscription ~subscription ~handle_result

let start_background_query (type r)
    (module Query : Query_intf with type Result.t = r) ~logger
    ~testnet_log_filter ~cancel_ivar ~(handle_result : r -> unit Or_error.t) =
  let open Interruptible in
  let open Deferred.Or_error.Let_syntax in
  let finished_ivar = Ivar.create () in
  let%map subscription =
    Subscription.create ~logger ~name:Query.name
      ~filter:(Query.filter testnet_log_filter)
  in
  let subscription_task =
    let open Interruptible.Let_syntax in
    let%bind () = lift Deferred.unit (Ivar.read cancel_ivar) in
    pull_subscription_in_background ~logger ~subscription_name:Query.name
      ~parse_subscription:Query.parse ~subscription ~handle_result
  in
  don't_wait_for
    (finally subscription_task ~f:(fun () -> Ivar.fill finished_ivar ())) ;
  (subscription, Ivar.read finished_ivar)

let create ~logger ~(network : Kubernetes_network.t) ~on_fatal_error =
  let open Deferred.Or_error.Let_syntax in
  let%bind blocks_produced =
    Subscription.create ~logger ~name:"blocks_produced"
      ~filter:(Block_produced_query.filter network.testnet_log_filter)
  in
  let cancel_background_tasks_ivar = Ivar.create () in
  let error_accumulator = empty_errors () in
  let%bind errors, errors_task_finished =
    start_background_query
      (module Error_query)
      ~logger ~testnet_log_filter:network.testnet_log_filter
      ~cancel_ivar:cancel_background_tasks_ivar
      ~handle_result:(fun result ->
        let open Error_query.Result in
        let acc =
          match result.message.level with
          | Warn ->
              error_accumulator.warn
          | Error ->
              error_accumulator.error
          | Faulty_peer ->
              error_accumulator.faulty_peer
          | Fatal ->
              error_accumulator.fatal
          | _ ->
              failwith "unexpected log level encountered"
        in
        DynArray.add acc result ;
        if result.message.level = Fatal then on_fatal_error () ;
        Ok () )
  in
  let initialization_table =
    Kubernetes_network.all_nodes network
    |> List.map ~f:(fun node -> (node, Ivar.create ()))
    |> String.Map.of_alist_exn
  in
  let%map initialization, initialization_task_finished =
    start_background_query
      (module Initialization_query)
      ~logger ~testnet_log_filter:network.testnet_log_filter
      ~cancel_ivar:cancel_background_tasks_ivar
      ~handle_result:(fun result ->
        let open Initialization_query.Result in
        let open Or_error.Let_syntax in
        [%log info] "Handling initialization log for \"%s\"" result.pod_id ;
        let%bind ivar =
          or_error_of_option
            (String.Map.find initialization_table result.pod_id)
            (Printf.sprintf "node not found in initialization table: %s"
               result.pod_id)
        in
        if Ivar.is_empty ivar then ( Ivar.fill ivar () ; return () )
        else
          Error
            (Error.of_string
               "received initialization for node that has already initialized")
        )
  in
  let cancel_background_tasks () =
    if not (Ivar.is_full cancel_background_tasks_ivar) then
      Ivar.fill cancel_background_tasks_ivar () ;
    Deferred.all_unit [errors_task_finished; initialization_task_finished]
  in
  { testnet_log_filter= network.testnet_log_filter
  ; constants=
      { constraints= network.constraint_constants
      ; genesis= network.genesis_constants }
  ; subscriptions= {errors; initialization; blocks_produced}
  ; cancel_background_tasks
  ; error_accumulator
  ; initialization_table
  ; logger }

let destroy t : Test_error.Set.t Deferred.Or_error.t =
  let open Deferred.Or_error.Let_syntax in
  let { testnet_log_filter= _
      ; constants= _
      ; logger
      ; subscriptions
      ; cancel_background_tasks
      ; initialization_table= _
      ; error_accumulator } =
    t
  in
  let%bind () = Deferred.map (cancel_background_tasks ()) ~f:Or_error.return in
  let%map () =
    let open Deferred.Let_syntax in
    match%map delete_subscriptions subscriptions with
    | Ok _ ->
        Ok ()
    | Error e' ->
        [%log fatal] "Error deleting subscriptions: $error"
          ~metadata:[("error", `String (Error.to_string_hum e'))] ;
        Ok ()
  in
  let lift error_array =
    DynArray.to_list error_array
    |> List.map ~f:(fun {Error_query.Result.pod_id; message} ->
           Test_error.Remote_error {node_id= pod_id; error_message= message} )
  in
  let soft_errors =
    lift error_accumulator.warn @ lift error_accumulator.faulty_peer
  in
  let hard_errors =
    lift error_accumulator.error @ lift error_accumulator.fatal
  in
  {Test_error.Set.soft_errors; hard_errors}

(*TODO: Node status. Should that be a part of a node query instead? or we need a new log that has status info and some node identifier*)
let wait_for' :
       blocks:int
    -> epoch_reached:int
    -> timeout:[ `Slots of int
               | `Epochs of int
               | `Snarked_ledgers_generated of int
               | `Milliseconds of int64 ]
    -> t
    -> unit Deferred.Or_error.t =
 fun ~blocks ~epoch_reached ~timeout t ->
  if blocks = 0 && epoch_reached = 0 && timeout = `Milliseconds 0L then
    Deferred.Or_error.return ()
  else
    let now = Time.now () in
    let timeout_safety =
      let ( ! ) = Int64.of_int in
      let ( * ) = Int64.( * ) in
      let estimated_time =
        match timeout with
        | `Slots n ->
            !n * !(t.constants.constraints.block_window_duration_ms)
        | `Epochs n ->
            !n * 3L
            * !(t.constants.genesis.protocol.k)
            * !(t.constants.constraints.c)
            * !(t.constants.constraints.block_window_duration_ms)
        | `Snarked_ledgers_generated n ->
            (* TODO *)
            !n * 2L * 3L
            * !(t.constants.genesis.protocol.k)
            * !(t.constants.constraints.c)
            * !(t.constants.constraints.block_window_duration_ms)
        | `Milliseconds n ->
            n
      in
      let hard_timeout = estimated_time * 2L in
      Time.add now (Time.Span.of_ms (Int64.to_float hard_timeout))
    in
    let query_timeout_ms =
      match timeout with
      | `Milliseconds x ->
          Some (Time.add now (Time.Span.of_ms (Int64.to_float x)))
      | _ ->
          None
    in
    let timed_out (res : Block_produced_query.Result.Aggregated.t) =
      match timeout with
      | `Slots x ->
          res.slots_passed >= x
      | `Epochs x ->
          res.epochs_passed >= x
      | `Snarked_ledgers_generated x ->
          res.snarked_ledgers_generated >= x
      | `Milliseconds _ ->
          Time.( > ) (Time.now ()) (Option.value_exn query_timeout_ms)
    in
    let conditions_passed (res : Block_produced_query.Result.t) =
      [%log' info t.logger]
        ~metadata:
          [ ("result", Block_produced_query.Result.to_yojson res)
          ; ("blocks", `Int blocks)
          ; ("epoch_reached", `Int epoch_reached) ]
        "Checking if conditions passed for $result [blocks=$blocks, \
         epoch_reached=$epoch_reached]" ;
      res.block_height >= blocks && res.epoch >= epoch_reached
    in
    (*TODO: this should be block window duration once the constraint constants are added to runtime config*)
    let open Deferred.Or_error.Let_syntax in
    let rec go aggregated_res : unit Deferred.Or_error.t =
      if Time.( > ) (Time.now ()) timeout_safety then
        Deferred.Or_error.error_string "wait_for took too long to complete"
      else if timed_out aggregated_res then Deferred.Or_error.ok_unit
      else (
        [%log' info t.logger] "Pulling blocks produced subscription" ;
        let%bind logs = Subscription.pull t.subscriptions.blocks_produced in
        [%log' info t.logger]
          ~metadata:[("n", `Int (List.length logs)); ("logs", `List logs)]
          "Pulled $n logs for blocks produced: $logs" ;
        let%bind finished, aggregated_res' =
          Deferred.return
            (or_error_list_fold_left_while logs ~init:(false, aggregated_res)
               ~f:(fun (_, acc) log ->
                 let open Or_error.Let_syntax in
                 let%map result = Block_produced_query.parse log in
                 if conditions_passed result then `Stop (true, acc)
                 else
                   `Continue
                     (false, Block_produced_query.Result.aggregate acc result)
             ))
        in
        if not finished then
          let%bind () =
            Deferred.map
              (Async.after
                 (Time.Span.of_ms
                    ( Int.to_float
                        t.constants.constraints.block_window_duration_ms
                    /. 2.0 )))
              ~f:Or_error.return
          in
          go aggregated_res'
        else Deferred.Or_error.return () )
    in
    go Block_produced_query.Result.Aggregated.empty

let wait_for :
       ?blocks:int
    -> ?epoch_reached:int
    -> ?timeout:[ `Slots of int
                | `Epochs of int
                | `Snarked_ledgers_generated of int
                | `Milliseconds of int64 ]
    -> t
    -> unit Deferred.Or_error.t =
 fun ?(blocks = 0) ?(epoch_reached = 0) ?(timeout = `Milliseconds 300000L) t ->
  [%log' info t.logger]
    ~metadata:
      [ ("blocks", `Int blocks)
      ; ("epoch", `Int epoch_reached)
      ; ( "timeout"
        , `String
            ( match timeout with
            | `Slots n ->
                Printf.sprintf "%d slots" n
            | `Epochs n ->
                Printf.sprintf "%d epochs" n
            | `Snarked_ledgers_generated n ->
                Printf.sprintf "%d snarked ledgers emitted" n
            | `Milliseconds n ->
                Printf.sprintf "%Ld ms" n ) ) ]
    "Waiting for $blocks blocks, $epoch epoch, with timeout $timeout" ;
  match%bind wait_for' ~blocks ~epoch_reached ~timeout t with
  | Ok _ ->
      Deferred.Or_error.ok_unit
  | Error e ->
      [%log' fatal t.logger] "wait_for failed with error: $error"
        ~metadata:[("error", `String (Error.to_string_hum e))] ;
      Deferred.return (Error e)

let wait_for_payment ?(num_tries = 30) t ~logger ~sender ~receiver ~amount () =
  let retry_delay_sec = 30.0 in
  let rec go n =
    if n <= 0 then
      return
        (Error
           (Error.of_string
              (sprintf
                 "wait_for_payment: did not find matching payment after %d \
                  trie(s)"
                 num_tries)))
    else
      let%bind results =
        let open Deferred.Or_error.Let_syntax in
        let%bind user_cmds_json =
          Subscription.pull t.subscriptions.breadcrumb_added
        in
        Deferred.return
          (or_error_list_map user_cmds_json ~f:Breadcrumb_added_query.parse)
      in
      match results with
      | Error err ->
          Error.raise err
      | Ok [] ->
          [%log info] "wait_for_payment: no added breadcrumbs, trying again" ;
          let%bind () = after Time.Span.(of_sec retry_delay_sec) in
          go (n - 1)
      | Ok res ->
          let open Coda_base in
          let open Signature_lib in
          (* res is a list of Breadcrumb_added_query.Result.t
           each of those contains a list of user commands
           fold over the fold of each list
           as soon as we find a matching payment, don't
            check any other commands
        *)
          let found =
            List.fold res ~init:false ~f:(fun found_outer {user_commands} ->
                if found_outer then true
                else
                  List.fold user_commands ~init:false
                    ~f:(fun found_inner cmd_with_status ->
                      if found_inner then true
                      else
                        (* N.B.: we're not checking fee, nonce or memo *)
                        let cmd = cmd_with_status.With_status.data in
                        match
                          User_command.payload cmd |> User_command_payload.body
                        with
                        | Payment
                            { source_pk
                            ; receiver_pk
                            ; amount= paid_amt
                            ; token_id= _ } ->
                            Public_key.Compressed.equal source_pk sender
                            && Public_key.Compressed.equal receiver_pk receiver
                            && Currency.Amount.equal paid_amt amount
                        | _ ->
                            false ) )
          in
          if found then (
            [%log info] "wait_for_payment: found matching payment"
              ~metadata:
                [ ("sender", `String (Public_key.Compressed.to_string sender))
                ; ( "receiver"
                  , `String (Public_key.Compressed.to_string receiver) )
                ; ("amount", `String (Currency.Amount.to_string amount)) ] ;
            return (Ok ()) )
          else (
            [%log info]
              "wait_for_payment: found added breadcrumbs, but did not find \
               matching payment" ;
            let%bind () = after Time.Span.(of_sec retry_delay_sec) in
            go (n - 1) )
  in
  go num_tries

let wait_for_init (node : Kubernetes_network.Node.t) t =
  let open Deferred.Or_error.Let_syntax in
  [%log' info t.logger]
    ~metadata:[("node", `String node)]
    "Waiting for $node to initialize" ;
  let%bind init =
    Deferred.return
      (or_error_of_option
         (String.Map.find t.initialization_table node)
         "failed to find node in initialization table")
  in
  if Ivar.is_full init then return ()
  else
    (* TODO: make configurable (or ideally) compute dynamically from network configuration *)
    Timeout.await_exn ()
      (Deferred.map (Ivar.read init) ~f:Or_error.return)
      ~timeout_duration:(Time.Span.of_ms (15.0 *. 60.0 *. 1000.0))

(*TODO: unit tests without conencting to gcloud. The following test connects to joyous-occasion*)
(*let%test_module "Log tests" =
  ( module struct
    let logger = Logger.create ()

    let testnet : Kubernetes_network.t =
      let k8 = "k8s_container" in
      let location = "us-east1" in
      let cluster_name = "coda-infra-east" in
      let testnet_name = "joyous-occasion" in
      { block_producers= []
      ; snark_coordinators= []
      ; archive_nodes= []
      ; testnet_log_filter=
          String.concat ~sep:" "
            [ "resource.type="
            ; k8
            ; "resource.labels.location="
            ; location
            ; "resource.labels.cluster_name="
            ; cluster_name
            ; "resource.labels.namespace_name="
            ; testnet_name ] }

    let wait_for_block_height () =
      let open Deferred.Or_error.Let_syntax in
      let%bind log_engine = create ~logger testnet in
      let%bind _ = wait_for ~blocks:2500 log_engine in
      delete log_engine

    let wait_for_slot_timeout () =
      let open Deferred.Or_error.Let_syntax in
      let%bind log_engine = create ~logger testnet in
      let%bind _ = wait_for ~timeout:(`Slots 2) log_engine in
      delete log_engine

    let wait_for_epoch () =
      let open Deferred.Or_error.Let_syntax in
      let%bind log_engine = create ~logger testnet in
      let%bind _ = wait_for ~epoch_reached:16 log_engine in
      delete log_engine

    let test_exn f () =
      let%map res = f () in
      Or_error.ok_exn res

    let%test_unit "joyous-occasion - wait_for_block_height" =
      Async.Thread_safe.block_on_async_exn (test_exn wait_for_block_height)

    let%test_unit "joyous-occasion - wait_for_slot_timeout" =
      Async.Thread_safe.block_on_async_exn (test_exn wait_for_slot_timeout)

    let%test_unit "joyous-occasion - wait_for_epoch" =
      Async.Thread_safe.block_on_async_exn (test_exn wait_for_epoch)
  end )*)<|MERGE_RESOLUTION|>--- conflicted
+++ resolved
@@ -427,7 +427,6 @@
     ()
 end
 
-<<<<<<< HEAD
 module Breadcrumb_added_query = struct
   open Coda_base
 
@@ -441,7 +440,7 @@
       ; coda_container_filter
       ; "\"Added breadcrumb user commands\"" ]
 
-  let parse json : Result.t Or_error.t =
+  let parse js : Result.t Or_error.t =
     let open Json_parsing in
     let open Or_error.Let_syntax in
     (* JSON path to metadata entry *)
@@ -463,15 +462,10 @@
       | _ ->
           failwith "Breadcrumb_added_query: expected `List"
     in
-    let%map user_commands = find parser json path in
+    let%map user_commands = find parser js path in
     Result.{user_commands}
 end
 
-type subscriptions =
-  { initialization: Subscription.t
-  ; blocks_produced: Subscription.t
-  ; breadcrumb_added: Subscription.t }
-=======
 type errors =
   { warn: Error_query.Result.t DynArray.t
   ; error: Error_query.Result.t DynArray.t
@@ -487,8 +481,8 @@
 type subscriptions =
   { errors: Subscription.t
   ; initialization: Subscription.t
-  ; blocks_produced: Subscription.t }
->>>>>>> daf42f5d
+  ; blocks_produced: Subscription.t
+  ; breadcrumb_added: Subscription.t }
 
 type constants =
   { constraints: Genesis_constants.Constraint_constants.t
@@ -503,37 +497,13 @@
   ; error_accumulator: errors
   ; initialization_table: unit Ivar.t String.Map.t }
 
-<<<<<<< HEAD
-let subscription_list ~logger testnet_log_filter :
-    subscriptions Deferred.Or_error.t =
-  (*create one subscription per query*)
-  let open Deferred.Or_error.Let_syntax in
-  let%bind initialization =
-    Subscription.create ~logger ~name:"initialization"
-      ~filter:(Initialization_query.filter testnet_log_filter)
-  in
-  let%bind blocks_produced =
-    Subscription.create ~logger ~name:"blocks_produced"
-      ~filter:(Block_produced_query.filter testnet_log_filter)
-  in
-  let%map breadcrumb_added =
-    Subscription.create ~logger ~name:"breadcrumb_added"
-      ~filter:(Breadcrumb_added_query.filter testnet_log_filter)
-  in
-  {initialization; blocks_produced; breadcrumb_added}
-
-let delete_subscriptions {initialization; blocks_produced; breadcrumb_added} =
-  Deferred.Or_error.combine_errors
-  @@ List.map
-       [initialization; blocks_produced; breadcrumb_added]
-       ~f:Subscription.delete
-=======
-let delete_subscriptions {errors; initialization; blocks_produced} =
+let delete_subscriptions
+    {errors; initialization; blocks_produced; breadcrumb_added} =
   Deferred.Or_error.combine_errors
     [ Subscription.delete errors
     ; Subscription.delete initialization
-    ; Subscription.delete blocks_produced ]
->>>>>>> daf42f5d
+    ; Subscription.delete blocks_produced
+    ; Subscription.delete breadcrumb_added ]
 
 let rec pull_subscription_in_background ~logger ~subscription_name
     ~parse_subscription ~subscription ~handle_result =
@@ -582,6 +552,10 @@
   let%bind blocks_produced =
     Subscription.create ~logger ~name:"blocks_produced"
       ~filter:(Block_produced_query.filter network.testnet_log_filter)
+  in
+  let%bind breadcrumb_added =
+    Subscription.create ~logger ~name:"breadcrumb_added"
+      ~filter:(Breadcrumb_added_query.filter network.testnet_log_filter)
   in
   let cancel_background_tasks_ivar = Ivar.create () in
   let error_accumulator = empty_errors () in
@@ -645,7 +619,7 @@
   ; constants=
       { constraints= network.constraint_constants
       ; genesis= network.genesis_constants }
-  ; subscriptions= {errors; initialization; blocks_produced}
+  ; subscriptions= {errors; initialization; blocks_produced; breadcrumb_added}
   ; cancel_background_tasks
   ; error_accumulator
   ; initialization_table
