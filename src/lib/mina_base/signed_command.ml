[%%import
"/src/config.mlh"]

open Core_kernel
open Import

[%%ifndef
consensus_mechanism]

module Mina_numbers = Mina_numbers_nonconsensus.Mina_numbers
module Currency = Currency_nonconsensus.Currency
module Quickcheck_lib = Quickcheck_lib_nonconsensus.Quickcheck_lib

[%%endif]

open Mina_numbers
module Fee = Currency.Fee
module Payload = Signed_command_payload

module Poly = struct
  [%%versioned
  module Stable = struct
    module V1 = struct
      type ('payload, 'pk, 'signature) t =
        {payload: 'payload; signer: 'pk; signature: 'signature}
      [@@deriving compare, sexp, hash, yojson, equal]
    end
  end]
end

[%%versioned
module Stable = struct
  module V1 = struct
    type t =
      ( Payload.Stable.V1.t
      , Public_key.Stable.V1.t
      , Signature.Stable.V1.t )
      Poly.Stable.V1.t
    [@@deriving compare, sexp, hash, yojson]

    let to_latest = Fn.id

    let description = "User command"

    let version_byte = Base58_check.Version_bytes.user_command

    module T = struct
      (* can't use nonrec + deriving *)
      type typ = t [@@deriving compare, sexp, hash]

      type t = typ [@@deriving compare, sexp, hash]
    end

    include Comparable.Make (T)
    include Hashable.Make (T)

    let accounts_accessed ~next_available_token ({payload; _} : t) =
      Payload.accounts_accessed ~next_available_token payload
  end
end]

type _unused = unit
  constraint (Payload.t, Public_key.t, Signature.t) Poly.t = t

include (Stable.Latest : module type of Stable.Latest with type t := t)

let payload Poly.{payload; _} = payload

let fee = Fn.compose Payload.fee payload

let nonce = Fn.compose Payload.nonce payload

(* for filtering *)
let minimum_fee = Mina_compile_config.minimum_user_command_fee

let has_insufficient_fee t = Currency.Fee.(fee t < minimum_fee)

let signer {Poly.signer; _} = signer

let fee_token ({payload; _} : t) = Payload.fee_token payload

let fee_payer_pk ({payload; _} : t) = Payload.fee_payer_pk payload

let fee_payer ({payload; _} : t) = Payload.fee_payer payload

let fee_excess ({payload; _} : t) = Payload.fee_excess payload

let token ({payload; _} : t) = Payload.token payload

let source_pk ({payload; _} : t) = Payload.source_pk payload

let source ~next_available_token ({payload; _} : t) =
  Payload.source ~next_available_token payload

let receiver_pk ({payload; _} : t) = Payload.receiver_pk payload

let receiver ~next_available_token ({payload; _} : t) =
  Payload.receiver ~next_available_token payload

let amount = Fn.compose Payload.amount payload

let memo = Fn.compose Payload.memo payload

let valid_until = Fn.compose Payload.valid_until payload

let tag ({payload; _} : t) = Payload.tag payload

let tag_string (t : t) =
  match t.payload.body with
  | Payment _ ->
      "payment"
  | Stake_delegation _ ->
      "delegation"
  | Create_new_token _ ->
      "create_token"
  | Create_token_account _ ->
      "create_account"
  | Mint_tokens _ ->
      "mint_tokens"

let next_available_token ({payload; _} : t) tid =
  Payload.next_available_token payload tid

let to_input (payload : Payload.t) =
  Transaction_union_payload.(to_input (of_user_command_payload payload))

let check_tokens ({payload= {common= {fee_token; _}; body}; _} : t) =
  (not (Token_id.(equal invalid) fee_token))
  &&
  match body with
  | Payment {token_id; _} ->
      not (Token_id.(equal invalid) token_id)
  | Stake_delegation _ ->
      true
  | Create_new_token _ ->
      Token_id.(equal default) fee_token
  | Create_token_account {token_id; account_disabled; _} ->
      Token_id.(equal default) fee_token
      && not (Token_id.(equal default) token_id && account_disabled)
  | Mint_tokens {token_id; _} ->
      (not (Token_id.(equal invalid) token_id))
      && not (Token_id.(equal default) token_id)

let sign_payload (private_key : Signature_lib.Private_key.t)
    (payload : Payload.t) : Signature.t =
  Signature_lib.Schnorr.sign private_key (to_input payload)

let sign (kp : Signature_keypair.t) (payload : Payload.t) : t =
  { payload
  ; signer= kp.public_key
  ; signature= sign_payload kp.private_key payload }

module For_tests = struct
  (* Pretend to sign a command. Much faster than actually signing. *)
  let fake_sign (kp : Signature_keypair.t) (payload : Payload.t) : t =
    {payload; signer= kp.public_key; signature= Signature.dummy}
end

module Gen = struct
  let gen_inner (sign' : Signature_lib.Keypair.t -> Payload.t -> t) ~key_gen
      ?(nonce = Account_nonce.zero) ?(fee_token = Token_id.default) ~fee_range
      create_body =
    let open Quickcheck.Generator.Let_syntax in
    let min_fee = Fee.to_int Mina_compile_config.minimum_user_command_fee in
    let max_fee = min_fee + fee_range in
    let%bind (signer : Signature_keypair.t), (receiver : Signature_keypair.t) =
      key_gen
    and fee = Int.gen_incl min_fee max_fee >>| Currency.Fee.of_int
    and memo = String.quickcheck_generator in
    let%map body = create_body signer receiver in
    let payload : Payload.t =
      Payload.create ~fee ~fee_token
        ~fee_payer_pk:(Public_key.compress signer.public_key)
        ~nonce ~valid_until:None
        ~memo:(Signed_command_memo.create_by_digesting_string_exn memo)
        ~body
    in
    sign' signer payload

  let with_random_participants ~keys ~gen =
    let key_gen = Quickcheck_lib.gen_pair @@ Quickcheck_lib.of_array keys in
    gen ~key_gen

  module Payment = struct
    let gen_inner (sign' : Signature_lib.Keypair.t -> Payload.t -> t) ~key_gen
        ?nonce ~max_amount ?fee_token ?(payment_token = Token_id.default)
        ~fee_range () =
      gen_inner sign' ~key_gen ?nonce ?fee_token ~fee_range
      @@ fun {public_key= signer; _} {public_key= receiver; _} ->
      let open Quickcheck.Generator.Let_syntax in
      let%map amount = Int.gen_incl 1 max_amount >>| Currency.Amount.of_int in
      Signed_command_payload.Body.Payment
        { receiver_pk= Public_key.compress receiver
        ; source_pk= Public_key.compress signer
        ; token_id= payment_token
        ; amount }

    let gen ?(sign_type = `Fake) =
      match sign_type with
      | `Fake ->
          gen_inner For_tests.fake_sign
      | `Real ->
          gen_inner sign

    let gen_with_random_participants ?sign_type ~keys ?nonce ~max_amount
        ?fee_token ?payment_token ~fee_range =
      with_random_participants ~keys ~gen:(fun ~key_gen ->
          gen ?sign_type ~key_gen ?nonce ~max_amount ?fee_token ?payment_token
            ~fee_range )
  end

  module Stake_delegation = struct
    let gen ~key_gen ?nonce ?fee_token ~fee_range () =
      gen_inner For_tests.fake_sign ~key_gen ?nonce ?fee_token ~fee_range
        (fun {public_key= signer; _} {public_key= new_delegate; _} ->
          Quickcheck.Generator.return
          @@ Signed_command_payload.Body.Stake_delegation
               (Set_delegate
                  { delegator= Public_key.compress signer
                  ; new_delegate= Public_key.compress new_delegate }) )

    let gen_with_random_participants ~keys ?nonce ?fee_token ~fee_range =
      with_random_participants ~keys ~gen:(gen ?nonce ?fee_token ~fee_range)
  end

  let payment = Payment.gen

  let payment_with_random_participants = Payment.gen_with_random_participants

  let stake_delegation = Stake_delegation.gen

  let stake_delegation_with_random_participants =
    Stake_delegation.gen_with_random_participants

  let sequence :
         ?length:int
      -> ?sign_type:[`Fake | `Real]
      -> ( Signature_lib.Keypair.t
         * Currency.Amount.t
         * Mina_numbers.Account_nonce.t
         * Account_timing.t )
         array
      -> t list Quickcheck.Generator.t =
   fun ?length ?(sign_type = `Fake) account_info ->
    let open Quickcheck.Generator in
    let open Quickcheck.Generator.Let_syntax in
    let%bind n_commands =
      Option.value_map length ~default:small_non_negative_int ~f:return
    in
    if Int.(n_commands = 0) then return []
    else
      let n_accounts = Array.length account_info in
      let%bind command_senders, currency_splits =
        (* How many commands will be issued from each account? *)
        (let%bind command_splits =
           Quickcheck_lib.gen_division n_commands n_accounts
         in
         let command_splits' = Array.of_list command_splits in
         (* List of payment senders in the final order. *)
         let%bind command_senders =
           Quickcheck_lib.shuffle
           @@ List.concat_mapi command_splits ~f:(fun idx cmds ->
                  List.init cmds ~f:(Fn.const idx) )
         in
         (* within the accounts, how will the currency be split into separate
            payments? *)
         let%bind currency_splits =
           Quickcheck_lib.init_gen_array
             ~f:(fun i ->
               let%bind spend_all = bool in
               let _, balance, _, _ = account_info.(i) in
               let amount_to_spend =
                 if spend_all then balance
                 else
                   Currency.Amount.of_int (Currency.Amount.to_int balance / 2)
               in
               Quickcheck_lib.gen_division_currency amount_to_spend
                 command_splits'.(i) )
             n_accounts
         in
         return (command_senders, currency_splits))
        |> (* We need to ensure each command has enough currency for a fee of 2
              or more, so it'll be enough to buy the requisite transaction
              snarks. It's important that the backtracking from filter goes and
              redraws command_splits as well as currency_splits, so we don't get
              stuck in a situation where it's very unlikely for the predicate to
              pass. *)
           Quickcheck.Generator.filter ~f:(fun (_, splits) ->
               Array.for_all splits ~f:(fun split ->
                   List.for_all split ~f:(fun amt ->
                       Currency.Amount.(amt >= of_int 2_000_000_000) ) ) )
      in
      let account_nonces =
        Array.map ~f:(fun (_, _, nonce, _) -> nonce) account_info
      in
      let uncons_exn = function
        | [] ->
            failwith "uncons_exn"
        | x :: xs ->
            (x, xs)
      in
      Quickcheck_lib.map_gens command_senders ~f:(fun sender ->
          let this_split, rest_splits = uncons_exn currency_splits.(sender) in
          let sender_pk, _, _, _ = account_info.(sender) in
          currency_splits.(sender) <- rest_splits ;
          let nonce = account_nonces.(sender) in
          account_nonces.(sender) <- Account_nonce.succ nonce ;
          let%bind fee =
            (* use of_string here because json_of_ocaml won't handle
               equivalent integer constants
             *)
            Currency.Fee.(
              gen_incl (of_string "6000000000")
                (min (of_string "10000000000")
                   (Currency.Amount.to_fee this_split)))
          in
          let amount =
            Option.value_exn Currency.Amount.(this_split - of_fee fee)
          in
          let%bind receiver =
            map ~f:(fun idx ->
                let kp, _, _, _ = account_info.(idx) in
                Public_key.compress kp.public_key )
            @@ Int.gen_uniform_incl 0 (n_accounts - 1)
          in
          let memo = Signed_command_memo.dummy in
          let payload =
            let sender_pk = Public_key.compress sender_pk.public_key in
            Payload.create ~fee ~fee_token:Token_id.default
              ~fee_payer_pk:sender_pk ~valid_until:None ~nonce ~memo
              ~body:
                (Payment
                   { source_pk= sender_pk
                   ; receiver_pk= receiver
                   ; token_id= Token_id.default
                   ; amount })
          in
          let sign' =
            match sign_type with `Fake -> For_tests.fake_sign | `Real -> sign
          in
          return @@ sign' sender_pk payload )
end

module With_valid_signature = struct
  [%%versioned
  module Stable = struct
    module V1 = struct
<<<<<<< HEAD
      type t = Stable.V1.t [@@deriving sexp, yojson, hash]
=======
      type t = Stable.V1.t [@@deriving sexp, equal, yojson, hash]
>>>>>>> 7ed00a76

      let to_latest = Stable.V1.to_latest

      let compare = Stable.V1.compare

      let equal = Stable.V1.equal

      module Gen = Gen
    end
  end]

  module Gen = Stable.Latest.Gen
  include Comparable.Make (Stable.Latest)
end

let to_valid_unsafe t =
  `If_this_is_used_it_should_have_a_comment_justifying_it t

module Base58_check = Codable.Make_base58_check (Stable.Latest)

[%%define_locally
Base58_check.(to_base58_check, of_base58_check, of_base58_check_exn)]

[%%define_locally
Base58_check.String_ops.(to_string, of_string)]

[%%ifdef
consensus_mechanism]

let check_signature ({payload; signer; signature} : t) =
  Signature_lib.Schnorr.verify signature
    (Snark_params.Tick.Inner_curve.of_affine signer)
    (to_input payload)

[%%else]

let check_signature ({payload; signer; signature} : t) =
  Signature_lib_nonconsensus.Schnorr.verify signature
    (Snark_params_nonconsensus.Inner_curve.of_affine signer)
    (to_input payload)

[%%endif]

let check_valid_keys t =
  let fee_payer = fee_payer_pk t in
  let source = source_pk t in
  let receiver = receiver_pk t in
  List.for_all [fee_payer; source; receiver] ~f:(fun pk ->
      Option.is_some (Public_key.decompress pk) )

let create_with_signature_checked signature signer payload =
  let open Option.Let_syntax in
  let%bind signer = Public_key.decompress signer in
  let t = Poly.{payload; signature; signer} in
  Option.some_if (check_signature t && check_valid_keys t) t

let gen_test =
  let open Quickcheck.Let_syntax in
  let%bind keys =
    Quickcheck.Generator.list_with_length 2 Signature_keypair.gen
  in
  Gen.payment_with_random_participants ~sign_type:`Real
    ~keys:(Array.of_list keys) ~max_amount:10000 ~fee_range:1000 ()

let%test_unit "completeness" =
  Quickcheck.test ~trials:20 gen_test ~f:(fun t -> assert (check_signature t))

let%test_unit "json" =
  Quickcheck.test ~trials:20 ~sexp_of:sexp_of_t gen_test ~f:(fun t ->
      assert (Codable.For_tests.check_encoding (module Stable.Latest) ~equal t)
  )

let check t = Option.some_if (check_signature t && check_valid_keys t) t

let forget_check t = t

let filter_by_participant user_commands public_key =
  List.filter user_commands ~f:(fun user_command ->
      Core_kernel.List.exists
        (accounts_accessed ~next_available_token:Token_id.invalid user_command)
        ~f:
          (Fn.compose
             (Public_key.Compressed.equal public_key)
             Account_id.public_key) )<|MERGE_RESOLUTION|>--- conflicted
+++ resolved
@@ -345,11 +345,7 @@
   [%%versioned
   module Stable = struct
     module V1 = struct
-<<<<<<< HEAD
-      type t = Stable.V1.t [@@deriving sexp, yojson, hash]
-=======
       type t = Stable.V1.t [@@deriving sexp, equal, yojson, hash]
->>>>>>> 7ed00a76
 
       let to_latest = Stable.V1.to_latest
 
