open Core_kernel
open Import

[%%versioned:
module Stable : sig
  module V1 : sig
    type t = private
      { receiver_pk: Public_key.Compressed.Stable.V1.t
      ; fee: Currency.Fee.Stable.V1.t }
<<<<<<< HEAD
    [@@deriving sexp, compare, yojson, hash]

    val equal : t -> t -> bool
=======
    [@@deriving sexp, compare, equal, yojson, hash]
>>>>>>> 7ed00a76
  end
end]

val create : receiver_pk:Public_key.Compressed.t -> fee:Currency.Fee.t -> t

include Comparable.S with type t := t

include Codable.Base58_check_intf with type t := t

val receiver_pk : t -> Public_key.Compressed.t

val receiver : t -> Account_id.t

val fee : t -> Currency.Fee.t

val to_fee_transfer : t -> Fee_transfer.Single.t

module Gen : sig
  val gen :
       ?min_fee:Currency.Fee.t
    -> max_fee:Currency.Fee.t
    -> t Quickcheck.Generator.t

  (** Creates coinbase fee transfers with fees between [min_fee] and [coinbase_amount]*)
  val with_random_receivers :
       keys:Signature_keypair.t array
    -> ?min_fee:Currency.Fee.t
    -> coinbase_amount:Currency.Amount.t
    -> t Quickcheck.Generator.t
end<|MERGE_RESOLUTION|>--- conflicted
+++ resolved
@@ -7,13 +7,7 @@
     type t = private
       { receiver_pk: Public_key.Compressed.Stable.V1.t
       ; fee: Currency.Fee.Stable.V1.t }
-<<<<<<< HEAD
-    [@@deriving sexp, compare, yojson, hash]
-
-    val equal : t -> t -> bool
-=======
     [@@deriving sexp, compare, equal, yojson, hash]
->>>>>>> 7ed00a76
   end
 end]
 
