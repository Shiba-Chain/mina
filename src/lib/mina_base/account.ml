--- conflicted
+++ resolved
@@ -580,10 +580,7 @@
       [ Public_key.Compressed.typ
       ; Token_id.typ
       ; Token_permissions.typ
-<<<<<<< HEAD
-=======
       ; Token_symbol.typ
->>>>>>> 13f4f83e
       ; Balance.typ
       ; Nonce.typ
       ; Receipt.Chain_hash.typ
@@ -595,10 +592,7 @@
       ; Timing.typ
       ; Permissions.typ
       ; snapp
-<<<<<<< HEAD
-=======
       ; Data_as_hash.typ ~hash:hash_snapp_uri
->>>>>>> 13f4f83e
       ]
   in
   Typ.of_hlistable spec ~var_to_hlist:Poly.to_hlist ~var_of_hlist:Poly.of_hlist
