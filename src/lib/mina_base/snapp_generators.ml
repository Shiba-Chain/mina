(* snapp_generators -- Quickcheck generators for Snapp transactions *)

(* Ledger depends on Party, so Party generators can't refer back to Ledger
   so we put the generators that rely on Ledger and Party here
*)

open Core_kernel

let gen_predicate_from ?(succeed = true) ~account_id ~ledger () =
  (* construct predicate using pk and ledger
     don't return Accept, which would ignore those inputs
  *)
  let open Quickcheck.Let_syntax in
  match Ledger.location_of_account ledger account_id with
  | None ->
      (* account not in the ledger, can't create meaningful Full or Nonce *)
      if succeed then
        failwithf
          "gen_predicate_from: account id with public key %s and token id %s \
           not in ledger"
          (Signature_lib.Public_key.Compressed.to_base58_check
             (Account_id.public_key account_id))
          (Account_id.token_id account_id |> Token_id.to_string)
          ()
      else
        (* nonce not connected with any particular account *)
        let%map nonce = Account.Nonce.gen in
        Party.Predicate.Nonce nonce
  | Some loc -> (
      match Ledger.get ledger loc with
      | None ->
          failwith
            "gen_predicate_from: could not find account with known location"
      | Some account ->
          let%bind b = Quickcheck.Generator.bool in
          let { Account.Poly.public_key
              ; balance
              ; nonce
              ; receipt_chain_hash
              ; delegate
              ; snapp
              ; _
              } =
            account
          in
          (* choose constructor *)
          if b then
            (* Full *)
            let open Snapp_basic in
            let%bind (predicate_account : Snapp_predicate.Account.t) =
              let%bind balance =
                let%bind balance_change_int =
                  Int.gen_uniform_incl 1 10_000_000
                in
                let balance_change =
                  Currency.Amount.of_int balance_change_int
                in
                let lower =
                  match Currency.Balance.sub_amount balance balance_change with
                  | None ->
                      Currency.Balance.zero
                  | Some bal ->
                      bal
                in
                let upper =
                  match Currency.Balance.add_amount balance balance_change with
                  | None ->
                      Currency.Balance.max_int
                  | Some bal ->
                      bal
                in
                Or_ignore.gen
                  (return { Snapp_predicate.Closed_interval.lower; upper })
              in
              let%bind nonce =
                let%bind balance_change_int = Int.gen_uniform_incl 1 100 in
                let balance_change = Account.Nonce.of_int balance_change_int in
                let lower =
                  match Account.Nonce.sub nonce balance_change with
                  | None ->
                      Account.Nonce.zero
                  | Some nonce ->
                      nonce
                in
                let upper =
                  (* Nonce.add doesn't check for overflow, so check here *)
                  match Account.Nonce.(sub max_value) balance_change with
                  | None ->
                      (* unreachable *)
                      failwith
                        "gen_predicate_from: nonce subtraction failed \
                         unexpectedly"
                  | Some n ->
                      if Account.Nonce.( < ) n nonce then
                        Account.Nonce.max_value
                      else Account.Nonce.add nonce balance_change
                in
                Or_ignore.gen
                  (return { Snapp_predicate.Closed_interval.lower; upper })
              in
              let receipt_chain_hash = Or_ignore.Check receipt_chain_hash in
              let public_key = Or_ignore.Check public_key in
              let%bind delegate =
                match delegate with
                | None ->
                    return Or_ignore.Ignore
                | Some pk ->
                    Or_ignore.gen (return pk)
              in
              let%bind state, sequence_state, proved_state =
                match snapp with
                | None ->
                    (* won't raise, correct length given *)
                    let state =
                      Snapp_state.V.of_list_exn
                        (List.init 8 ~f:(fun _ -> Or_ignore.Ignore))
                    in
                    let sequence_state = Or_ignore.Ignore in
                    let proved_state = Or_ignore.Ignore in
                    return (state, sequence_state, proved_state)
                | Some { app_state; sequence_state; proved_state; _ } ->
                    let state =
                      Snapp_state.V.map app_state ~f:(fun field ->
                          Quickcheck.random_value (Or_ignore.gen (return field)))
                    in
                    let%bind sequence_state =
                      (* choose a value from account sequence state *)
                      let fields =
                        Pickles_types.Vector.Vector_5.to_list sequence_state
                      in
                      let%bind ndx =
                        Int.gen_uniform_incl 0 (List.length fields - 1)
                      in
                      return (Or_ignore.Check (List.nth_exn fields ndx))
                    in
                    let proved_state = Or_ignore.Check proved_state in
                    return (state, sequence_state, proved_state)
              in
              return
                { Snapp_predicate.Account.Poly.balance
                ; nonce
                ; receipt_chain_hash
                ; public_key
                ; delegate
                ; state
                ; sequence_state
                ; proved_state
                }
            in
            if succeed then return (Party.Predicate.Full predicate_account)
            else
              let module Tamperable = struct
                type t =
                  | Balance
                  | Nonce
                  | Receipt_chain_hash
                  | Delegate
                  | State
                  | Sequence_state
                  | Proved_state
              end in
              let%bind faulty_predicate_account =
                (* tamper with account using randomly chosen item *)
                let tamperable : Tamperable.t list =
                  [ Balance
                  ; Nonce
                  ; Receipt_chain_hash
                  ; Delegate
                  ; State
                  ; Sequence_state
                  ; Proved_state
                  ]
                in
                match%bind Quickcheck.Generator.of_list tamperable with
                | Balance ->
                    let new_balance =
                      if Currency.Balance.equal balance Currency.Balance.zero
                      then Currency.Balance.max_int
                      else Currency.Balance.zero
                    in
                    let balance =
                      Or_ignore.Check
                        { Snapp_predicate.Closed_interval.lower = new_balance
                        ; upper = new_balance
                        }
                    in
                    return { predicate_account with balance }
                | Nonce ->
                    let new_nonce =
                      if Account.Nonce.equal nonce Account.Nonce.zero then
                        Account.Nonce.max_value
                      else Account.Nonce.zero
                    in
                    let%bind nonce =
                      Snapp_predicate.Numeric.gen (return new_nonce)
                        Account.Nonce.compare
                    in
                    return { predicate_account with nonce }
                | Receipt_chain_hash ->
                    let%bind new_receipt_chain_hash = Receipt.Chain_hash.gen in
                    let%bind receipt_chain_hash =
                      Or_ignore.gen (return new_receipt_chain_hash)
                    in
                    return { predicate_account with receipt_chain_hash }
                | Delegate ->
                    let%bind delegate =
                      Or_ignore.gen Signature_lib.Public_key.Compressed.gen
                    in
                    return { predicate_account with delegate }
                | State ->
                    let fields =
                      Snapp_state.V.to_list predicate_account.state
                      |> Array.of_list
                    in
                    let%bind ndx = Int.gen_incl 0 (Array.length fields - 1) in
                    let%bind field = Snark_params.Tick.Field.gen in
                    fields.(ndx) <- Or_ignore.Check field ;
                    let state =
                      Snapp_state.V.of_list_exn (Array.to_list fields)
                    in
                    return { predicate_account with state }
                | Sequence_state ->
                    let%bind field = Snark_params.Tick.Field.gen in
                    let sequence_state = Or_ignore.Check field in
                    return { predicate_account with sequence_state }
                | Proved_state ->
                    let%bind proved_state =
                      match predicate_account.proved_state with
                      | Check b ->
                          return (Or_ignore.Check (not b))
                      | Ignore ->
                          return (Or_ignore.Check true)
                    in
                    return { predicate_account with proved_state }
              in
              return (Party.Predicate.Full faulty_predicate_account)
          else
            (* Nonce *)
            let { Account.Poly.nonce; _ } = account in
            if succeed then return (Party.Predicate.Nonce nonce)
            else return (Party.Predicate.Nonce (Account.Nonce.succ nonce)) )

let gen_fee (account : Account.t) =
  let lo_fee = Mina_compile_config.minimum_user_command_fee in
  let hi_fee = Currency.(Amount.to_fee (Balance.to_amount account.balance)) in
  Currency.Fee.gen_incl lo_fee hi_fee

let fee_to_amt fee = Currency.Amount.(Signed.of_unsigned (of_fee fee))

<<<<<<< HEAD
let gen_delta ?balances_tbl (account : Account.t) =
=======
let gen_balance_change ?balances_tbl (account : Account.t) =
  let pk = account.public_key in
>>>>>>> 82c6b4eb
  let open Quickcheck.Let_syntax in
  let pk = account.public_key in
  (* TODO: the authorization is Signature for new accounts only
     this will change when we split party's into two
  *)
  let authorization = Control.Tag.Signature in
  let%bind sgn =
    match authorization with
    | Control.Tag.None_given ->
        return Sgn.Pos
    | _ ->
        Quickcheck.Generator.of_list [ Sgn.Pos; Neg ]
  in
  match sgn with
  | Pos ->
      (* if positive, the account balance does not impose a constraint on the magnitude; but
         to avoid overflow over several Party.t, we'll limit the value
      *)
      let%map magnitude =
        Currency.Amount.gen_incl Currency.Amount.zero
          (Currency.Amount.of_int 100_000_000_000)
      in
      Currency.Signed_poly.{ magnitude; sgn = Sgn.Pos }
  | Neg ->
      (* if negative, magnitude constrained to balance in account
         the effective balance is either what's in the balances table,
         if provided, or what's in the ledger
      *)
      let effective_balance =
        match balances_tbl with
        | Some tbl -> (
            match Signature_lib.Public_key.Compressed.Table.find tbl pk with
            | None ->
                account.balance
            | Some balance ->
                balance )
        | None ->
            account.balance
      in
      let%map magnitude =
        Currency.Amount.gen_incl Currency.Amount.zero
          (Currency.Balance.to_amount effective_balance)
      in
      Currency.Signed_poly.{ magnitude; sgn = Sgn.Neg }

(* the type a is associated with the balance_change field, which is an unsigned fee for the fee payer,
   and a signed amount for other parties
*)
let gen_party_body (type a b) ?account_id ?balances_tbl ?(new_account = false)
    ?(snapp_account = false) ?(is_fee_payer = false) ?available_public_keys
<<<<<<< HEAD
    ?permissions_auth ~(gen_delta : Account.t -> a Quickcheck.Generator.t)
    ~(f_delta : a -> Currency.Amount.Signed.t) ~(increment_nonce : b) ~ledger ()
    : (_, _, _, a, _, _, _, b) Party.Body.Poly.t Quickcheck.Generator.t =
=======
    ~(gen_balance_change : Account.t -> a Quickcheck.Generator.t)
    ~(f_balance_change : a -> Currency.Amount.Signed.t) ~(increment_nonce : b)
    ~ledger () :
    (_, _, _, a, _, _, _, b) Party.Body.Poly.t Quickcheck.Generator.t =
>>>>>>> 82c6b4eb
  let open Quickcheck.Let_syntax in
  (* ledger may contain non-Snapp accounts, so if we need a Snapp account,
     must generate a new one
  *)
  if snapp_account && not new_account then
    failwith "gen_party_body: snapp_account but not new_account" ;
  (* fee payers have to be in the ledger *)
  assert (not (is_fee_payer && new_account)) ;
  let%bind update =
    Party.Update.gen ?permissions_auth ~snapp_account ~new_account ()
  in
  let%bind account =
    if new_account then (
      if Option.is_some account_id then
        failwith
          "gen_party_body: new party is true, but an account id, presumably \
           from an existing account, was supplied" ;
      match available_public_keys with
      | None ->
          failwith
            "gen_party_body: new_account is true, but available_public_keys \
             not provided"
      | Some available_pks ->
          let%map account_with_gen_pk =
            Account.gen_with_constrained_balance ~low:10_000_000_000
              ~high:500_000_000_000
          in
          let available_pk =
            match
              Signature_lib.Public_key.Compressed.Table.choose available_pks
            with
            | None ->
                failwith "gen_party_body: no available public keys"
            | Some (pk, ()) ->
                pk
          in
          (* available public key no longer available *)
          Signature_lib.Public_key.Compressed.Table.remove available_pks
            available_pk ;
          let account_with_pk =
            { account_with_gen_pk with
              public_key = available_pk
            ; token_id = Token_id.default
            }
          in
          let account =
            if snapp_account then
              { account_with_pk with
                snapp =
                  Some
                    { Snapp_account.default with
                      verification_key =
                        Some
                          With_hash.
                            { data = Pickles.Side_loaded.Verification_key.dummy
                            ; hash = Snapp_account.dummy_vk_hash ()
                            }
                    }
              }
            else account_with_pk
          in
          (* add new account to ledger *)
          ( match
              Ledger.get_or_create_account ledger
                (Account_id.create account.public_key account.token_id)
                account
            with
          | Ok (`Added, _) ->
              ()
          | Ok (`Existed, _) ->
              failwith "gen_party_body: account for new party already in ledger"
          | Error err ->
              failwithf
                "gen_party_body: could not add account to ledger new party: %s"
                (Error.to_string_hum err) () ) ;
          account )
    else
      match account_id with
      | None ->
          (* choose an account from the ledger *)
          let%map index =
            Int.gen_uniform_incl 0 (Ledger.num_accounts ledger - 1)
          in
          Ledger.get_at_index_exn ledger index
      | Some account_id -> (
          (* use given account from the ledger *)
          match Ledger.location_of_account ledger account_id with
          | None ->
              failwithf
                "gen_party_body: could not find account location for passed \
                 account id with public key %s and token id %s"
                (Signature_lib.Public_key.Compressed.to_base58_check
                   (Account_id.public_key account_id))
                (Account_id.token_id account_id |> Token_id.to_string)
                ()
          | Some location -> (
              match Ledger.get ledger location with
              | None ->
                  (* should be unreachable *)
                  failwithf
                    "gen_party_body: could not find account for passed account \
                     id with public key %s and token id %s"
                    (Signature_lib.Public_key.Compressed.to_base58_check
                       (Account_id.public_key account_id))
                    (Account_id.token_id account_id |> Token_id.to_string)
                    ()
              | Some acct ->
                  return acct ) )
  in
  let pk = account.public_key in
  let token_id = account.token_id in
  let%bind balance_change = gen_balance_change account in
  (* update balances table, if provided, with generated balance_change *)
  ( match balances_tbl with
  | None ->
      ()
  | Some tbl ->
      let add_balance_and_balance_change balance
          (balance_change : (Currency.Amount.t, Sgn.t) Currency.Signed_poly.t) =
        match balance_change.sgn with
        | Pos -> (
            match
              Currency.Balance.add_amount balance balance_change.magnitude
            with
            | Some bal ->
                bal
            | None ->
                failwith "add_balance_and_balance_change: overflow for sum" )
        | Neg -> (
            match
              Currency.Balance.sub_amount balance balance_change.magnitude
            with
            | Some bal ->
                bal
            | None ->
                failwith
                  "add_balance_and_balance_change: underflow for difference" )
      in
      let balance_change = f_balance_change balance_change in
      Signature_lib.Public_key.Compressed.Table.change tbl pk ~f:(function
        | None ->
            (* new entry in table *)
            Some (add_balance_and_balance_change account.balance balance_change)
        | Some balance ->
            (* update entry in table *)
            Some (add_balance_and_balance_change balance balance_change)) ) ;
  let field_array_list_gen ~max_array_len ~max_list_len =
    let array_gen =
      let%bind array_len = Int.gen_uniform_incl 0 max_array_len in
      let%map fields =
        Quickcheck.Generator.list_with_length array_len
          Snark_params.Tick.Field.gen
      in
      Array.of_list fields
    in
    let%bind list_len = Int.gen_uniform_incl 0 max_list_len in
    Quickcheck.Generator.list_with_length list_len array_gen
  in
  (* TODO: are these lengths reasonable? *)
  let%bind events = field_array_list_gen ~max_array_len:8 ~max_list_len:12 in
  let%bind sequence_events =
    field_array_list_gen ~max_array_len:4 ~max_list_len:6
  in
  let%map call_data = Snark_params.Tick.Field.gen in
  (* update the depth when generating `other_parties` in Parties.t *)
  let call_depth = 0 in
  { Party.Body.Poly.pk
  ; update
  ; token_id
  ; balance_change
  ; increment_nonce
  ; events
  ; sequence_events
  ; call_data
  ; call_depth
  }

let gen_predicated_from ?(succeed = true) ?(new_account = false)
    ?(snapp_account = false) ?(increment_nonce = false) ?available_public_keys
    ?permissions_auth ~ledger ~balances_tbl =
  let open Quickcheck.Let_syntax in
  let%bind body =
<<<<<<< HEAD
    gen_party_body ~new_account ~snapp_account ?available_public_keys
      ?permissions_auth ~ledger ~balances_tbl
      ~gen_delta:(gen_delta ~balances_tbl) ~f_delta:Fn.id ~increment_nonce ()
=======
    gen_party_body ~new_account ~snapp_account ~increment_nonce
      ?available_public_keys ~ledger ~balances_tbl
      ~gen_balance_change:(gen_balance_change ~balances_tbl)
      ~f_balance_change:Fn.id ()
>>>>>>> 82c6b4eb
  in
  let account_id =
    Account_id.create body.Party.Body.Poly.pk body.Party.Body.Poly.token_id
  in
  let%map predicate = gen_predicate_from ~succeed ~account_id ~ledger () in
  Party.Predicated.Poly.{ body; predicate }

let gen_party_from ?(succeed = true) ?(new_account = false) ?permissions_auth
    ~available_public_keys ~ledger ~balances_tbl () =
  let open Quickcheck.Let_syntax in
  (* see TODO below about splitting a Party.t; we'll want to choose
     an authorization
  *)
  let authorization = Control.Signature Signature.dummy in
  let snapp_account =
    match authorization with
    | Control.Proof _ ->
        true
    | Signature _ | None_given ->
        false
  in
  let increment_nonce =
    match authorization with
    | Signature _ ->
        true
    | Proof _ | None_given ->
        false
  in
  (* if it's a Snapp account, generate a new account, since existing accounts in
     ledger may not be Snapp accounts
  *)
  let new_account = new_account || snapp_account in
  let%bind data =
    gen_predicated_from ?permissions_auth ~succeed ~new_account ~snapp_account
      ~increment_nonce ~available_public_keys ~ledger ~balances_tbl
  in
  return { Party.data; authorization }

(* takes an optional account id, if we want to sign this data *)
let gen_party_predicated_signed ?account_id ?permissions_auth ~ledger :
    Party.Predicated.Signed.t Quickcheck.Generator.t =
  let open Quickcheck.Let_syntax in
  let%bind body =
<<<<<<< HEAD
    gen_party_body ~gen_delta ~f_delta:Fn.id ?account_id ?permissions_auth
=======
    gen_party_body ~gen_balance_change ~f_balance_change:Fn.id
>>>>>>> 82c6b4eb
      ~increment_nonce:(Option.is_some account_id)
      ~ledger ()
  in
  let%map predicate = Account.Nonce.gen in
  Party.Predicated.Poly.{ body; predicate }

(* takes an account id, if we want to sign this data *)
let gen_party_predicated_fee_payer ?permissions_auth ~account_id ~ledger :
    Party.Predicated.Fee_payer.t Quickcheck.Generator.t =
  let open Quickcheck.Let_syntax in
  let%map body0 =
<<<<<<< HEAD
    gen_party_body ?permissions_auth ~account_id ~is_fee_payer:true
      ~increment_nonce:() ~gen_delta:gen_fee ~f_delta:fee_to_amt ~ledger ()
=======
    gen_party_body ~account_id ~is_fee_payer:true ~increment_nonce:()
      ~gen_balance_change:gen_fee ~f_balance_change:fee_to_amt ~ledger ()
>>>>>>> 82c6b4eb
  in
  (* make sure the fee payer's token id is the default,
     which is represented by the unit value in the body
  *)
  assert (Token_id.equal body0.token_id Token_id.default) ;
  let body = { body0 with token_id = () } in
  let predicate = Account.Nonce.zero in
  Party.Predicated.Poly.{ body; predicate }

let gen_party_signed ?permissions_auth ?account_id ~ledger :
    Party.Signed.t Quickcheck.Generator.t =
  let open Quickcheck.Let_syntax in
  let%map data =
    gen_party_predicated_signed ?permissions_auth ?account_id ~ledger
  in
  (* real signature to be added when this data inserted into a Parties.t *)
  let authorization = Signature.dummy in
  Party.Signed.{ data; authorization }

let gen_fee_payer ?permissions_auth ~account_id ~ledger () :
    Party.Fee_payer.t Quickcheck.Generator.t =
  let open Quickcheck.Let_syntax in
  let%map data =
    gen_party_predicated_fee_payer ?permissions_auth ~account_id ~ledger
  in
  (* real signature to be added when this data inserted into a Parties.t *)
  let authorization = Signature.dummy in
  Party.Fee_payer.{ data; authorization }

let max_other_parties = 5

let gen_parties_from ?(succeed = true)
    ~(fee_payer_keypair : Signature_lib.Keypair.t)
    ~(keymap :
       Signature_lib.Private_key.t Signature_lib.Public_key.Compressed.Map.t)
    ~ledger ~protocol_state () =
  let open Quickcheck.Let_syntax in
  let fee_payer_pk =
    Signature_lib.Public_key.compress fee_payer_keypair.public_key
  in
  let fee_payer_account_id = Account_id.create fee_payer_pk Token_id.default in
  let ledger_accounts = Ledger.accounts ledger in
  (* make sure all ledger keys are in the keymap *)
  Account_id.Set.iter ledger_accounts ~f:(fun acct_id ->
      let pk = Account_id.public_key acct_id in
      if Option.is_none (Signature_lib.Public_key.Compressed.Map.find keymap pk)
      then
        failwithf "gen_parties_from: public key %s is in ledger, but not keymap"
          (Signature_lib.Public_key.Compressed.to_base58_check pk)
          ()) ;
  (* table of public keys not in the ledger, to be used for new parties
     we have the corresponding private keys, so we can create signatures for those new parties
  *)
  let available_public_keys =
    let tbl = Signature_lib.Public_key.Compressed.Table.create () in
    Signature_lib.Public_key.Compressed.Map.iter_keys keymap ~f:(fun pk ->
        let account_id = Account_id.create pk Token_id.default in
        if not (Account_id.Set.mem ledger_accounts account_id) then
          Signature_lib.Public_key.Compressed.Table.add_exn tbl ~key:pk ~data:()) ;
    tbl
  in
  let permissions_auth = Control.Tag.Signature in
  (* permissions_auth is Signature, for now, because permissions on new accounts are compatible with it
     TODO: split Party.ts into two:
     - the first sets permissions and vk using Signature authorization,
     - the second uses an authorization compatible with the new permissions
     N.B.: the given authorization constrains the generated permissions for the
      fee payer and other parties; those are not the permissions used
      when applying those parties, the existing permissions are used;
      instead, those generated permissions are used in later transactions
  *)
  let%bind fee_payer =
    gen_fee_payer ~permissions_auth ~account_id:fee_payer_account_id ~ledger ()
  in
  let gen_parties_with_dynamic_balance ~new_parties num_parties =
    (* table of public keys to balances, updated when generating each party
       a Map would be more principled, but threading that map through the code
       adds complexity
    *)
    let balances_tbl = Signature_lib.Public_key.Compressed.Table.create () in
    (* add fee payer account, in case same account used again *)
    let fee_payer_pk = fee_payer.data.body.pk in
    let fee_payer_balance =
      (* if we've done things right, all the options here are Some *)
      let fee =
        fee_payer.data.body.delta |> Currency.Fee.to_uint64
        |> Currency.Amount.of_uint64
      in
      let ledger_balance =
        let account_id = Account_id.create fee_payer_pk Token_id.default in
        let loc =
          Option.value_exn (Ledger.location_of_account ledger account_id)
        in
        let fee_payer_account = Option.value_exn (Ledger.get ledger loc) in
        fee_payer_account.balance
      in
      Option.value_exn (Currency.Balance.sub_amount ledger_balance fee)
    in
    ignore
      ( Signature_lib.Public_key.Compressed.Table.add balances_tbl
          ~key:fee_payer_pk ~data:fee_payer_balance
        : [ `Duplicate | `Ok ] ) ;
    let rec go acc n =
      if n <= 0 then return (List.rev acc)
      else
        let%bind party =
          gen_party_from ~permissions_auth ~new_account:new_parties
            ~available_public_keys ~succeed ~ledger ~balances_tbl ()
        in
        go (party :: acc) (n - 1)
    in
    go [] num_parties
  in
  (* at least 1 party, so that `succeed` affects at least one predicate *)
  let%bind num_parties = Int.gen_uniform_incl 1 max_other_parties in
  let%bind num_new_accounts = Int.gen_uniform_incl 0 num_parties in
  let num_old_parties = num_parties - num_new_accounts in
  let%bind old_parties =
    gen_parties_with_dynamic_balance ~new_parties:false num_old_parties
  in
  let%bind new_parties =
    gen_parties_with_dynamic_balance ~new_parties:true num_new_accounts
  in
  let other_parties = old_parties @ new_parties in
  let%bind memo = Signed_command_memo.gen in
  let memo_hash = Signed_command_memo.hash memo in
  let parties_dummy_signatures : Parties.t =
    { fee_payer; other_parties; protocol_state; memo }
  in
  (* replace dummy signature in fee payer *)
  let fee_payer_signature =
    Signature_lib.Schnorr.sign fee_payer_keypair.private_key
      (Random_oracle.Input.field
         ( Parties.commitment parties_dummy_signatures
         |> Parties.Transaction_commitment.with_fee_payer
              ~fee_payer_hash:
                (Party.Predicated.digest
                   (Party.Predicated.of_fee_payer
                      parties_dummy_signatures.fee_payer.data)) ))
  in
  let fee_payer_with_valid_signature =
    { parties_dummy_signatures.fee_payer with
      authorization = fee_payer_signature
    }
  in
  let other_parties_hash =
    Parties.Party_or_stack.With_hashes.other_parties_hash
      parties_dummy_signatures.other_parties
  in
  let protocol_state_predicate_hash =
    Snapp_predicate.Protocol_state.digest
      parties_dummy_signatures.protocol_state
  in
  let sign_for_other_party sk =
    Signature_lib.Schnorr.sign sk
      (Random_oracle.Input.field
         (Parties.Transaction_commitment.create ~memo_hash ~other_parties_hash
            ~protocol_state_predicate_hash))
  in
  (* replace dummy signatures in other parties *)
  let other_parties_with_valid_signatures =
    List.map parties_dummy_signatures.other_parties
      ~f:(fun { data; authorization } ->
        let authorization_with_valid_signature =
          match authorization with
          | Control.Signature _dummy ->
              let pk = data.body.pk in
              let sk =
                match
                  Signature_lib.Public_key.Compressed.Map.find keymap pk
                with
                | Some sk ->
                    sk
                | None ->
                    failwithf
                      "gen_from: Could not find secret key for public key %s \
                       in keymap"
                      (Signature_lib.Public_key.Compressed.to_base58_check pk)
                      ()
              in
              let signature = sign_for_other_party sk in
              Control.Signature signature
          | Proof _ | None_given ->
              authorization
        in
        { Party.data; authorization = authorization_with_valid_signature })
  in
  return
    { parties_dummy_signatures with
      fee_payer = fee_payer_with_valid_signature
    ; other_parties = other_parties_with_valid_signatures
    }<|MERGE_RESOLUTION|>--- conflicted
+++ resolved
@@ -247,12 +247,8 @@
 
 let fee_to_amt fee = Currency.Amount.(Signed.of_unsigned (of_fee fee))
 
-<<<<<<< HEAD
-let gen_delta ?balances_tbl (account : Account.t) =
-=======
 let gen_balance_change ?balances_tbl (account : Account.t) =
   let pk = account.public_key in
->>>>>>> 82c6b4eb
   let open Quickcheck.Let_syntax in
   let pk = account.public_key in
   (* TODO: the authorization is Signature for new accounts only
@@ -303,16 +299,10 @@
 *)
 let gen_party_body (type a b) ?account_id ?balances_tbl ?(new_account = false)
     ?(snapp_account = false) ?(is_fee_payer = false) ?available_public_keys
-<<<<<<< HEAD
-    ?permissions_auth ~(gen_delta : Account.t -> a Quickcheck.Generator.t)
-    ~(f_delta : a -> Currency.Amount.Signed.t) ~(increment_nonce : b) ~ledger ()
-    : (_, _, _, a, _, _, _, b) Party.Body.Poly.t Quickcheck.Generator.t =
-=======
-    ~(gen_balance_change : Account.t -> a Quickcheck.Generator.t)
+    ?permissions_auth ~(gen_balance_change : Account.t -> a Quickcheck.Generator.t)
     ~(f_balance_change : a -> Currency.Amount.Signed.t) ~(increment_nonce : b)
     ~ledger () :
     (_, _, _, a, _, _, _, b) Party.Body.Poly.t Quickcheck.Generator.t =
->>>>>>> 82c6b4eb
   let open Quickcheck.Let_syntax in
   (* ledger may contain non-Snapp accounts, so if we need a Snapp account,
      must generate a new one
@@ -495,16 +485,10 @@
     ?permissions_auth ~ledger ~balances_tbl =
   let open Quickcheck.Let_syntax in
   let%bind body =
-<<<<<<< HEAD
-    gen_party_body ~new_account ~snapp_account ?available_public_keys
-      ?permissions_auth ~ledger ~balances_tbl
-      ~gen_delta:(gen_delta ~balances_tbl) ~f_delta:Fn.id ~increment_nonce ()
-=======
     gen_party_body ~new_account ~snapp_account ~increment_nonce
-      ?available_public_keys ~ledger ~balances_tbl
+      ?permissions_auth ?available_public_keys ~ledger ~balances_tbl
       ~gen_balance_change:(gen_balance_change ~balances_tbl)
       ~f_balance_change:Fn.id ()
->>>>>>> 82c6b4eb
   in
   let account_id =
     Account_id.create body.Party.Body.Poly.pk body.Party.Body.Poly.token_id
@@ -548,11 +532,7 @@
     Party.Predicated.Signed.t Quickcheck.Generator.t =
   let open Quickcheck.Let_syntax in
   let%bind body =
-<<<<<<< HEAD
-    gen_party_body ~gen_delta ~f_delta:Fn.id ?account_id ?permissions_auth
-=======
-    gen_party_body ~gen_balance_change ~f_balance_change:Fn.id
->>>>>>> 82c6b4eb
+    gen_party_body ~gen_balance_change ~f_balance_change:Fn.id ?account_id ?permissions_auth
       ~increment_nonce:(Option.is_some account_id)
       ~ledger ()
   in
@@ -564,13 +544,8 @@
     Party.Predicated.Fee_payer.t Quickcheck.Generator.t =
   let open Quickcheck.Let_syntax in
   let%map body0 =
-<<<<<<< HEAD
-    gen_party_body ?permissions_auth ~account_id ~is_fee_payer:true
-      ~increment_nonce:() ~gen_delta:gen_fee ~f_delta:fee_to_amt ~ledger ()
-=======
-    gen_party_body ~account_id ~is_fee_payer:true ~increment_nonce:()
+    gen_party_body ?permissions_auth ~account_id ~is_fee_payer:true ~increment_nonce:()
       ~gen_balance_change:gen_fee ~f_balance_change:fee_to_amt ~ledger ()
->>>>>>> 82c6b4eb
   in
   (* make sure the fee payer's token id is the default,
      which is represented by the unit value in the body
