[package]
name = "binding_generation"
version = "0.1.0"
edition = "2021"
authors = ["opensource@o1labs.org"]

[dependencies]
<<<<<<< HEAD
ocaml-gen = { git = "https://github.com/o1-labs/proof-systems", branch = "imeckler/backend" }
=======
ocaml-gen = { path = "../../../proof-systems/ocaml/ocaml-gen" }
>>>>>>> 122cf5f7
wires_15_stubs = { path = "../" }<|MERGE_RESOLUTION|>--- conflicted
+++ resolved
@@ -5,9 +5,5 @@
 authors = ["opensource@o1labs.org"]
 
 [dependencies]
-<<<<<<< HEAD
-ocaml-gen = { git = "https://github.com/o1-labs/proof-systems", branch = "imeckler/backend" }
-=======
 ocaml-gen = { path = "../../../proof-systems/ocaml/ocaml-gen" }
->>>>>>> 122cf5f7
 wires_15_stubs = { path = "../" }