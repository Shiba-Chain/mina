--- conflicted
+++ resolved
@@ -167,7 +167,6 @@
 
   (** does this convert a backend.verifier_index to a pickles_types.verifier_index? *)
   let vk_commitments (t : Inputs.Verifier_index.t) :
-<<<<<<< HEAD
       Inputs.Curve.Affine.t Pickles_types.Plonk_verification_key_evals.t =
     let g c : Inputs.Curve.Affine.t =
       match Inputs.Poly_comm.of_backend_without_degree_bound c with
@@ -189,57 +188,4 @@
     ; emul_comm = g t.evals.emul_comm
     ; endomul_scalar_comm = g t.evals.endomul_scalar_comm
     }
-
-  (*
-    let f (t : Inputs.Poly_comm.Backend.t) =
-      match Inputs.Poly_comm.of_backend_without_degree_bound t with
-      | `Without_degree_bound a ->
-          a
-      | _ ->
-          assert false
-    in
-    let evals = pickles_verification_evals_of_backend t.evals in
-    Pickles_types.Plonk_verification_key_evals.map ~f evals
-    *)
-
-  (*
-    let f (t : Inputs.Poly_comm.Backend.t) =
-      match Inputs.Poly_comm.of_backend_without_degree_bound t with
-      | `Without_degree_bound a ->
-          a
-      | _ ->
-          assert false
-    in
-    let pickles_types_evals :
-        Inputs.Curve.Affine.t
-        Pickles_types.Dlog_plonk_types.Poly_comm.Without_degree_bound.t
-        Pickles_types.Plonk_verification_key_evals.t =
-      Pickles_types.Plonk_verification_key_evals.
-        { sigma_comm = failwith "Hey" (* t.evals.sigma_comm *)
-        ; coefficients_comm = failwith "Hey" (* t.evals.coefficients_comm *)
-        ; generic_comm = failwith "Hey" (*t.evals.generic_comm*)
-        ; psm_comm = failwith "Hey" (*t.evals.psm_comm*)
-        ; complete_add_comm = failwith "Hey" (*t.evals.complete_add_comm*)
-        ; mul_comm = failwith "Hey" (*t.evals.mul_comm*)
-        ; emul_comm = failwith "Hey" (*t.evals.emul_comm*)
-        }
-    in
-    (*
-      { sigma_comm : 'comm Dlog_plonk_types.Permuts_vec.Stable.V1.t
-      ; coefficients_comm : 'comm Dlog_plonk_types.Columns_vec.Stable.V1.t
-      ; generic_comm : 'comm
-      ; psm_comm : 'comm
-      ; complete_add_comm : 'comm
-      ; mul_comm : 'comm
-      ; emul_comm : 'comm
-      }
-      *)
-    Pickles_types.Plonk_verification_key_evals.map ~f pickles_types_evals
-    *)
-=======
-      Inputs.Curve.Affine.t
-      Pickles_types.Dlog_plonk_types.Poly_comm.Without_degree_bound.t
-      Pickles_types.Plonk_verification_key_evals.t =
-    failwith "unimplemented"
->>>>>>> a3fda831
 end