open Core
open Async
open Graphql_async
open Coda_base
open Signature_lib
open Currency

let result_of_exn f v ~error = try Ok (f v) with _ -> Error error

let result_of_or_error ?error v =
  Result.map_error v ~f:(fun internal_error ->
      let str_error = Error.to_string_hum internal_error in
      match error with
      | None ->
          str_error
      | Some error ->
          sprintf "%s (%s)" error str_error )

let result_field ~resolve =
  Schema.io_field ~resolve:(fun resolve_info src inputs ->
      Deferred.return @@ resolve resolve_info src inputs )

let result_field_no_inputs ~resolve =
  Schema.io_field ~resolve:(fun resolve_info src ->
      Deferred.return @@ resolve resolve_info src )

module Doc = struct
  let date ?(extra = "") s =
    sprintf
      !"%s (stringified Unix time - number of milliseconds since January 1, \
        1970)%s"
      s extra

  let bin_prot =
    sprintf !"%s (base58-encoded janestreet/bin_prot serialization)"
end

module Reflection = struct
  let regex = lazy (Re2.create_exn {regex|\_(\w)|regex})

  let underToCamel s =
    Re2.replace_exn (Lazy.force regex) s ~f:(fun m ->
        let s = Re2.Match.get_exn ~sub:(`Index 1) m in
        String.capitalize s )

  (** When Fields.folding, create graphql fields via reflection *)
  let reflect f ~typ acc x =
    let new_name = underToCamel (Field.name x) in
    Schema.(
      field new_name ~typ ~args:Arg.[] ~resolve:(fun _ v -> f (Field.get x v))
      :: acc)

  module Shorthand = struct
    open Schema

    (* Note: Eta expansion is needed here to combat OCaml's weak polymorphism nonsense *)

    let id ~typ a x = reflect Fn.id ~typ a x

    let nn_int a x = id ~typ:(non_null int) a x

    let int a x = id ~typ:int a x

    let nn_bool a x = id ~typ:(non_null bool) a x

    let bool a x = id ~typ:bool a x

    let nn_string a x = id ~typ:(non_null string) a x

    let nn_time a x =
      reflect
        (fun t -> Block_time.to_time t |> Time.to_string)
        ~typ:(non_null string) a x

    let string a x = id ~typ:string a x

    module F = struct
      let int f a x = reflect f ~typ:Schema.int a x

      let nn_int f a x = reflect f ~typ:Schema.(non_null int) a x

      let string f a x = reflect f ~typ:Schema.string a x

      let nn_string f a x = reflect f ~typ:Schema.(non_null string) a x
    end
  end
end

module Types = struct
  open Schema
  open Graphql_lib.Base_types

  let public_key = public_key ()

  let uint64 = uint64 ()

  let uint32 = uint32 ()

  let token_id = token_id ()

  let sync_status : ('context, Sync_status.t option) typ =
    enum "SyncStatus" ~doc:"Sync status of daemon"
      ~values:
        (List.map Sync_status.all ~f:(fun status ->
             enum_value
               (String.map ~f:Char.uppercase @@ Sync_status.to_string status)
               ~value:status ))

  let transaction_status : ('context, Transaction_status.State.t option) typ =
    enum "TransactionStatus" ~doc:"Status of a transaction"
      ~values:
        Transaction_status.State.
          [ enum_value "INCLUDED" ~value:Included
              ~doc:"A transaction that is on the longest chain"
          ; enum_value "PENDING" ~value:Pending
              ~doc:
                "A transaction either in the transition frontier or in \
                 transaction pool but is not on the longest chain"
          ; enum_value "UNKNOWN" ~value:Unknown
              ~doc:
                "The transaction has either been snarked, reached finality \
                 through consensus or has been dropped" ]

  let consensus_time =
    let module C = Consensus.Data.Consensus_time in
    obj "ConsensusTime" ~fields:(fun _ ->
        [ field "epoch" ~typ:(non_null uint32)
            ~args:Arg.[]
            ~resolve:(fun _ global_slot -> C.epoch global_slot)
        ; field "slot" ~typ:(non_null uint32)
            ~args:Arg.[]
            ~resolve:(fun _ global_slot -> C.slot global_slot)
        ; field "globalSlot" ~typ:(non_null uint32)
            ~args:Arg.[]
            ~resolve:(fun _ (global_slot : Consensus.Data.Consensus_time.t) ->
              C.to_uint32 global_slot )
        ; field "startTime" ~typ:(non_null string)
            ~args:Arg.[]
            ~resolve:(fun {ctx= coda; _} global_slot ->
              let constants =
                (Coda_lib.config coda).precomputed_values.consensus_constants
              in
              Block_time.to_string @@ C.start_time ~constants global_slot )
        ; field "endTime" ~typ:(non_null string)
            ~args:Arg.[]
            ~resolve:(fun {ctx= coda; _} global_slot ->
              let constants =
                (Coda_lib.config coda).precomputed_values.consensus_constants
              in
              Block_time.to_string @@ C.end_time ~constants global_slot ) ] )

  let block_producer_timing :
      ( _
      , [`Check_again of Block_time.t | `Produce of Block_time.t | `Produce_now]
        option )
      typ =
    obj "BlockProducerTimings" ~fields:(fun _ ->
        let of_time ~consensus_constants =
          Consensus.Data.Consensus_time.of_time_exn
            ~constants:consensus_constants
        in
        [ field "times"
            ~typ:(non_null @@ list @@ non_null consensus_time)
            ~args:Arg.[]
            ~resolve:(fun {ctx= coda; _} ->
              let consensus_constants =
                (Coda_lib.config coda).precomputed_values.consensus_constants
              in
              function
              | `Check_again _time ->
                  []
              | `Produce time ->
                  [of_time time ~consensus_constants]
              | `Produce_now ->
                  [ of_time ~consensus_constants
                    @@ Block_time.now (Coda_lib.config coda).time_controller ]
              ) ] )

  module DaemonStatus = struct
    type t = Daemon_rpcs.Types.Status.t

    let interval : (_, (Time.Span.t * Time.Span.t) option) typ =
      obj "Interval" ~fields:(fun _ ->
          [ field "start" ~typ:(non_null string)
              ~args:Arg.[]
              ~resolve:(fun _ (start, _) ->
                Time.Span.to_ms start |> Int64.of_float |> Int64.to_string )
          ; field "stop" ~typ:(non_null string)
              ~args:Arg.[]
              ~resolve:(fun _ (_, end_) ->
                Time.Span.to_ms end_ |> Int64.of_float |> Int64.to_string ) ]
      )

    let histogram : (_, Perf_histograms.Report.t option) typ =
      obj "Histogram" ~fields:(fun _ ->
          let open Reflection.Shorthand in
          List.rev
          @@ Perf_histograms.Report.Fields.fold ~init:[]
               ~values:(id ~typ:Schema.(non_null (list (non_null int))))
               ~intervals:(id ~typ:(non_null (list (non_null interval))))
               ~underflow:nn_int ~overflow:nn_int )

    module Rpc_timings = Daemon_rpcs.Types.Status.Rpc_timings
    module Rpc_pair = Rpc_timings.Rpc_pair

    let rpc_pair : (_, Perf_histograms.Report.t option Rpc_pair.t option) typ =
      let h = Reflection.Shorthand.id ~typ:histogram in
      obj "RpcPair" ~fields:(fun _ ->
          List.rev @@ Rpc_pair.Fields.fold ~init:[] ~dispatch:h ~impl:h )

    let rpc_timings : (_, Rpc_timings.t option) typ =
      let fd = Reflection.Shorthand.id ~typ:(non_null rpc_pair) in
      obj "RpcTimings" ~fields:(fun _ ->
          List.rev
          @@ Rpc_timings.Fields.fold ~init:[] ~get_staged_ledger_aux:fd
               ~answer_sync_ledger_query:fd ~get_ancestry:fd
               ~get_transition_chain_proof:fd ~get_transition_chain:fd )

    module Histograms = Daemon_rpcs.Types.Status.Histograms

    let histograms : (_, Histograms.t option) typ =
      let h = Reflection.Shorthand.id ~typ:histogram in
      obj "Histograms" ~fields:(fun _ ->
          let open Reflection.Shorthand in
          List.rev
          @@ Histograms.Fields.fold ~init:[]
               ~rpc_timings:(id ~typ:(non_null rpc_timings))
               ~external_transition_latency:h
               ~accepted_transition_local_latency:h
               ~accepted_transition_remote_latency:h
               ~snark_worker_transition_time:h ~snark_worker_merge_time:h )

    let consensus_configuration : (_, Consensus.Configuration.t option) typ =
      obj "ConsensusConfiguration" ~fields:(fun _ ->
          let open Reflection.Shorthand in
          List.rev
          @@ Consensus.Configuration.Fields.fold ~init:[] ~delta:nn_int
               ~k:nn_int ~c:nn_int ~c_times_k:nn_int ~slots_per_epoch:nn_int
               ~slot_duration:nn_int ~epoch_duration:nn_int
               ~acceptable_network_delay:nn_int
               ~genesis_state_timestamp:nn_time )

    let peer : (_, Network_peer.Peer.Display.t option) typ =
      obj "Peer" ~fields:(fun _ ->
          let open Reflection.Shorthand in
          List.rev
          @@ Network_peer.Peer.Display.Fields.fold ~init:[] ~host:nn_string
               ~libp2p_port:nn_int ~peer_id:nn_string )

    let addrs_and_ports : (_, Node_addrs_and_ports.Display.t option) typ =
      obj "AddrsAndPorts" ~fields:(fun _ ->
          let open Reflection.Shorthand in
          List.rev
          @@ Node_addrs_and_ports.Display.Fields.fold ~init:[]
               ~external_ip:nn_string ~bind_ip:nn_string ~client_port:nn_int
               ~libp2p_port:nn_int ~peer:(id ~typ:peer) )

    let t : (_, Daemon_rpcs.Types.Status.t option) typ =
      obj "DaemonStatus" ~fields:(fun _ ->
          let open Reflection.Shorthand in
          List.rev
          @@ Daemon_rpcs.Types.Status.Fields.fold ~init:[] ~num_accounts:int
               ~next_block_production:(id ~typ:block_producer_timing)
               ~blockchain_length:int ~uptime_secs:nn_int
               ~ledger_merkle_root:string ~state_hash:string
               ~commit_id:nn_string ~conf_dir:nn_string
               ~peers:(id ~typ:Schema.(non_null @@ list (non_null string)))
               ~user_commands_sent:nn_int ~snark_worker:string
               ~snark_work_fee:nn_int
               ~sync_status:(id ~typ:(non_null sync_status))
               ~block_production_keys:
                 (id ~typ:Schema.(non_null @@ list (non_null string)))
               ~histograms:(id ~typ:histograms)
               ~consensus_time_best_tip:(id ~typ:consensus_time)
               ~consensus_time_now:(id ~typ:Schema.(non_null consensus_time))
               ~consensus_mechanism:nn_string
               ~addrs_and_ports:(id ~typ:(non_null addrs_and_ports))
               ~consensus_configuration:
                 (id ~typ:(non_null consensus_configuration))
               ~highest_block_length_received:nn_int )
  end

  let fee_transfer =
    obj "FeeTransfer" ~fields:(fun _ ->
        [ field "recipient"
            ~args:Arg.[]
            ~doc:"Public key of fee transfer recipient"
            ~typ:(non_null public_key)
            ~resolve:(fun _ {Fee_transfer.receiver_pk= pk; _} -> pk)
        ; field "fee" ~typ:(non_null uint64)
            ~args:Arg.[]
            ~doc:"Amount that the recipient is paid in this fee transfer"
            ~resolve:(fun _ {Fee_transfer.fee; _} -> Currency.Fee.to_uint64 fee)
        ] )

  let completed_work =
    obj "CompletedWork" ~doc:"Completed snark works" ~fields:(fun _ ->
        [ field "prover"
            ~args:Arg.[]
            ~doc:"Public key of the prover" ~typ:(non_null public_key)
            ~resolve:(fun _ {Transaction_snark_work.Info.prover; _} -> prover)
        ; field "fee" ~typ:(non_null uint64)
            ~args:Arg.[]
            ~doc:"Amount the prover is paid for the snark work"
            ~resolve:(fun _ {Transaction_snark_work.Info.fee; _} ->
              Currency.Fee.to_uint64 fee )
        ; field "workIds" ~doc:"Unique identifier for the snark work purchased"
            ~typ:(non_null @@ list @@ non_null int)
            ~args:Arg.[]
            ~resolve:(fun _ {Transaction_snark_work.Info.work_ids; _} ->
              One_or_two.to_list work_ids ) ] )

  let sign =
    enum "sign"
      ~values:
        [enum_value "PLUS" ~value:Sgn.Pos; enum_value "MINUS" ~value:Sgn.Neg]

  let signed_fee =
    obj "SignedFee" ~doc:"Signed fee" ~fields:(fun _ ->
        [ field "sign" ~typ:(non_null sign) ~doc:"+/-"
            ~args:Arg.[]
            ~resolve:(fun _ fee -> Currency.Amount.Signed.sgn fee)
        ; field "feeMagnitude" ~typ:(non_null uint64) ~doc:"Fee"
            ~args:Arg.[]
            ~resolve:(fun _ fee ->
              Currency.Amount.(to_uint64 (Signed.magnitude fee)) ) ] )

  let work_statement =
    obj "WorkDescription"
      ~doc:
        "Transition from a source ledger to a target ledger with some fee \
         excess and increase in supply " ~fields:(fun _ ->
        [ field "sourceLedgerHash" ~typ:(non_null string)
            ~doc:"Base58Check-encoded hash of the source ledger"
            ~args:Arg.[]
            ~resolve:(fun _ {Transaction_snark.Statement.source; _} ->
              Frozen_ledger_hash.to_string source )
        ; field "targetLedgerHash" ~typ:(non_null string)
            ~doc:"Base58Check-encoded hash of the target ledger"
            ~args:Arg.[]
            ~resolve:(fun _ {Transaction_snark.Statement.target; _} ->
              Frozen_ledger_hash.to_string target )
        ; field "feeExcess" ~typ:(non_null signed_fee)
            ~doc:
              "Total transaction fee that is not accounted for in the \
               transition from source ledger to target ledger"
            ~args:Arg.[]
            ~resolve:
              (fun _
                   ({fee_excess= {fee_excess_l; _}; _} :
                     Transaction_snark.Statement.t) ->
              (* TODO: Expose full fee excess data. *)
              { fee_excess_l with
                magnitude= Currency.Amount.of_fee fee_excess_l.magnitude } )
        ; field "supplyIncrease" ~typ:(non_null uint64)
            ~doc:"Increase in total coinbase reward "
            ~args:Arg.[]
            ~resolve:
              (fun _ ({supply_increase; _} : Transaction_snark.Statement.t) ->
              Currency.Amount.to_uint64 supply_increase )
        ; field "workId" ~doc:"Unique identifier for a snark work"
            ~typ:(non_null int)
            ~args:Arg.[]
            ~resolve:(fun _ w -> Transaction_snark.Statement.hash w) ] )

  let pending_work =
    obj "PendingSnarkWork"
      ~doc:"Snark work bundles that are not available in the pool yet"
      ~fields:(fun _ ->
        [ field "workBundle"
            ~args:Arg.[]
            ~doc:"Work bundle with one or two snark work"
            ~typ:(non_null @@ list @@ non_null work_statement)
            ~resolve:(fun _ w -> One_or_two.to_list w) ] )

  let blockchain_state =
    obj "BlockchainState" ~fields:(fun _ ->
        [ field "date" ~typ:(non_null string) ~doc:(Doc.date "date")
            ~args:Arg.[]
            ~resolve:(fun _ {Coda_state.Blockchain_state.Poly.timestamp; _} ->
              Block_time.to_string timestamp )
        ; field "utcDate" ~typ:(non_null string)
            ~doc:
              (Doc.date
                 ~extra:
                   ". Time offsets are adjusted to reflect true wall-clock \
                    time instead of genesis time."
                 "utcDate")
            ~args:Arg.[]
            ~resolve:
              (fun {ctx= coda; _}
                   {Coda_state.Blockchain_state.Poly.timestamp; _} ->
              Block_time.to_string_system_time
                (Coda_lib.time_controller coda)
                timestamp )
        ; field "snarkedLedgerHash" ~typ:(non_null string)
            ~doc:"Base58Check-encoded hash of the snarked ledger"
            ~args:Arg.[]
            ~resolve:
              (fun _ {Coda_state.Blockchain_state.Poly.snarked_ledger_hash; _} ->
              Frozen_ledger_hash.to_string snarked_ledger_hash )
        ; field "stagedLedgerHash" ~typ:(non_null string)
            ~doc:"Base58Check-encoded hash of the staged ledger"
            ~args:Arg.[]
            ~resolve:
              (fun _ {Coda_state.Blockchain_state.Poly.staged_ledger_hash; _} ->
              Coda_base.Ledger_hash.to_string
              @@ Staged_ledger_hash.ledger_hash staged_ledger_hash ) ] )

  let protocol_state =
    let open Auxiliary_database.Filtered_external_transition.Protocol_state in
    obj "ProtocolState" ~fields:(fun _ ->
        [ field "previousStateHash" ~typ:(non_null string)
            ~doc:"Base58Check-encoded hash of the previous state"
            ~args:Arg.[]
            ~resolve:(fun _ t ->
              State_hash.to_base58_check t.previous_state_hash )
        ; field "blockchainState"
            ~doc:"State which is agnostic of a particular consensus algorithm"
            ~typ:(non_null blockchain_state)
            ~args:Arg.[]
            ~resolve:(fun _ t -> t.blockchain_state)
        ; field "consensusState"
            ~doc:
              "State specific to the Codaboros Proof of Stake consensus \
               algorithm"
            ~typ:(non_null @@ Consensus.Data.Consensus_state.graphql_type ())
            ~args:Arg.[]
            ~resolve:(fun _ t -> t.consensus_state) ] )

  let chain_reorganization_status : ('contxt, [`Changed] option) typ =
    enum "ChainReorganizationStatus"
      ~doc:"Status for whenever the blockchain is reorganized"
      ~values:[enum_value "CHANGED" ~value:`Changed]

  let genesis_constants =
    obj "GenesisConstants" ~fields:(fun _ ->
        [ field "accountCreationFee" ~typ:(non_null uint64)
            ~doc:"The fee charged to create a new account"
            ~args:Arg.[]
            ~resolve:(fun {ctx= coda; _} () ->
              (Coda_lib.config coda).precomputed_values.constraint_constants
                .account_creation_fee |> Currency.Fee.to_uint64 )
        ; field "coinbase" ~typ:(non_null uint64)
            ~doc:
              "The amount received as a coinbase reward for producing a block"
            ~args:Arg.[]
            ~resolve:(fun {ctx= coda; _} () ->
              (Coda_lib.config coda).precomputed_values.constraint_constants
                .coinbase_amount |> Currency.Amount.to_uint64 ) ] )

  module AccountObj = struct
    module AnnotatedBalance = struct
      type t =
        { total: Balance.t
        ; unknown: Balance.t
        ; breadcrumb: Transition_frontier.Breadcrumb.t option }

      let obj =
        obj "AnnotatedBalance"
          ~doc:
            "A total balance annotated with the amount that is currently \
             unknown with the invariant: unknown <= total" ~fields:(fun _ ->
            [ field "total" ~typ:(non_null uint64)
                ~doc:"The amount of coda owned by the account"
                ~args:Arg.[]
                ~resolve:(fun _ (b : t) -> Balance.to_uint64 b.total)
            ; field "unknown" ~typ:(non_null uint64)
                ~doc:
                  "The amount of coda owned by the account whose origin is \
                   currently unknown"
                ~deprecated:(Deprecated None)
                ~args:Arg.[]
                ~resolve:(fun _ (b : t) -> Balance.to_uint64 b.unknown)
              (* TODO: Mutually recurse with "block" instead -- #5396 *)
            ; field "blockHeight" ~typ:(non_null uint32)
                ~doc:"Block height at which balance was measured"
                ~args:Arg.[]
                ~resolve:(fun _ (b : t) ->
                  match b.breadcrumb with
                  | None ->
                      Unsigned.UInt32.zero
                  | Some crumb ->
                      Transition_frontier.Breadcrumb.blockchain_length crumb )
            ; field "stateHash" ~typ:string
                ~doc:
                  "Hash of block at which balance was measured. Can be null \
                   if bootstrapping. Guaranteed to be non-null for direct \
                   account lookup queries when not bootstrapping. Can also be \
                   null when accessed as nested properties (eg. via \
                   delegators). "
                ~args:Arg.[]
                ~resolve:(fun _ (b : t) ->
                  Option.map b.breadcrumb ~f:(fun crumb ->
                      State_hash.to_base58_check
                      @@ Transition_frontier.Breadcrumb.state_hash crumb ) ) ]
        )
    end

    module Partial_account = struct
      let to_full_account
          { Account.Poly.public_key
          ; token_id
          ; token_permissions
          ; nonce
          ; balance
          ; receipt_chain_hash
          ; delegate
          ; voting_for
          ; timing
          ; snapp } =
        let open Option.Let_syntax in
        let%bind public_key = public_key in
        let%bind token_permissions = token_permissions in
        let%bind nonce = nonce in
        let%bind receipt_chain_hash = receipt_chain_hash in
        let%bind delegate = delegate in
        let%bind voting_for = voting_for in
        let%bind timing = timing in
        let%map snapp = snapp in
        { Account.Poly.public_key
        ; token_id
        ; token_permissions
        ; nonce
        ; balance
        ; receipt_chain_hash
        ; delegate
        ; voting_for
        ; timing
        ; snapp }

      let of_full_account ?breadcrumb
          { Account.Poly.public_key
          ; token_id
          ; token_permissions
          ; nonce
          ; balance
          ; receipt_chain_hash
          ; delegate
          ; voting_for
          ; timing
          ; snapp } =
        { Account.Poly.public_key= Some public_key
        ; token_id
        ; token_permissions= Some token_permissions
        ; nonce= Some nonce
        ; balance=
            {AnnotatedBalance.total= balance; unknown= balance; breadcrumb}
        ; receipt_chain_hash= Some receipt_chain_hash
        ; delegate= Some delegate
        ; voting_for= Some voting_for
        ; timing
        ; snapp }

      let of_account_id coda account_id =
        let account =
          coda |> Coda_lib.best_tip |> Participating_state.active
          |> Option.bind ~f:(fun tip ->
                 let ledger =
                   Transition_frontier.Breadcrumb.staged_ledger tip
                   |> Staged_ledger.ledger
                 in
                 Ledger.location_of_account ledger account_id
                 |> Option.bind ~f:(Ledger.get ledger)
                 |> Option.map ~f:(fun account -> (account, tip)) )
        in
        match account with
        | Some (account, breadcrumb) ->
            of_full_account ~breadcrumb account
        | None ->
            Account.
              { Poly.public_key= Some (Account_id.public_key account_id)
              ; token_id= Account_id.token_id account_id
              ; token_permissions= None
              ; nonce= None
              ; delegate= None
              ; balance=
                  { AnnotatedBalance.total= Balance.zero
                  ; unknown= Balance.zero
                  ; breadcrumb= None }
              ; receipt_chain_hash= None
              ; voting_for= None
              ; timing= Timing.Untimed
              ; snapp= None }

      let of_pk coda pk =
        of_account_id coda (Account_id.create pk Token_id.default)
    end

    (** Hack: Account.Poly.t is only parameterized over 'pk once and so, in
        order for delegate to be optional, we must also make account
        public_key optional even though it's always Some. In an attempt to
        avoid a large refactoring, and also avoid making a new record, we'll
        deal with a value_exn here and be sad. *)
    type t =
      { account:
          ( Public_key.Compressed.t option
          , Token_id.t
          , Token_permissions.t option
          , AnnotatedBalance.t
          , Account.Nonce.t option
          , Receipt.Chain_hash.t option
          , State_hash.t option
          , Account.Timing.t
<<<<<<< HEAD
          , Snapp_account.t option )
=======
          , Account.Snapp_account.t option )
>>>>>>> d26d1c16
          Account.Poly.t
      ; locked: bool option
      ; is_actively_staking: bool
      ; path: string }

    let lift coda pk account =
      let block_production_pubkeys = Coda_lib.block_production_pubkeys coda in
      let accounts = Coda_lib.wallets coda in
      { account
      ; locked= Secrets.Wallets.check_locked accounts ~needle:pk
      ; is_actively_staking=
          ( if Token_id.(equal default) account.token_id then
            Public_key.Compressed.Set.mem block_production_pubkeys pk
          else (* Non-default token accounts cannot stake. *)
            false )
      ; path= Secrets.Wallets.get_path accounts pk }

    let get_best_ledger_account coda aid =
      lift coda
        (Account_id.public_key aid)
        (Partial_account.of_account_id coda aid)

    let get_best_ledger_account_pk coda pk =
      lift coda pk (Partial_account.of_pk coda pk)

    let account_id {Account.Poly.public_key; token_id; _} =
      Account_id.create (Option.value_exn public_key) token_id

    let rec account =
      lazy
        (obj "Account" ~doc:"An account record according to the daemon"
           ~fields:(fun _ ->
             [ field "publicKey" ~typ:(non_null public_key)
                 ~doc:"The public identity of the account"
                 ~args:Arg.[]
                 ~resolve:(fun _ {account; _} ->
                   Option.value_exn account.Account.Poly.public_key )
             ; field "token" ~typ:(non_null token_id)
                 ~doc:"The token associated with this account"
                 ~args:Arg.[]
                 ~resolve:(fun _ {account; _} -> account.Account.Poly.token_id)
             ; field "balance"
                 ~typ:(non_null AnnotatedBalance.obj)
                 ~doc:"The amount of coda owned by the account"
                 ~args:Arg.[]
                 ~resolve:(fun _ {account; _} -> account.Account.Poly.balance)
             ; field "nonce" ~typ:string
                 ~doc:
                   "A natural number that increases with each transaction \
                    (stringified uint32)"
                 ~args:Arg.[]
                 ~resolve:(fun _ {account; _} ->
                   Option.map ~f:Account.Nonce.to_string
                     account.Account.Poly.nonce )
             ; field "inferredNonce" ~typ:string
                 ~doc:
                   "Like the `nonce` field, except it includes the scheduled \
                    transactions (transactions not yet included in a block) \
                    (stringified uint32)"
                 ~args:Arg.[]
                 ~resolve:(fun {ctx= coda; _} {account; _} ->
                   let account_id = account_id account in
                   match
                     Coda_lib
                     .get_inferred_nonce_from_transaction_pool_and_ledger coda
                       account_id
                   with
                   | `Active (Some nonce) ->
                       Some (Account.Nonce.to_string nonce)
                   | `Active None | `Bootstrapping ->
                       None )
             ; field "epochDelegateAccount" ~typ:(Lazy.force account)
                 ~doc:
                   "The account that you delegated on the staking ledger of \
                    the current block's epoch"
                 ~args:Arg.[]
                 ~resolve:(fun {ctx= coda; _} {account; _} ->
                   let open Option.Let_syntax in
                   let account_id = account_id account in
                   let%bind staking_ledger = Coda_lib.staking_ledger coda in
                   try
                     let index =
                       Sparse_ledger.find_index_exn staking_ledger account_id
                     in
                     let delegate_account =
                       Sparse_ledger.get_exn staking_ledger index
                     in
                     let delegate_key = delegate_account.public_key in
                     Some (get_best_ledger_account_pk coda delegate_key)
                   with e ->
                     [%log' warn (Coda_lib.top_level_logger coda)]
                       ~metadata:[("error", `String (Exn.to_string e))]
                       "Could not retrieve delegate account from sparse \
                        ledger. The account may not be in the ledger: $error" ;
                     None )
             ; field "receiptChainHash" ~typ:string
                 ~doc:"Top hash of the receipt chain merkle-list"
                 ~args:Arg.[]
                 ~resolve:(fun _ {account; _} ->
                   Option.map ~f:Receipt.Chain_hash.to_string
                     account.Account.Poly.receipt_chain_hash )
             ; field "delegate" ~typ:public_key
                 ~doc:
                   "The public key to which you are delegating - if you are \
                    not delegating to anybody, this would return your public \
                    key"
                 ~args:Arg.[]
                 ~deprecated:(Deprecated (Some "use delegateAccount instead"))
                 ~resolve:(fun _ {account; _} -> account.Account.Poly.delegate)
             ; field "delegateAccount" ~typ:(Lazy.force account)
                 ~doc:
                   "The account to which you are delegating - if you are not \
                    delegating to anybody, this would return your public key"
                 ~args:Arg.[]
                 ~resolve:(fun {ctx= coda; _} {account; _} ->
                   Option.map
                     ~f:(get_best_ledger_account_pk coda)
                     account.Account.Poly.delegate )
             ; field "delegators"
                 ~typ:(list @@ non_null @@ Lazy.force account)
                 ~doc:
                   "The list of accounts which are delegating to you (note \
                    that the info is recorded in the last epoch so it might \
                    not be up to date with the current account status)"
                 ~args:Arg.[]
                 ~resolve:(fun {ctx= coda; _} {account; _} ->
                   let open Option.Let_syntax in
                   let%bind pk = account.Account.Poly.public_key in
                   let%map delegators =
                     Coda_lib.current_epoch_delegators coda ~pk
                   in
                   List.map
                     ~f:(fun a ->
                       { account= Partial_account.of_full_account a
                       ; locked= None
                       ; is_actively_staking= true
                       ; path= "" } )
                     delegators )
             ; field "lastEpochDelegators"
                 ~typ:(list @@ non_null @@ Lazy.force account)
                 ~doc:
                   "The list of accounts which are delegating to you in the \
                    last epoch (note that the info is recorded in the one \
                    before last epoch epoch so it might not be up to date \
                    with the current account status)"
                 ~args:Arg.[]
                 ~resolve:(fun {ctx= coda; _} {account; _} ->
                   let open Option.Let_syntax in
                   let%bind pk = account.Account.Poly.public_key in
                   let%map delegators =
                     Coda_lib.last_epoch_delegators coda ~pk
                   in
                   List.map
                     ~f:(fun a ->
                       { account= Partial_account.of_full_account a
                       ; locked= None
                       ; is_actively_staking= true
                       ; path= "" } )
                     delegators )
             ; field "votingFor" ~typ:string
                 ~doc:
                   "The previous epoch lock hash of the chain which you are \
                    voting for"
                 ~args:Arg.[]
                 ~resolve:(fun _ {account; _} ->
                   Option.map ~f:Coda_base.State_hash.to_base58_check
                     account.Account.Poly.voting_for )
             ; field "stakingActive" ~typ:(non_null bool)
                 ~doc:
                   "True if you are actively staking with this account on the \
                    current daemon - this may not yet have been updated if \
                    the staking key was changed recently"
                 ~args:Arg.[]
                 ~resolve:(fun _ {is_actively_staking; _} ->
                   is_actively_staking )
             ; field "privateKeyPath" ~typ:(non_null string)
                 ~doc:"Path of the private key file for this account"
                 ~args:Arg.[]
                 ~resolve:(fun _ {path; _} -> path)
             ; field "locked" ~typ:bool
                 ~doc:
                   "True if locked, false if unlocked, null if the account \
                    isn't tracked by the queried daemon"
                 ~args:Arg.[]
                 ~resolve:(fun _ {locked; _} -> locked)
             ; field "isTokenOwner" ~typ:bool
                 ~doc:"True if this account owns its associated token"
                 ~args:Arg.[]
                 ~resolve:(fun _ {account; _} ->
                   match%map.Option.Let_syntax account.token_permissions with
                   | Token_owned _ ->
                       true
                   | Not_owned _ ->
                       false )
             ; field "isDisabled" ~typ:bool
                 ~doc:
                   "True if this account has been disabled by the owner of \
                    the associated token"
                 ~args:Arg.[]
                 ~resolve:(fun _ {account; _} ->
                   match%map.Option.Let_syntax account.token_permissions with
                   | Token_owned _ ->
                       false
                   | Not_owned {account_disabled} ->
                       account_disabled ) ] ))

    let account = Lazy.force account
  end

  module UserCommand = struct
    let kind :
        ( 'context
        , [< `Payment
          | `Stake_delegation
          | `Create_new_token
          | `Create_token_account
          | `Mint_tokens ]
          option )
        typ =
      scalar "UserCommandKind" ~doc:"The kind of user command"
        ~coerce:(function
        | `Payment ->
            `String "PAYMENT"
        | `Stake_delegation ->
            `String "STAKE_DELEGATION"
        | `Create_new_token ->
            `String "CREATE_NEW_TOKEN"
        | `Create_token_account ->
            `String "CREATE_TOKEN_ACCOUNT"
        | `Mint_tokens ->
            `String "MINT_TOKENS" )

    let to_kind (t : User_command.t) =
      match User_command.payload t |> User_command_payload.body with
      | Payment _ ->
          `Payment
      | Stake_delegation _ ->
          `Stake_delegation
      | Create_new_token _ ->
          `Create_new_token
      | Create_token_account _ ->
          `Create_token_account
      | Mint_tokens _ ->
          `Mint_tokens

    let user_command_interface :
        ( 'context
        , ( 'context
          , (User_command.t, Transaction_hash.t) With_hash.t )
          abstract_value
          option )
        typ =
      interface "UserCommand" ~doc:"Common interface for user commands"
        ~fields:(fun _ ->
          [ abstract_field "id" ~typ:(non_null guid) ~args:[]
          ; abstract_field "hash" ~typ:(non_null string) ~args:[]
          ; abstract_field "kind" ~typ:(non_null kind) ~args:[]
              ~doc:"String describing the kind of user command"
          ; abstract_field "nonce" ~typ:(non_null int) ~args:[]
              ~doc:"Sequence number of command for the fee-payer's account"
          ; abstract_field "source"
              ~typ:(non_null AccountObj.account)
              ~args:[] ~doc:"Account that the command is sent from"
          ; abstract_field "receiver"
              ~typ:(non_null AccountObj.account)
              ~args:[] ~doc:"Account that the command applies to"
          ; abstract_field "feePayer"
              ~typ:(non_null AccountObj.account)
              ~args:[] ~doc:"Account that pays the fees for the command"
          ; abstract_field "token" ~typ:(non_null token_id) ~args:[]
              ~doc:"Token used by the command"
          ; abstract_field "amount" ~typ:(non_null uint64) ~args:[]
              ~doc:
                "Amount that the source is sending to receiver - 0 for \
                 commands that are not associated with an amount"
          ; abstract_field "feeToken" ~typ:(non_null token_id) ~args:[]
              ~doc:"Token used to pay the fee"
          ; abstract_field "fee" ~typ:(non_null uint64) ~args:[]
              ~doc:
                "Fee that the fee-payer is willing to pay for making the \
                 transaction"
          ; abstract_field "memo" ~typ:(non_null string) ~args:[]
              ~doc:"Short arbitrary message provided by the sender"
          ; abstract_field "isDelegation" ~typ:(non_null bool) ~args:[]
              ~doc:
                "If true, this represents a delegation of stake, otherwise it \
                 is a payment"
              ~deprecated:(Deprecated (Some "use kind field instead"))
          ; abstract_field "from" ~typ:(non_null public_key) ~args:[]
              ~doc:"Public key of the sender"
              ~deprecated:(Deprecated (Some "use feePayer field instead"))
          ; abstract_field "fromAccount"
              ~typ:(non_null AccountObj.account)
              ~args:[] ~doc:"Account of the sender"
              ~deprecated:(Deprecated (Some "use feePayer field instead"))
          ; abstract_field "to" ~typ:(non_null public_key) ~args:[]
              ~doc:"Public key of the receiver"
              ~deprecated:(Deprecated (Some "use receiver field instead"))
          ; abstract_field "toAccount"
              ~typ:(non_null AccountObj.account)
              ~args:[] ~doc:"Account of the receiver"
              ~deprecated:(Deprecated (Some "use receiver field instead")) ] )

    let user_command_shared_fields :
        (Coda_lib.t, (User_command.t, Transaction_hash.t) With_hash.t) field
        list =
      [ field "id" ~typ:(non_null guid) ~args:[]
          ~resolve:(fun _ user_command ->
            User_command.to_base58_check user_command.With_hash.data )
      ; field "hash" ~typ:(non_null string) ~args:[]
          ~resolve:(fun _ user_command ->
            Transaction_hash.to_base58_check user_command.With_hash.hash )
      ; field "kind" ~typ:(non_null kind) ~args:[]
          ~doc:"String describing the kind of user command"
          ~resolve:(fun _ cmd -> to_kind cmd.With_hash.data)
      ; field "nonce" ~typ:(non_null int) ~args:[]
          ~doc:"Sequence number of command for the fee-payer's account"
          ~resolve:(fun _ payment ->
            User_command_payload.nonce
            @@ User_command.payload payment.With_hash.data
            |> Account.Nonce.to_int )
      ; field "source" ~typ:(non_null AccountObj.account)
          ~args:[] ~doc:"Account that the command is sent from"
          ~resolve:(fun {ctx= coda; _} cmd ->
            AccountObj.get_best_ledger_account coda
              (User_command.source ~next_available_token:Token_id.invalid
                 cmd.With_hash.data) )
      ; field "receiver" ~typ:(non_null AccountObj.account)
          ~args:[] ~doc:"Account that the command applies to"
          ~resolve:(fun {ctx= coda; _} cmd ->
            AccountObj.get_best_ledger_account coda
              (User_command.receiver ~next_available_token:Token_id.invalid
                 cmd.With_hash.data) )
      ; field "feePayer" ~typ:(non_null AccountObj.account)
          ~args:[] ~doc:"Account that pays the fees for the command"
          ~resolve:(fun {ctx= coda; _} cmd ->
            AccountObj.get_best_ledger_account coda
              (User_command.fee_payer cmd.With_hash.data) )
      ; field "token" ~typ:(non_null token_id) ~args:[]
          ~doc:"Token used for the transaction" ~resolve:(fun _ cmd ->
            User_command.token cmd.With_hash.data )
      ; field "amount" ~typ:(non_null uint64) ~args:[]
          ~doc:
            "Amount that the source is sending to receiver - this is 0 for \
             commands that are not associated with an amount"
          ~resolve:(fun _ cmd ->
            match User_command.amount cmd.With_hash.data with
            | Some amount ->
                Currency.Amount.to_uint64 amount
            | None ->
                Unsigned.UInt64.zero )
      ; field "feeToken" ~typ:(non_null token_id) ~args:[]
          ~doc:"Token used to pay the fee" ~resolve:(fun _ cmd ->
            User_command.fee_token cmd.With_hash.data )
      ; field "fee" ~typ:(non_null uint64) ~args:[]
          ~doc:
            "Fee that the fee-payer is willing to pay for making the \
             transaction" ~resolve:(fun _ cmd ->
            User_command.fee cmd.With_hash.data |> Currency.Fee.to_uint64 )
      ; field "memo" ~typ:(non_null string) ~args:[]
          ~doc:"Short arbitrary message provided by the sender"
          ~resolve:(fun _ payment ->
            User_command_payload.memo
            @@ User_command.payload payment.With_hash.data
            |> User_command_memo.to_string )
      ; field "isDelegation" ~typ:(non_null bool) ~args:[]
          ~doc:
            "If true, this represents a delegation of stake, otherwise it is \
             a payment"
          ~deprecated:(Deprecated (Some "use kind field instead"))
          ~resolve:(fun _ user_command ->
            match
              User_command.Payload.body
              @@ User_command.payload user_command.With_hash.data
            with
            | Stake_delegation _ ->
                true
            | _ ->
                false )
      ; field "from" ~typ:(non_null public_key) ~args:[]
          ~doc:"Public key of the sender"
          ~deprecated:(Deprecated (Some "use feePayer field instead"))
          ~resolve:(fun _ cmd -> User_command.fee_payer_pk cmd.With_hash.data)
      ; field "fromAccount" ~typ:(non_null AccountObj.account)
          ~args:[] ~doc:"Account of the sender"
          ~deprecated:(Deprecated (Some "use feePayer field instead"))
          ~resolve:(fun {ctx= coda; _} payment ->
            AccountObj.get_best_ledger_account coda
            @@ User_command.fee_payer payment.With_hash.data )
      ; field "to" ~typ:(non_null public_key) ~args:[]
          ~doc:"Public key of the receiver"
          ~deprecated:(Deprecated (Some "use receiver field instead"))
          ~resolve:(fun _ cmd -> User_command.receiver_pk cmd.With_hash.data)
      ; field "toAccount"
          ~typ:(non_null AccountObj.account)
          ~doc:"Account of the receiver"
          ~deprecated:(Deprecated (Some "use receiver field instead"))
          ~args:Arg.[]
          ~resolve:(fun {ctx= coda; _} cmd ->
            AccountObj.get_best_ledger_account coda
            @@ User_command.receiver ~next_available_token:Token_id.invalid
                 cmd.With_hash.data ) ]

    let payment =
      obj "UserCommandPayment" ~fields:(fun _ -> user_command_shared_fields)

    let mk_payment = add_type user_command_interface payment

    let stake_delegation =
      obj "UserCommandDelegation" ~fields:(fun _ ->
          field "delegator" ~typ:(non_null AccountObj.account) ~args:[]
            ~resolve:(fun {ctx= coda; _} cmd ->
              AccountObj.get_best_ledger_account coda
                (User_command.source ~next_available_token:Token_id.invalid
                   cmd.With_hash.data) )
          :: field "delegatee" ~typ:(non_null AccountObj.account) ~args:[]
               ~resolve:(fun {ctx= coda; _} cmd ->
                 AccountObj.get_best_ledger_account coda
                   (User_command.receiver
                      ~next_available_token:Token_id.invalid cmd.With_hash.data)
             )
          :: user_command_shared_fields )

    let mk_stake_delegation = add_type user_command_interface stake_delegation

    let create_new_token =
      obj "UserCommandNewToken" ~fields:(fun _ ->
          field "tokenOwner" ~typ:(non_null public_key) ~args:[]
            ~doc:"Public key to set as the owner of the new token"
            ~resolve:(fun _ cmd -> User_command.source_pk cmd.With_hash.data)
          :: field "newAccountsDisabled" ~typ:(non_null bool) ~args:[]
               ~doc:"Whether new accounts created in this token are disabled"
               ~resolve:(fun _ cmd ->
                 match
                   User_command_payload.body
                   @@ User_command.payload cmd.With_hash.data
                 with
                 | Create_new_token {disable_new_accounts; _} ->
                     disable_new_accounts
                 | _ ->
                     (* We cannot exclude this at the type level. *)
                     failwith
                       "Type error: Expected a Create_new_token user command"
             )
          :: user_command_shared_fields )

    let mk_create_new_token = add_type user_command_interface create_new_token

    let create_token_account =
      obj "UserCommandNewAccount" ~fields:(fun _ ->
          field "tokenOwner" ~typ:(non_null AccountObj.account)
            ~args:[] ~doc:"The account that owns the token for the new account"
            ~resolve:(fun {ctx= coda; _} cmd ->
              AccountObj.get_best_ledger_account coda
                (User_command.source ~next_available_token:Token_id.invalid
                   cmd.With_hash.data) )
          :: field "disabled" ~typ:(non_null bool) ~args:[]
               ~doc:
                 "Whether this account should be disabled upon creation. If \
                  this command was not issued by the token owner, it should \
                  match the 'newAccountsDisabled' property set in the token \
                  owner's account." ~resolve:(fun _ cmd ->
                 match
                   User_command_payload.body
                   @@ User_command.payload cmd.With_hash.data
                 with
                 | Create_token_account {account_disabled; _} ->
                     account_disabled
                 | _ ->
                     (* We cannot exclude this at the type level. *)
                     failwith
                       "Type error: Expected a Create_new_token user command"
             )
          :: user_command_shared_fields )

    let mk_create_token_account =
      add_type user_command_interface create_token_account

    let mint_tokens =
      obj "UserCommandMintTokens" ~fields:(fun _ ->
          field "tokenOwner" ~typ:(non_null AccountObj.account)
            ~args:[] ~doc:"The account that owns the token to mint"
            ~resolve:(fun {ctx= coda; _} cmd ->
              AccountObj.get_best_ledger_account coda
                (User_command.source ~next_available_token:Token_id.invalid
                   cmd.With_hash.data) )
          :: user_command_shared_fields )

    let mk_mint_tokens = add_type user_command_interface mint_tokens

    let mk_user_command
        (cmd : (User_command.t, Transaction_hash.t) With_hash.t) =
      match User_command_payload.body @@ User_command.payload cmd.data with
      | Payment _ ->
          mk_payment cmd
      | Stake_delegation _ ->
          mk_stake_delegation cmd
      | Create_new_token _ ->
          mk_create_new_token cmd
      | Create_token_account _ ->
          mk_create_token_account cmd
      | Mint_tokens _ ->
          mk_mint_tokens cmd
  end

  let user_command = UserCommand.user_command_interface

  let transactions =
    let open Auxiliary_database.Filtered_external_transition.Transactions in
    obj "Transactions" ~doc:"Different types of transactions in a block"
      ~fields:(fun _ ->
        [ field "userCommands"
            ~doc:
              "List of user commands (payments and stake delegations) \
               included in this block"
            ~typ:(non_null @@ list @@ non_null user_command)
            ~args:Arg.[]
            ~resolve:(fun _ {user_commands; _} ->
              List.map ~f:UserCommand.mk_user_command user_commands )
        ; field "feeTransfer"
            ~doc:"List of fee transfers included in this block"
            ~typ:(non_null @@ list @@ non_null fee_transfer)
            ~args:Arg.[]
            ~resolve:(fun _ {fee_transfers; _} -> fee_transfers)
        ; field "coinbase" ~typ:(non_null uint64)
            ~doc:"Amount of coda granted to the producer of this block"
            ~args:Arg.[]
            ~resolve:(fun _ {coinbase; _} -> Currency.Amount.to_uint64 coinbase)
        ; field "coinbaseReceiverAccount" ~typ:AccountObj.account
            ~doc:"Account to which the coinbase for this block was granted"
            ~args:Arg.[]
            ~resolve:(fun {ctx= coda; _} {coinbase_receiver; _} ->
              Option.map
                ~f:(AccountObj.get_best_ledger_account_pk coda)
                coinbase_receiver ) ] )

  let protocol_state_proof : (Coda_lib.t, Proof.t option) typ =
    (* TODO *)
    obj "protocolStateProof" ~fields:(fun _ -> [])

  let block :
      ( Coda_lib.t
      , ( Auxiliary_database.Filtered_external_transition.t
        , State_hash.t )
        With_hash.t
        option )
      typ =
    let open Auxiliary_database.Filtered_external_transition in
    obj "Block" ~fields:(fun _ ->
        [ field "creator" ~typ:(non_null public_key)
            ~doc:"Public key of account that produced this block"
            ~deprecated:(Deprecated (Some "use creatorAccount field instead"))
            ~args:Arg.[]
            ~resolve:(fun _ {With_hash.data; _} -> data.creator)
        ; field "creatorAccount"
            ~typ:(non_null AccountObj.account)
            ~doc:"Account that produced this block"
            ~args:Arg.[]
            ~resolve:(fun {ctx= coda; _} {With_hash.data; _} ->
              AccountObj.get_best_ledger_account_pk coda data.creator )
        ; field "stateHash" ~typ:(non_null string)
            ~doc:"Base58Check-encoded hash of the state after this block"
            ~args:Arg.[]
            ~resolve:(fun _ {With_hash.hash; _} ->
              State_hash.to_base58_check hash )
        ; field "stateHashField" ~typ:(non_null string)
            ~doc:
              "Experimental: Bigint field-element representation of stateHash"
            ~args:Arg.[]
            ~resolve:(fun _ {With_hash.hash; _} ->
              State_hash.to_decimal_string hash )
        ; field "protocolState" ~typ:(non_null protocol_state)
            ~args:Arg.[]
            ~resolve:(fun _ {With_hash.data; _} -> data.protocol_state)
        ; field "protocolStateProof"
            ~typ:(non_null protocol_state_proof)
            ~doc:"Snark proof of blockchain state"
            ~args:Arg.[]
            ~resolve:(fun _ {With_hash.data; _} -> data.proof)
        ; field "transactions" ~typ:(non_null transactions)
            ~args:Arg.[]
            ~resolve:(fun _ {With_hash.data; _} -> data.transactions)
        ; field "snarkJobs"
            ~typ:(non_null @@ list @@ non_null completed_work)
            ~args:Arg.[]
            ~resolve:(fun _ {With_hash.data; _} -> data.snark_jobs) ] )

  let snark_worker =
    obj "SnarkWorker" ~fields:(fun _ ->
        [ field "key" ~typ:(non_null public_key)
            ~doc:"Public key of current snark worker"
            ~deprecated:(Deprecated (Some "use account field instead"))
            ~args:Arg.[]
            ~resolve:(fun (_ : Coda_lib.t resolve_info) (key, _) -> key)
        ; field "account"
            ~typ:(non_null AccountObj.account)
            ~doc:"Account of the current snark worker"
            ~args:Arg.[]
            ~resolve:(fun {ctx= coda; _} (key, _) ->
              AccountObj.get_best_ledger_account_pk coda key )
        ; field "fee" ~typ:(non_null uint64)
            ~doc:"Fee that snark worker is charging to generate a snark proof"
            ~args:Arg.[]
            ~resolve:(fun (_ : Coda_lib.t resolve_info) (_, fee) ->
              Currency.Fee.to_uint64 fee ) ] )

  module Payload = struct
    let create_account : (Coda_lib.t, Account.key option) typ =
      obj "AddAccountPayload" ~fields:(fun _ ->
          [ field "publicKey" ~typ:(non_null public_key)
              ~doc:"Public key of the created account"
              ~deprecated:(Deprecated (Some "use account field instead"))
              ~args:Arg.[]
              ~resolve:(fun _ -> Fn.id)
          ; field "account"
              ~typ:(non_null AccountObj.account)
              ~doc:"Details of created account"
              ~args:Arg.[]
              ~resolve:(fun {ctx= coda; _} key ->
                AccountObj.get_best_ledger_account_pk coda key ) ] )

    let unlock_account : (Coda_lib.t, Account.key option) typ =
      obj "UnlockPayload" ~fields:(fun _ ->
          [ field "publicKey" ~typ:(non_null public_key)
              ~doc:"Public key of the unlocked account"
              ~deprecated:(Deprecated (Some "use account field instead"))
              ~args:Arg.[]
              ~resolve:(fun _ -> Fn.id)
          ; field "account"
              ~typ:(non_null AccountObj.account)
              ~doc:"Details of unlocked account"
              ~args:Arg.[]
              ~resolve:(fun {ctx= coda; _} key ->
                AccountObj.get_best_ledger_account_pk coda key ) ] )

    let lock_account : (Coda_lib.t, Account.key option) typ =
      obj "LockPayload" ~fields:(fun _ ->
          [ field "publicKey" ~typ:(non_null public_key)
              ~doc:"Public key of the locked account"
              ~args:Arg.[]
              ~resolve:(fun _ -> Fn.id)
          ; field "account"
              ~typ:(non_null AccountObj.account)
              ~doc:"Details of locked account"
              ~args:Arg.[]
              ~resolve:(fun {ctx= coda; _} key ->
                AccountObj.get_best_ledger_account_pk coda key ) ] )

    let delete_account =
      obj "DeleteAccountPayload" ~fields:(fun _ ->
          [ field "publicKey" ~typ:(non_null public_key)
              ~doc:"Public key of the deleted account"
              ~args:Arg.[]
              ~resolve:(fun _ -> Fn.id) ] )

    let reload_accounts =
      obj "ReloadAccountsPayload" ~fields:(fun _ ->
          [ field "success" ~typ:(non_null bool)
              ~doc:"True when the reload was successful"
              ~args:Arg.[]
              ~resolve:(fun _ -> Fn.id) ] )

    let string_of_banned_status = function
      | Trust_system.Banned_status.Unbanned ->
          None
      | Banned_until tm ->
          Some (Time.to_string tm)

    let trust_status =
      obj "TrustStatusPayload" ~fields:(fun _ ->
          let open Trust_system.Peer_status in
          [ field "ip_addr" ~typ:(non_null string) ~doc:"IP address"
              ~args:Arg.[]
              ~resolve:(fun _ (ip_addr, _) -> Unix.Inet_addr.to_string ip_addr)
          ; field "trust" ~typ:(non_null float) ~doc:"Trust score"
              ~args:Arg.[]
              ~resolve:(fun _ (_, {trust; _}) -> trust)
          ; field "banned_status" ~typ:string ~doc:"Banned status"
              ~args:Arg.[]
              ~resolve:(fun _ (_, {banned; _}) ->
                string_of_banned_status banned ) ] )

    let send_payment =
      obj "SendPaymentPayload" ~fields:(fun _ ->
          [ field "payment" ~typ:(non_null user_command)
              ~doc:"Payment that was sent"
              ~args:Arg.[]
              ~resolve:(fun _ -> Fn.id) ] )

    let send_delegation =
      obj "SendDelegationPayload" ~fields:(fun _ ->
          [ field "delegation" ~typ:(non_null user_command)
              ~doc:"Delegation change that was sent"
              ~args:Arg.[]
              ~resolve:(fun _ -> Fn.id) ] )

    let create_token =
      obj "SendCreateTokenPayload" ~fields:(fun _ ->
          [ field "createNewToken"
              ~typ:(non_null UserCommand.create_new_token)
              ~doc:"Token creation command that was sent"
              ~args:Arg.[]
              ~resolve:(fun _ -> Fn.id) ] )

    let create_token_account =
      obj "SendCreateTokenAccountPayload" ~fields:(fun _ ->
          [ field "createNewTokenAccount"
              ~typ:(non_null UserCommand.create_token_account)
              ~doc:"Token account creation command that was sent"
              ~args:Arg.[]
              ~resolve:(fun _ -> Fn.id) ] )

    let mint_tokens =
      obj "SendMintTokensPayload" ~fields:(fun _ ->
          [ field "mintTokens"
              ~typ:(non_null UserCommand.mint_tokens)
              ~doc:"Token minting command that was sent"
              ~args:Arg.[]
              ~resolve:(fun _ -> Fn.id) ] )

    let add_payment_receipt =
      obj "AddPaymentReceiptPayload" ~fields:(fun _ ->
          [ field "payment" ~typ:(non_null user_command)
              ~args:Arg.[]
              ~resolve:(fun _ -> Fn.id) ] )

    let set_staking =
      obj "SetStakingPayload" ~fields:(fun _ ->
          [ field "lastStaking"
              ~doc:"Returns the public keys that were staking funds previously"
              ~typ:(non_null (list (non_null public_key)))
              ~args:Arg.[]
              ~resolve:(fun _ (lastStaking, _, _) -> lastStaking)
          ; field "lockedPublicKeys"
              ~doc:
                "List of public keys that could not be used to stake because \
                 they were locked"
              ~typ:(non_null (list (non_null public_key)))
              ~args:Arg.[]
              ~resolve:(fun _ (_, locked, _) -> locked)
          ; field "currentStakingKeys"
              ~doc:"Returns the public keys that are now staking their funds"
              ~typ:(non_null (list (non_null public_key)))
              ~args:Arg.[]
              ~resolve:(fun _ (_, _, currentStaking) -> currentStaking) ] )

    let set_snark_work_fee =
      obj "SetSnarkWorkFeePayload" ~fields:(fun _ ->
          [ field "lastFee" ~doc:"Returns the last fee set to do snark work"
              ~typ:(non_null uint64)
              ~args:Arg.[]
              ~resolve:(fun _ -> Fn.id) ] )

    let set_snark_worker =
      obj "SetSnarkWorkerPayload" ~fields:(fun _ ->
          [ field "lastSnarkWorker"
              ~doc:
                "Returns the last public key that was designated for snark work"
              ~typ:public_key
              ~args:Arg.[]
              ~resolve:(fun _ -> Fn.id) ] )
  end

  module Arguments = struct
    let ip_address ~name ip_addr =
      result_of_exn Unix.Inet_addr.of_string ip_addr
        ~error:(sprintf !"%s is not valid." name)
  end

  module Input = struct
    open Schema.Arg

    let public_key_arg =
      scalar "PublicKey" ~doc:"Base58Check-encoded public key string"
        ~coerce:(fun key ->
          match key with
          | `String s ->
              Public_key.Compressed.of_base58_check s
              |> Result.map_error ~f:(fun _ -> "Could not decode public key.")
          | _ ->
              Error "Invalid format for public key." )

    let token_id_arg =
      scalar "TokenId"
        ~doc:"String representation of a token's UInt64 identifier"
        ~coerce:(fun token ->
          try
            match token with
            | `String token ->
                Ok (Token_id.of_string token)
            | _ ->
                Error "Invalid format for token."
          with _ -> Error "Invalid format for token." )

    module type Numeric_type = sig
      type t

      val of_string : string -> t

      val of_int : int -> t
    end

    (** Converts a type into a graphql argument type. Expect name to start with uppercase    *)
    let make_numeric_arg (type t) ~name
        (module Numeric : Numeric_type with type t = t) =
      let lower_name = String.lowercase name in
      scalar name
        ~doc:
          (sprintf
             "String or Integer representation of a %s number. If the input \
              is a string, it must represent the number in base 10"
             lower_name) ~coerce:(fun key ->
          match key with
          | `String s ->
              result_of_exn Numeric.of_string s
                ~error:(sprintf "Could not decode %s." lower_name)
          | `Int n ->
              if n < 0 then
                Error
                  (sprintf "Could not convert negative number to %s."
                     lower_name)
              else Ok (Numeric.of_int n)
          | _ ->
              Error (sprintf "Invalid format for %s type." lower_name) )

    let uint64_arg = make_numeric_arg ~name:"UInt64" (module Unsigned.UInt64)

    let uint32_arg = make_numeric_arg ~name:"UInt32" (module Unsigned.UInt32)

    let signature_arg =
      obj "SignatureInput"
        ~coerce:(fun field scalar ->
          let open Snark_params.Tick in
          (Field.of_string field, Inner_curve.Scalar.of_string scalar) )
        ~doc:"A cryptographic signature"
        ~fields:
          [ arg "field" ~typ:(non_null string)
              ~doc:"Field component of signature"
          ; arg "scalar" ~typ:(non_null string)
              ~doc:"Scalar component of signature" ]

    module Fields = struct
      let from ~doc = arg "from" ~typ:(non_null public_key_arg) ~doc

      let to_ ~doc = arg "to" ~typ:(non_null public_key_arg) ~doc

      let token ~doc = arg "token" ~typ:(non_null token_id_arg) ~doc

      let token_opt ~doc = arg "token" ~typ:token_id_arg ~doc

      let token_owner ~doc =
        arg "tokenOwner" ~typ:(non_null public_key_arg) ~doc

      let receiver ~doc = arg "receiver" ~typ:(non_null public_key_arg) ~doc

      let receiver_opt ~doc = arg "receiver" ~typ:public_key_arg ~doc

      let fee_payer_opt ~doc = arg "feePayer" ~typ:public_key_arg ~doc

      let fee ~doc = arg "fee" ~typ:(non_null uint64_arg) ~doc

      let memo =
        arg "memo" ~typ:string
          ~doc:"Short arbitrary message provided by the sender"

      let valid_until =
        arg "validUntil" ~typ:uint32_arg
          ~doc:
            "The global slot number after which this transaction cannot be \
             applied"

      let nonce =
        arg "nonce" ~typ:uint32_arg
          ~doc:
            "Should only be set when cancelling transactions, otherwise a \
             nonce is determined automatically"

      let signature =
        arg "signature" ~typ:signature_arg
          ~doc:
            "If a signature is provided, this transaction is considered \
             signed and will be broadcasted to the network without requiring \
             a private key"
    end

    let send_payment =
      let open Fields in
      obj "SendPaymentInput"
        ~coerce:(fun from to_ token amount fee valid_until memo nonce ->
          (from, to_, token, amount, fee, valid_until, memo, nonce) )
        ~fields:
          [ from ~doc:"Public key of sender of payment"
          ; to_ ~doc:"Public key of recipient of payment"
          ; token_opt ~doc:"Token to send"
          ; arg "amount" ~doc:"Amount of coda to send to to receiver"
              ~typ:(non_null uint64_arg)
          ; fee ~doc:"Fee amount in order to send payment"
          ; valid_until
          ; memo
          ; nonce ]

    let send_delegation =
      let open Fields in
      obj "SendDelegationInput"
        ~coerce:(fun from to_ fee valid_until memo nonce ->
          (from, to_, fee, valid_until, memo, nonce) )
        ~fields:
          [ from ~doc:"Public key of sender of a stake delegation"
          ; to_ ~doc:"Public key of the account being delegated to"
          ; fee ~doc:"Fee amount in order to send a stake delegation"
          ; valid_until
          ; memo
          ; nonce ]

    let create_token =
      let open Fields in
      obj "SendCreateTokenInput"
        ~coerce:(fun fee_payer token_owner fee valid_until memo nonce ->
          (fee_payer, token_owner, fee, valid_until, memo, nonce) )
        ~fields:
          [ fee_payer_opt
              ~doc:
                "Public key to pay the fee from (defaults to the tokenOwner)"
          ; token_owner ~doc:"Public key to create the token for"
          ; fee ~doc:"Fee amount in order to create a token"
          ; valid_until
          ; memo
          ; nonce ]

    let create_token_account =
      let open Fields in
      obj "SendCreateTokenAccountInput"
        ~coerce:
          (fun token_owner token receiver fee fee_payer valid_until memo nonce ->
          ( token_owner
          , token
          , receiver
          , fee
          , fee_payer
          , valid_until
          , memo
          , nonce ) )
        ~fields:
          [ token_owner ~doc:"Public key of the token's owner"
          ; token ~doc:"Token to create an account for"
          ; receiver ~doc:"Public key to create the account for"
          ; fee ~doc:"Fee amount in order to create a token account"
          ; fee_payer_opt
              ~doc:
                "Public key to pay the fees from and sign the transaction \
                 with (defaults to the receiver)"
          ; valid_until
          ; memo
          ; nonce ]

    let mint_tokens =
      let open Fields in
      obj "SendMintTokensInput"
        ~coerce:
          (fun token_owner token receiver amount fee valid_until memo nonce ->
          (token_owner, token, receiver, amount, fee, valid_until, memo, nonce)
          )
        ~fields:
          [ token_owner ~doc:"Public key of the token's owner"
          ; token ~doc:"Token to mint more of"
          ; receiver_opt
              ~doc:
                "Public key to mint the new tokens for (defaults to token \
                 owner's account)"
          ; arg "amount"
              ~doc:"Amount of token to create in the receiver's account"
              ~typ:(non_null uint64_arg)
          ; fee ~doc:"Fee amount in order to mint tokens"
          ; valid_until
          ; memo
          ; nonce ]

    let create_account =
      obj "AddAccountInput" ~coerce:Fn.id
        ~fields:
          [ arg "password" ~doc:"Password used to encrypt the new account"
              ~typ:(non_null string) ]

    let unlock_account =
      obj "UnlockInput"
        ~coerce:(fun password pk -> (password, pk))
        ~fields:
          [ arg "password" ~doc:"Password for the account to be unlocked"
              ~typ:(non_null string)
          ; arg "publicKey"
              ~doc:"Public key specifying which account to unlock"
              ~typ:(non_null public_key_arg) ]

    let create_hd_account =
      obj "CreateHDAccountInput" ~coerce:Fn.id
        ~fields:
          [ arg "index" ~doc:"Index of the account in hardware wallet"
              ~typ:(non_null uint32_arg) ]

    let lock_account =
      obj "LockInput" ~coerce:Fn.id
        ~fields:
          [ arg "publicKey" ~doc:"Public key specifying which account to lock"
              ~typ:(non_null public_key_arg) ]

    let delete_account =
      obj "DeleteAccountInput" ~coerce:Fn.id
        ~fields:
          [ arg "publicKey" ~doc:"Public key of account to be deleted"
              ~typ:(non_null public_key_arg) ]

    let reset_trust_status =
      obj "ResetTrustStatusInput" ~coerce:Fn.id
        ~fields:[arg "ipAddress" ~typ:(non_null string)]

    (* TODO: Treat cases where filter_input has a null argument *)
    let block_filter_input =
      obj "BlockFilterInput" ~coerce:Fn.id
        ~fields:
          [ arg "relatedTo"
              ~doc:
                "A public key of a user who has their\n\
                \        transaction in the block, or produced the block"
              ~typ:(non_null public_key_arg) ]

    let user_command_filter_input =
      obj "UserCommandFilterType" ~coerce:Fn.id
        ~fields:
          [ arg "toOrFrom"
              ~doc:
                "Public key of sender or receiver of transactions you are \
                 looking for"
              ~typ:(non_null public_key_arg) ]

    let set_staking =
      obj "SetStakingInput" ~coerce:Fn.id
        ~fields:
          [ arg "publicKeys"
              ~typ:(non_null (list (non_null public_key_arg)))
              ~doc:
                "Public keys of accounts you wish to stake with - these must \
                 be accounts that are in trackedAccounts" ]

    let set_snark_work_fee =
      obj "SetSnarkWorkFee"
        ~fields:[Fields.fee ~doc:"Fee to get rewarded for producing snark work"]
        ~coerce:Fn.id

    let set_snark_worker =
      obj "SetSnarkWorkerInput" ~coerce:Fn.id
        ~fields:
          [ arg "publicKey" ~typ:public_key_arg
              ~doc:
                "Public key you wish to start snark-working on; null to stop \
                 doing any snark work" ]

    module AddPaymentReceipt = struct
      type t = {payment: string; added_time: string}

      let typ =
        obj "AddPaymentReceiptInput"
          ~coerce:(fun payment added_time -> {payment; added_time})
          ~fields:
            [ arg "payment"
                ~doc:(Doc.bin_prot "Serialized payment")
                ~typ:(non_null string)
            ; (* TODO: create a formal method for verifying that the provided added_time is correct  *)
              arg "added_time" ~typ:(non_null string)
                ~doc:
                  (Doc.date
                     "Time that a payment gets added to another clients \
                      transaction database") ]
    end
  end

  module Pagination = struct
    module User_command = struct
      module Inputs = struct
        module Type = struct
          type t = (User_command.t, Transaction_hash.t) With_hash.t

          type repr = (Coda_lib.t, t) abstract_value

          let conv = UserCommand.mk_user_command

          let typ = user_command

          let name = "UserCommand"
        end

        module Cursor = struct
          type t = (User_command.t, Transaction_hash.t) With_hash.t

          let serialize ({data; _} : t) = User_command.to_base58_check data

          let deserialize ?error serialized_payment =
            result_of_or_error
              (User_command.of_base58_check serialized_payment)
              ~error:(Option.value error ~default:"Invalid cursor")
            |> Result.map ~f:(fun cmd ->
                   { With_hash.data= cmd
                   ; hash= Transaction_hash.hash_user_command cmd } )

          let doc = Doc.bin_prot "Opaque pagination cursor for a user command"
        end

        module Pagination_database = Auxiliary_database.Transaction_database

        let get_database = Coda_lib.transaction_database

        let filter_argument = Input.user_command_filter_input

        let query_name = "userCommands"

        let to_cursor = Fn.id
      end

      include Pagination.Make (Inputs)
    end

    module Blocks = struct
      module Inputs = struct
        module Type = struct
          type t =
            ( Auxiliary_database.Filtered_external_transition.t
            , State_hash.t )
            With_hash.t

          type repr = t

          let conv = Fn.id

          let typ = block

          let name = "Block"
        end

        module Cursor = struct
          type t = State_hash.t

          let serialize = State_hash.to_base58_check

          let deserialize ?error data =
            result_of_or_error
              (State_hash.of_base58_check data)
              ~error:(Option.value error ~default:"Invalid state hash data")

          let doc = Doc.bin_prot "Opaque pagination cursor for a block"
        end

        module Pagination_database =
          Auxiliary_database.External_transition_database

        let get_database = Coda_lib.external_transition_database

        let filter_argument = Input.block_filter_input

        let query_name = "blocks"

        let to_cursor {With_hash.hash; _} = hash
      end

      include Pagination.Make (Inputs)
    end
  end
end

module Subscriptions = struct
  open Schema

  let new_sync_update =
    subscription_field "newSyncUpdate"
      ~doc:"Event that triggers when the network sync status changes"
      ~deprecated:NotDeprecated
      ~typ:(non_null Types.sync_status)
      ~args:Arg.[]
      ~resolve:(fun {ctx= coda; _} ->
        Coda_lib.sync_status coda |> Coda_incremental.Status.to_pipe
        |> Deferred.Result.return )

  let new_block =
    subscription_field "newBlock"
      ~doc:
        "Event that triggers when a new block is created that either contains \
         a transaction with the specified public key, or was produced by it. \
         If no public key is provided, then the event will trigger for every \
         new block received"
      ~typ:(non_null Types.block)
      ~args:
        Arg.
          [ arg "publicKey" ~doc:"Public key that is included in the block"
              ~typ:Types.Input.public_key_arg ]
      ~resolve:(fun {ctx= coda; _} public_key ->
        Deferred.Result.return
        @@ Coda_commands.Subscriptions.new_block coda public_key )

  let chain_reorganization =
    subscription_field "chainReorganization"
      ~doc:
        "Event that triggers when the best tip changes in a way that is not a \
         trivial extension of the existing one"
      ~typ:(non_null Types.chain_reorganization_status)
      ~args:Arg.[]
      ~resolve:(fun {ctx= coda; _} ->
        Deferred.Result.return
        @@ Coda_commands.Subscriptions.reorganization coda )

  let commands = [new_sync_update; new_block; chain_reorganization]
end

module Mutations = struct
  open Schema

  let create_account_resolver {ctx= t; _} () password =
    let password = lazy (return (Bytes.of_string password)) in
    let%map pk =
      Coda_lib.wallets t |> Secrets.Wallets.generate_new ~password
    in
    Coda_lib.subscriptions t |> Coda_lib.Subscriptions.add_new_subscription ~pk ;
    Result.return pk

  let add_wallet =
    io_field "addWallet"
      ~doc:
        "Add a wallet - this will create a new keypair and store it in the \
         daemon"
      ~deprecated:(Deprecated (Some "use createAccount instead"))
      ~typ:(non_null Types.Payload.create_account)
      ~args:Arg.[arg "input" ~typ:(non_null Types.Input.create_account)]
      ~resolve:create_account_resolver

  let create_account =
    io_field "createAccount"
      ~doc:
        "Create a new account - this will create a new keypair and store it \
         in the daemon"
      ~typ:(non_null Types.Payload.create_account)
      ~args:Arg.[arg "input" ~typ:(non_null Types.Input.create_account)]
      ~resolve:create_account_resolver

  let create_hd_account : (Coda_lib.t, unit) field =
    io_field "createHDAccount"
      ~doc:Secrets.Hardware_wallets.create_hd_account_summary
      ~typ:(non_null Types.Payload.create_account)
      ~args:Arg.[arg "input" ~typ:(non_null Types.Input.create_hd_account)]
      ~resolve:(fun {ctx= coda; _} () hd_index ->
        Coda_lib.wallets coda |> Secrets.Wallets.create_hd_account ~hd_index )

  let unlock_account_resolver {ctx= t; _} () (password, pk) =
    let password = lazy (return (Bytes.of_string password)) in
    match%map
      Coda_lib.wallets t |> Secrets.Wallets.unlock ~needle:pk ~password
    with
    | Error `Not_found ->
        Error "Could not find owned account associated with provided key"
    | Error `Bad_password ->
        Error "Wrong password provided"
    | Ok () ->
        Ok pk

  let unlock_wallet =
    io_field "unlockWallet"
      ~doc:"Allow transactions to be sent from the unlocked account"
      ~deprecated:(Deprecated (Some "use unlockAccount instead"))
      ~typ:(non_null Types.Payload.unlock_account)
      ~args:Arg.[arg "input" ~typ:(non_null Types.Input.unlock_account)]
      ~resolve:unlock_account_resolver

  let unlock_account =
    io_field "unlockAccount"
      ~doc:"Allow transactions to be sent from the unlocked account"
      ~typ:(non_null Types.Payload.unlock_account)
      ~args:Arg.[arg "input" ~typ:(non_null Types.Input.unlock_account)]
      ~resolve:unlock_account_resolver

  let lock_account_resolver {ctx= t; _} () pk =
    Coda_lib.wallets t |> Secrets.Wallets.lock ~needle:pk ;
    pk

  let lock_wallet =
    field "lockWallet"
      ~doc:"Lock an unlocked account to prevent transaction being sent from it"
      ~deprecated:(Deprecated (Some "use lockAccount instead"))
      ~typ:(non_null Types.Payload.lock_account)
      ~args:Arg.[arg "input" ~typ:(non_null Types.Input.lock_account)]
      ~resolve:lock_account_resolver

  let lock_account =
    field "lockAccount"
      ~doc:"Lock an unlocked account to prevent transaction being sent from it"
      ~typ:(non_null Types.Payload.lock_account)
      ~args:Arg.[arg "input" ~typ:(non_null Types.Input.lock_account)]
      ~resolve:lock_account_resolver

  let delete_account_resolver {ctx= coda; _} () public_key =
    let open Deferred.Result.Let_syntax in
    let wallets = Coda_lib.wallets coda in
    let%map () =
      Deferred.Result.map_error
        ~f:(fun `Not_found ->
          "Could not find account with specified public key" )
        (Secrets.Wallets.delete wallets public_key)
    in
    public_key

  let delete_wallet =
    io_field "deleteWallet"
      ~doc:"Delete the private key for an account that you track"
      ~deprecated:(Deprecated (Some "use deleteAccount instead"))
      ~typ:(non_null Types.Payload.delete_account)
      ~args:Arg.[arg "input" ~typ:(non_null Types.Input.delete_account)]
      ~resolve:delete_account_resolver

  let delete_account =
    io_field "deleteAccount"
      ~doc:"Delete the private key for an account that you track"
      ~typ:(non_null Types.Payload.delete_account)
      ~args:Arg.[arg "input" ~typ:(non_null Types.Input.delete_account)]
      ~resolve:delete_account_resolver

  let reload_account_resolver {ctx= coda; _} () =
    let%map _ =
      Secrets.Wallets.reload ~logger:(Logger.create ()) (Coda_lib.wallets coda)
    in
    Ok true

  let reload_wallets =
    io_field "reloadWallets"
      ~doc:"Reload tracked account information from disk"
      ~deprecated:(Deprecated (Some "use reloadAccounts instead"))
      ~typ:(non_null Types.Payload.reload_accounts)
      ~args:Arg.[]
      ~resolve:reload_account_resolver

  let reload_accounts =
    io_field "reloadAccounts"
      ~doc:"Reload tracked account information from disk"
      ~typ:(non_null Types.Payload.reload_accounts)
      ~args:Arg.[]
      ~resolve:reload_account_resolver

  let reset_trust_status =
    io_field "resetTrustStatus"
      ~doc:"Reset trust status for a given IP address"
      ~typ:(non_null Types.Payload.trust_status)
      ~args:Arg.[arg "input" ~typ:(non_null Types.Input.reset_trust_status)]
      ~resolve:(fun {ctx= coda; _} () ip_address_input ->
        let open Deferred.Result.Let_syntax in
        let%map ip_address =
          Deferred.return
          @@ Types.Arguments.ip_address ~name:"ip_address" ip_address_input
        in
        (ip_address, Coda_commands.reset_trust_status coda ip_address) )

  let send_user_command coda user_command_input =
    match
      Coda_commands.setup_and_submit_user_command coda user_command_input
    with
    | `Active f -> (
        match%map f with
        | Ok (user_command, _receipt) ->
            Ok user_command
        | Error e ->
            Error ("Couldn't send user_command: " ^ Error.to_string_hum e) )
    | `Bootstrapping ->
        return (Error "Daemon is bootstrapping")

  let find_identity ~public_key coda =
    Result.of_option
      (Secrets.Wallets.find_identity (Coda_lib.wallets coda) ~needle:public_key)
      ~error:
        "Couldn't find an unlocked key for specified `sender`. Did you unlock \
         the account you're making a transaction from?"

  let create_user_command_input ~fee ~fee_token ~fee_payer_pk ~nonce_opt
      ~valid_until ~memo ~signer ~body ~sign_choice :
      (User_command_input.t, string) result =
    let open Result.Let_syntax in
    (* TODO: We should put a more sensible default here. *)
    let valid_until =
      Option.value_map ~default:Coda_numbers.Global_slot.max_value
        ~f:Coda_numbers.Global_slot.of_uint32 valid_until
    in
    let%bind fee =
      result_of_exn Currency.Fee.of_uint64 fee
        ~error:(sprintf "Invalid `fee` provided.")
    in
    let%bind () =
      Result.ok_if_true
        Currency.Fee.(fee >= User_command.minimum_fee)
        ~error:
          (sprintf
             !"Invalid user command. Fee %s is less than the minimum fee, %s."
             (Currency.Fee.to_formatted_string fee)
             (Currency.Fee.to_formatted_string User_command.minimum_fee))
    in
    let%map memo =
      Option.value_map memo ~default:(Ok User_command_memo.empty)
        ~f:(fun memo ->
          result_of_exn User_command_memo.create_from_string_exn memo
            ~error:"Invalid `memo` provided." )
    in
    User_command_input.create ~signer ~fee ~fee_token ~fee_payer_pk
      ?nonce:nonce_opt ~valid_until ~memo ~body ~sign_choice ()

  let send_signed_user_command ~signature ~coda ~nonce_opt ~signer ~memo ~fee
      ~fee_token ~fee_payer_pk ~valid_until ~body =
    let open Deferred.Result.Let_syntax in
    let%bind user_command_input =
      create_user_command_input ~nonce_opt ~signer ~memo ~fee ~fee_token
        ~fee_payer_pk ~valid_until ~body
        ~sign_choice:(User_command_input.Sign_choice.Signature signature)
      |> Deferred.return
    in
    let%map cmd = send_user_command coda user_command_input in
    {With_hash.data= cmd; hash= Transaction_hash.hash_user_command cmd}

  let send_unsigned_user_command ~coda ~nonce_opt ~signer ~memo ~fee ~fee_token
      ~fee_payer_pk ~valid_until ~body =
    let open Deferred.Result.Let_syntax in
    let%bind user_command_input =
      (let open Result.Let_syntax in
      let%bind sign_choice =
        match%map find_identity ~public_key:signer coda with
        | `Keypair sender_kp ->
            User_command_input.Sign_choice.Keypair sender_kp
        | `Hd_index hd_index ->
            Hd_index hd_index
      in
      create_user_command_input ~nonce_opt ~signer ~memo ~fee ~fee_token
        ~fee_payer_pk ~valid_until ~body ~sign_choice)
      |> Deferred.return
    in
    let%map cmd = send_user_command coda user_command_input in
    {With_hash.data= cmd; hash= Transaction_hash.hash_user_command cmd}

  let send_delegation =
    io_field "sendDelegation"
      ~doc:"Change your delegate by sending a transaction"
      ~typ:(non_null Types.Payload.send_delegation)
      ~args:
        Arg.
          [ arg "input" ~typ:(non_null Types.Input.send_delegation)
          ; Types.Input.Fields.signature ]
      ~resolve:
        (fun {ctx= coda; _} () (from, to_, fee, valid_until, memo, nonce_opt)
             signature ->
        let body =
          User_command_payload.Body.Stake_delegation
            (Set_delegate {delegator= from; new_delegate= to_})
        in
        let fee_token = Token_id.default in
        match signature with
        | None ->
            send_unsigned_user_command ~coda ~nonce_opt ~signer:from ~memo ~fee
              ~fee_token ~fee_payer_pk:from ~valid_until ~body
            |> Deferred.Result.map ~f:Types.UserCommand.mk_user_command
        | Some signature ->
            send_signed_user_command ~coda ~nonce_opt ~signer:from ~memo ~fee
              ~fee_token ~fee_payer_pk:from ~valid_until ~body ~signature
            |> Deferred.Result.map ~f:Types.UserCommand.mk_user_command )

  let send_payment =
    io_field "sendPayment" ~doc:"Send a payment"
      ~typ:(non_null Types.Payload.send_payment)
      ~args:
        Arg.
          [ arg "input" ~typ:(non_null Types.Input.send_payment)
          ; Types.Input.Fields.signature ]
      ~resolve:
        (fun {ctx= coda; _} ()
             (from, to_, token_id, amount, fee, valid_until, memo, nonce_opt)
             signature ->
        let body =
          User_command_payload.Body.Payment
            { source_pk= from
            ; receiver_pk= to_
            ; token_id= Option.value ~default:Token_id.default token_id
            ; amount= Amount.of_uint64 amount }
        in
        let fee_token = Token_id.default in
        match signature with
        | None ->
            send_unsigned_user_command ~coda ~nonce_opt ~signer:from ~memo ~fee
              ~fee_token ~fee_payer_pk:from ~valid_until ~body
            |> Deferred.Result.map ~f:Types.UserCommand.mk_user_command
        | Some signature ->
            send_signed_user_command ~coda ~nonce_opt ~signer:from ~memo ~fee
              ~fee_token ~fee_payer_pk:from ~valid_until ~body ~signature
            |> Deferred.Result.map ~f:Types.UserCommand.mk_user_command )

  let create_token =
    io_field "createToken" ~doc:"Create a new token"
      ~typ:(non_null Types.Payload.create_token)
      ~args:
        Arg.
          [ arg "input" ~typ:(non_null Types.Input.create_token)
          ; Types.Input.Fields.signature ]
      ~resolve:
        (fun {ctx= coda; _} ()
             (fee_payer_pk, token_owner, fee, valid_until, memo, nonce_opt)
             signature ->
        let fee_payer_pk = Option.value ~default:token_owner fee_payer_pk in
        let body =
          User_command_payload.Body.Create_new_token
            { token_owner_pk= token_owner
            ; disable_new_accounts=
                (* TODO(5274): Expose when permissions commands are merged. *)
                false }
        in
        let fee_token = Token_id.default in
        match signature with
        | None ->
            send_unsigned_user_command ~coda ~nonce_opt ~signer:token_owner
              ~memo ~fee ~fee_token ~fee_payer_pk ~valid_until ~body
        | Some signature ->
            send_signed_user_command ~coda ~nonce_opt ~signer:token_owner ~memo
              ~fee ~fee_token ~fee_payer_pk ~valid_until ~body ~signature )

  let create_token_account =
    io_field "createTokenAccount" ~doc:"Create a new account for a token"
      ~typ:(non_null Types.Payload.create_token_account)
      ~args:
        Arg.
          [ arg "input" ~typ:(non_null Types.Input.create_token_account)
          ; Types.Input.Fields.signature ]
      ~resolve:
        (fun {ctx= coda; _} ()
             ( token_owner
             , token
             , receiver
             , fee
             , fee_payer
             , valid_until
             , memo
             , nonce_opt ) signature ->
        let body =
          User_command_payload.Body.Create_token_account
            { token_id= token
            ; token_owner_pk= token_owner
            ; receiver_pk= receiver
            ; account_disabled=
                (* TODO(5274): Expose when permissions commands are merged. *)
                false }
        in
        let fee_token = Token_id.default in
        let fee_payer_pk = Option.value ~default:receiver fee_payer in
        match signature with
        | None ->
            send_unsigned_user_command ~coda ~nonce_opt ~signer:fee_payer_pk
              ~memo ~fee ~fee_token ~fee_payer_pk ~valid_until ~body
        | Some signature ->
            send_signed_user_command ~coda ~nonce_opt ~signer:fee_payer_pk
              ~memo ~fee ~fee_token ~fee_payer_pk ~valid_until ~body ~signature
        )

  let mint_tokens =
    io_field "mintTokens" ~doc:"Mint more of a token"
      ~typ:(non_null Types.Payload.mint_tokens)
      ~args:
        Arg.
          [ arg "input" ~typ:(non_null Types.Input.mint_tokens)
          ; Types.Input.Fields.signature ]
      ~resolve:
        (fun {ctx= coda; _} ()
             ( token_owner
             , token
             , receiver
             , amount
             , fee
             , valid_until
             , memo
             , nonce_opt ) signature ->
        let body =
          User_command_payload.Body.Mint_tokens
            { token_id= token
            ; token_owner_pk= token_owner
            ; receiver_pk= Option.value ~default:token_owner receiver
            ; amount= Amount.of_uint64 amount }
        in
        let fee_token = Token_id.default in
        match signature with
        | None ->
            send_unsigned_user_command ~coda ~nonce_opt ~signer:token_owner
              ~memo ~fee ~fee_token ~fee_payer_pk:token_owner ~valid_until
              ~body
        | Some signature ->
            send_signed_user_command ~coda ~nonce_opt ~signer:token_owner ~memo
              ~fee ~fee_token ~fee_payer_pk:token_owner ~valid_until ~body
              ~signature )

  let add_payment_receipt =
    result_field "addPaymentReceipt"
      ~doc:"Add payment into transaction database"
      ~args:Arg.[arg "input" ~typ:(non_null Types.Input.AddPaymentReceipt.typ)]
      ~typ:Types.Payload.add_payment_receipt
      ~resolve:
        (fun {ctx= coda; _} ()
             {Types.Input.AddPaymentReceipt.payment; added_time} ->
        let open Result.Let_syntax in
        let%bind added_time =
          result_of_exn Block_time.Time.of_string_exn added_time
            ~error:"Invalid `time` provided"
        in
        let%map payment =
          Types.Pagination.User_command.Inputs.Cursor.deserialize
            ~error:"Invaid `payment` provided" payment
        in
        let transaction_database = Coda_lib.transaction_database coda in
        Auxiliary_database.Transaction_database.add transaction_database
          payment added_time ;
        Some (Types.UserCommand.mk_user_command payment) )

  let set_staking =
    field "setStaking" ~doc:"Set keys you wish to stake with"
      ~args:Arg.[arg "input" ~typ:(non_null Types.Input.set_staking)]
      ~typ:(non_null Types.Payload.set_staking)
      ~resolve:(fun {ctx= coda; _} () pks ->
        let old_block_production_keys =
          Coda_lib.block_production_pubkeys coda
        in
        let wallet = Coda_lib.wallets coda in
        let unlocked, locked =
          List.partition_map pks ~f:(fun pk ->
              match Secrets.Wallets.find_unlocked ~needle:pk wallet with
              | Some kp ->
                  `Fst (kp, pk)
              | None ->
                  `Snd pk )
        in
        [%log' info (Coda_lib.top_level_logger coda)]
          ~metadata:
            [ ( "old"
              , [%to_yojson: Public_key.Compressed.t list]
                  (Public_key.Compressed.Set.to_list old_block_production_keys)
              )
            ; ("new", [%to_yojson: Public_key.Compressed.t list] pks) ]
          !"Block production key replacement; old: $old, new: $new" ;
        ignore
        @@ Coda_lib.replace_block_production_keypairs coda
             (Keypair.And_compressed_pk.Set.of_list unlocked) ;
        ( Public_key.Compressed.Set.to_list old_block_production_keys
        , locked
        , List.map ~f:Tuple.T2.get2 unlocked ) )

  let set_snark_worker =
    io_field "setSnarkWorker"
      ~doc:"Set key you wish to snark work with or disable snark working"
      ~args:Arg.[arg "input" ~typ:(non_null Types.Input.set_snark_worker)]
      ~typ:(non_null Types.Payload.set_snark_worker)
      ~resolve:(fun {ctx= coda; _} () pk ->
        let old_snark_worker_key = Coda_lib.snark_worker_key coda in
        let%map () = Coda_lib.replace_snark_worker_key coda pk in
        Ok old_snark_worker_key )

  let set_snark_work_fee =
    result_field "setSnarkWorkFee"
      ~doc:"Set fee that you will like to receive for doing snark work"
      ~args:Arg.[arg "input" ~typ:(non_null Types.Input.set_snark_work_fee)]
      ~typ:(non_null Types.Payload.set_snark_work_fee)
      ~resolve:(fun {ctx= coda; _} () raw_fee ->
        let open Result.Let_syntax in
        let%map fee =
          result_of_exn Currency.Fee.of_uint64 raw_fee
            ~error:"Invalid snark work `fee` provided."
        in
        let last_fee = Coda_lib.snark_work_fee coda in
        Coda_lib.set_snark_work_fee coda fee ;
        Currency.Fee.to_uint64 last_fee )

  let commands =
    [ add_wallet
    ; create_account
    ; create_hd_account
    ; unlock_account
    ; unlock_wallet
    ; lock_account
    ; lock_wallet
    ; delete_account
    ; delete_wallet
    ; reload_accounts
    ; reload_wallets
    ; send_payment
    ; send_delegation
    ; create_token
    ; create_token_account
    ; mint_tokens
    ; add_payment_receipt
    ; set_staking
    ; set_snark_worker
    ; set_snark_work_fee ]
end

module Queries = struct
  open Schema

  let pooled_user_commands =
    field "pooledUserCommands"
      ~doc:
        "Retrieve all the scheduled user commands for a specified sender that \
         the current daemon sees in their transaction pool. All scheduled \
         commands are queried if no sender is specified"
      ~typ:(non_null @@ list @@ non_null Types.user_command)
      ~args:
        Arg.
          [ arg "publicKey" ~doc:"Public key of sender of pooled user commands"
              ~typ:Types.Input.public_key_arg
          ; arg "hashes" ~doc:"Hashes of the commands to find in the pool"
              ~typ:(list (non_null string)) ]
      ~resolve:(fun {ctx= coda; _} () opt_pk opt_hashes ->
        let transaction_pool = Coda_lib.transaction_pool coda in
        let resource_pool =
          Network_pool.Transaction_pool.resource_pool transaction_pool
        in
        ( match (opt_pk, opt_hashes) with
        | None, None ->
            Network_pool.Transaction_pool.Resource_pool.get_all resource_pool
        | Some pk, None ->
            let account_id = Account_id.create pk Token_id.default in
            Network_pool.Transaction_pool.Resource_pool.all_from_account
              resource_pool account_id
        | _, Some hashes ->
            List.filter_map hashes ~f:(fun hash ->
                let txn =
                  hash |> Transaction_hash.of_base58_check
                  |> Result.map
                       ~f:
                         (Network_pool.Transaction_pool.Resource_pool
                          .find_by_hash resource_pool)
                in
                match (txn, opt_pk) with
                | Ok (Some txn), Some pk ->
                    (* Filter by fee-payer pk. *)
                    if
                      txn
                      |> Transaction_hash.User_command_with_valid_signature
                         .command |> User_command.fee_payer_pk
                      |> Public_key.Compressed.equal pk
                    then Some txn
                    else None
                | Ok (Some txn), None ->
                    Some txn
                | _ ->
                    None ) )
        |> List.map
             ~f:
               (Fn.compose Types.UserCommand.mk_user_command
                  Transaction_hash.User_command_with_valid_signature
                  .forget_check) )

  let sync_state =
    result_field_no_inputs "syncStatus" ~doc:"Network sync status" ~args:[]
      ~typ:(non_null Types.sync_status) ~resolve:(fun {ctx= coda; _} () ->
        Result.map_error
          (Coda_incremental.Status.Observer.value @@ Coda_lib.sync_status coda)
          ~f:Error.to_string_hum )

  let daemon_status =
    io_field "daemonStatus" ~doc:"Get running daemon status" ~args:[]
      ~typ:(non_null Types.DaemonStatus.t) ~resolve:(fun {ctx= coda; _} () ->
        Coda_commands.get_status ~flag:`Performance coda >>| Result.return )

  let trust_status =
    field "trustStatus" ~typ:Types.Payload.trust_status
      ~args:Arg.[arg "ipAddress" ~typ:(non_null string)]
      ~doc:"Trust status for an IPv4 or IPv6 address"
      ~resolve:(fun {ctx= coda; _} () (ip_addr_string : string) ->
        match Types.Arguments.ip_address ~name:"ipAddress" ip_addr_string with
        | Ok ip_addr ->
            Some (ip_addr, Coda_commands.get_trust_status coda ip_addr)
        | Error _ ->
            None )

  let trust_status_all =
    field "trustStatusAll"
      ~typ:(non_null @@ list @@ non_null Types.Payload.trust_status)
      ~args:Arg.[]
      ~doc:"IP address and trust status for all peers"
      ~resolve:(fun {ctx= coda; _} () ->
        Coda_commands.get_trust_status_all coda )

  let version =
    field "version" ~typ:string
      ~args:Arg.[]
      ~doc:"The version of the node (git commit hash)"
      ~resolve:(fun _ _ -> Some Coda_version.commit_id)

  let tracked_accounts_resolver {ctx= coda; _} () =
    let wallets = Coda_lib.wallets coda in
    let block_production_pubkeys = Coda_lib.block_production_pubkeys coda in
    wallets |> Secrets.Wallets.pks
    |> List.map ~f:(fun pk ->
           { Types.AccountObj.account=
               Types.AccountObj.Partial_account.of_pk coda pk
           ; locked= Secrets.Wallets.check_locked wallets ~needle:pk
           ; is_actively_staking=
               Public_key.Compressed.Set.mem block_production_pubkeys pk
           ; path= Secrets.Wallets.get_path wallets pk } )

  let owned_wallets =
    field "ownedWallets"
      ~doc:"Wallets for which the daemon knows the private key"
      ~typ:(non_null (list (non_null Types.AccountObj.account)))
      ~deprecated:(Deprecated (Some "use trackedAccounts instead"))
      ~args:Arg.[]
      ~resolve:tracked_accounts_resolver

  let tracked_accounts =
    field "trackedAccounts"
      ~doc:"Accounts for which the daemon tracks the private key"
      ~typ:(non_null (list (non_null Types.AccountObj.account)))
      ~args:Arg.[]
      ~resolve:tracked_accounts_resolver

  let account_resolver {ctx= coda; _} () pk =
    Some
      (Types.AccountObj.lift coda pk
         (Types.AccountObj.Partial_account.of_pk coda pk))

  let wallet =
    field "wallet" ~doc:"Find any wallet via a public key"
      ~typ:Types.AccountObj.account
      ~deprecated:(Deprecated (Some "use account instead"))
      ~args:
        Arg.
          [ arg "publicKey" ~doc:"Public key of account being retrieved"
              ~typ:(non_null Types.Input.public_key_arg) ]
      ~resolve:account_resolver

  let account =
    field "account" ~doc:"Find any account via a public key"
      ~typ:Types.AccountObj.account
      ~args:
        Arg.
          [ arg "publicKey" ~doc:"Public key of account being retrieved"
              ~typ:(non_null Types.Input.public_key_arg)
          ; arg' "token"
              ~doc:"Token of account being retrieved (defaults to CODA)"
              ~typ:Types.Input.token_id_arg ~default:Token_id.default ]
      ~resolve:(fun {ctx= coda; _} () pk token ->
        Some
          ( Account_id.create pk token
          |> Types.AccountObj.Partial_account.of_account_id coda
          |> Types.AccountObj.lift coda pk ) )

  let accounts_for_pk =
    field "accounts" ~doc:"Find all accounts for a public key"
      ~typ:(non_null (list (non_null Types.AccountObj.account)))
      ~args:
        Arg.
          [ arg "publicKey" ~doc:"Public key to find accounts for"
              ~typ:(non_null Types.Input.public_key_arg) ]
      ~resolve:(fun {ctx= coda; _} () pk ->
        match
          coda |> Coda_lib.best_tip |> Participating_state.active
          |> Option.map ~f:(fun tip ->
                 ( Transition_frontier.Breadcrumb.staged_ledger tip
                   |> Staged_ledger.ledger
                 , tip ) )
        with
        | Some (ledger, breadcrumb) ->
            let tokens = Ledger.tokens ledger pk |> Set.to_list in
            List.filter_map tokens ~f:(fun token ->
                let open Option.Let_syntax in
                let%bind location =
                  Ledger.location_of_account ledger
                    (Account_id.create pk token)
                in
                let%map account = Ledger.get ledger location in
                Types.AccountObj.Partial_account.of_full_account ~breadcrumb
                  account
                |> Types.AccountObj.lift coda pk )
        | None ->
            [] )

  let token_owner =
    field "tokenOwner" ~doc:"Find the public key that owns a given token"
      ~typ:Types.public_key
      ~args:
        Arg.
          [ arg "token" ~doc:"Token to find the owner for"
              ~typ:(non_null Types.Input.token_id_arg) ]
      ~resolve:(fun {ctx= coda; _} () token ->
        coda |> Coda_lib.best_tip |> Participating_state.active
        |> Option.bind ~f:(fun tip ->
               let ledger =
                 Transition_frontier.Breadcrumb.staged_ledger tip
                 |> Staged_ledger.ledger
               in
               Ledger.token_owner ledger token ) )

  let transaction_status =
    result_field "transactionStatus" ~doc:"Get the status of a transaction"
      ~typ:(non_null Types.transaction_status)
      ~args:Arg.[arg "payment" ~typ:(non_null guid) ~doc:"Id of a UserCommand"]
      ~resolve:(fun {ctx= coda; _} () serialized_payment ->
        let open Result.Let_syntax in
        let%bind payment =
          Types.Pagination.User_command.Inputs.Cursor.deserialize
            ~error:"Invalid payment provided" serialized_payment
        in
        let frontier_broadcast_pipe = Coda_lib.transition_frontier coda in
        let transaction_pool = Coda_lib.transaction_pool coda in
        Result.map_error
          (Transaction_status.get_status ~frontier_broadcast_pipe
             ~transaction_pool payment.data)
          ~f:Error.to_string_hum )

  let current_snark_worker =
    field "currentSnarkWorker" ~typ:Types.snark_worker
      ~args:Arg.[]
      ~doc:"Get information about the current snark worker"
      ~resolve:(fun {ctx= coda; _} _ ->
        Option.map (Coda_lib.snark_worker_key coda) ~f:(fun k ->
            (k, Coda_lib.snark_work_fee coda) ) )

  let user_command = Types.Pagination.User_command.query

  let blocks = Types.Pagination.Blocks.query

  let block =
    io_field "block" ~typ:Types.block
      ~args:
        Arg.
          [ arg "stateHash" ~doc:"State hash of the block"
              ~typ:(non_null string) ]
      ~doc:
        "Get information about a single block or null if no block can be found"
      ~resolve:(fun {ctx= coda; _} () state_hash_str ->
        let db = Coda_lib.external_transition_database coda in
        Deferred.return
          (let open Result.Let_syntax in
          let%map state_hash =
            result_of_or_error
              (State_hash.of_base58_check state_hash_str)
              ~error:"Invalid state hash"
          in
          Auxiliary_database.External_transition_database.get_value db
            state_hash) )

  let genesis_block =
    field "genesisBlock" ~typ:(non_null Types.block) ~args:[]
      ~doc:"Get the genesis block" ~resolve:(fun {ctx= coda; _} () ->
        let open Coda_state in
        let { Precomputed_values.genesis_ledger
            ; constraint_constants
            ; consensus_constants
            ; genesis_proof
            ; _ } =
          (Coda_lib.config coda).precomputed_values
        in
        let {With_hash.data= genesis_state; hash} =
          Genesis_protocol_state.t
            ~genesis_ledger:(Genesis_ledger.Packed.t genesis_ledger)
            ~constraint_constants ~consensus_constants
        in
        { With_hash.data=
            { Auxiliary_database.Filtered_external_transition.creator=
                fst Consensus_state_hooks.genesis_winner
            ; protocol_state=
                { previous_state_hash=
                    Protocol_state.previous_state_hash genesis_state
                ; blockchain_state=
                    Protocol_state.blockchain_state genesis_state
                ; consensus_state= Protocol_state.consensus_state genesis_state
                }
            ; transactions=
                { user_commands= []
                ; fee_transfers= []
                ; coinbase= constraint_constants.coinbase_amount
                ; coinbase_receiver=
                    Some (fst Consensus_state_hooks.genesis_winner) }
            ; snark_jobs= []
            ; proof= genesis_proof }
        ; hash } )

  let best_chain =
    field "bestChain"
      ~doc:
        "Retrieve a list of blocks from transition frontier's root to the \
         current best tip. Returns null if the system is bootstrapping."
      ~typ:(list @@ non_null Types.block)
      ~args:Arg.[]
      ~resolve:(fun {ctx= coda; _} () ->
        let open Option.Let_syntax in
        let%map best_chain = Coda_lib.best_chain coda in
        List.map best_chain ~f:(fun breadcrumb ->
            let hash = Transition_frontier.Breadcrumb.state_hash breadcrumb in
            let transition =
              Transition_frontier.Breadcrumb.validated_transition breadcrumb
            in
            let transactions =
              Coda_transition.External_transition.Validated.transactions
                ~constraint_constants:
                  (Coda_lib.config coda).precomputed_values
                    .constraint_constants transition
            in
            With_hash.Stable.Latest.
              { data=
                  Auxiliary_database.Filtered_external_transition.of_transition
                    transition `All transactions
              ; hash } ) )

  let initial_peers =
    field "initialPeers"
      ~doc:"List of peers that the daemon first used to connect to the network"
      ~args:Arg.[]
      ~typ:(non_null @@ list @@ non_null string)
      ~resolve:(fun {ctx= coda; _} () ->
        List.map (Coda_lib.initial_peers coda) ~f:Coda_net2.Multiaddr.to_string
        )

  let snark_pool =
    field "snarkPool"
      ~doc:"List of completed snark works that have the lowest fee so far"
      ~args:Arg.[]
      ~typ:(non_null @@ list @@ non_null Types.completed_work)
      ~resolve:(fun {ctx= coda; _} () ->
        Coda_lib.snark_pool coda |> Network_pool.Snark_pool.resource_pool
        |> Network_pool.Snark_pool.Resource_pool.all_completed_work )

  let pending_snark_work =
    field "pendingSnarkWork" ~doc:"List of snark works that are yet to be done"
      ~args:Arg.[]
      ~typ:(non_null @@ list @@ non_null Types.pending_work)
      ~resolve:(fun {ctx= coda; _} () ->
        let snark_job_state = Coda_lib.snark_job_state coda in
        let snark_pool = Coda_lib.snark_pool coda in
        let fee_opt =
          Coda_lib.(
            Option.map (snark_worker_key coda) ~f:(fun _ -> snark_work_fee coda))
        in
        let (module S) = Coda_lib.work_selection_method coda in
        S.pending_work_statements ~snark_pool ~fee_opt snark_job_state )

  let genesis_constants =
    field "genesisConstants"
      ~doc:
        "The constants used to determine the configuration of the genesis \
         block and all of its transitive dependencies"
      ~args:Arg.[]
      ~typ:(non_null Types.genesis_constants)
      ~resolve:(fun _ () -> ())

  let commands =
    [ sync_state
    ; daemon_status
    ; version
    ; owned_wallets (* deprecated *)
    ; tracked_accounts
    ; wallet (* deprecated *)
    ; account
    ; accounts_for_pk
    ; token_owner
    ; current_snark_worker
    ; best_chain
    ; blocks
    ; block
    ; genesis_block
    ; initial_peers
    ; pooled_user_commands
    ; transaction_status
    ; trust_status
    ; trust_status_all
    ; snark_pool
    ; pending_snark_work
    ; genesis_constants ]
end

let schema =
  Graphql_async.Schema.(
    schema Queries.commands ~mutations:Mutations.commands
      ~subscriptions:Subscriptions.commands)<|MERGE_RESOLUTION|>--- conflicted
+++ resolved
@@ -602,11 +602,7 @@
           , Receipt.Chain_hash.t option
           , State_hash.t option
           , Account.Timing.t
-<<<<<<< HEAD
-          , Snapp_account.t option )
-=======
           , Account.Snapp_account.t option )
->>>>>>> d26d1c16
           Account.Poly.t
       ; locked: bool option
       ; is_actively_staking: bool
