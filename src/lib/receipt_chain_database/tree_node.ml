open Core
open Coda_base

[%%versioned
module Stable = struct
  module V1 = struct
    type t =
      { key: Receipt.Chain_hash.Stable.V1.t
      ; value: Command_transaction.Stable.V1.t
      ; parent: Receipt.Chain_hash.Stable.V1.t }
    [@@deriving sexp]

    let to_latest = Fn.id
  end
<<<<<<< HEAD
end]

type t = Stable.Latest.t =
  { key: Receipt.Chain_hash.t
  ; value: Command_transaction.t
  ; parent: Receipt.Chain_hash.t }
[@@deriving sexp]
=======
end]
>>>>>>> d5b6d4d9
<|MERGE_RESOLUTION|>--- conflicted
+++ resolved
@@ -12,14 +12,4 @@
 
     let to_latest = Fn.id
   end
-<<<<<<< HEAD
-end]
-
-type t = Stable.Latest.t =
-  { key: Receipt.Chain_hash.t
-  ; value: Command_transaction.t
-  ; parent: Receipt.Chain_hash.t }
-[@@deriving sexp]
-=======
-end]
->>>>>>> d5b6d4d9
+end]