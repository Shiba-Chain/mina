open Core_kernel
open Async_kernel
open Mina_base
open Signature_lib

type t [@@deriving sexp]

module Scan_state : sig
  [%%versioned:
  module Stable : sig
    module V2 : sig
<<<<<<< HEAD
=======
      type t [@@deriving sexp]

      val hash : t -> Staged_ledger_hash.Aux_hash.t
    end

    module V1 : sig
>>>>>>> 13f4f83e
      type t [@@deriving sexp]

      val to_latest : t -> V2.t

      val hash : t -> Staged_ledger_hash.Aux_hash.t
    end
  end]

  module Job_view : sig
    type t [@@deriving sexp, to_yojson]
  end

  module Space_partition : sig
    type t = { first : int * int; second : (int * int) option }
    [@@deriving sexp]
  end

  val hash : t -> Staged_ledger_hash.Aux_hash.t

  val empty :
    constraint_constants:Genesis_constants.Constraint_constants.t -> unit -> t

  val snark_job_list_json : t -> string

  val staged_transactions : t -> Transaction.t With_status.t list

  val staged_transactions_with_protocol_states :
       t
    -> get_state:(State_hash.t -> Mina_state.Protocol_state.value Or_error.t)
    -> (Transaction.t With_status.t * Mina_state.Protocol_state.value) list
       Or_error.t

  val all_work_statements_exn : t -> Transaction_snark_work.Statement.t list

  (** Hashes of the protocol states required for proving pending transactions*)
  val required_state_hashes : t -> State_hash.Set.t

  (** Validate protocol states required for proving the transactions. Returns an association list of state_hash and the corresponding state*)
  val check_required_protocol_states :
       t
    -> protocol_states:Mina_state.Protocol_state.value list
    -> (State_hash.t * Mina_state.Protocol_state.value) list Or_error.t
end

module Pre_diff_info : Pre_diff_info.S

module Staged_ledger_error : sig
  type t =
    | Non_zero_fee_excess of
        Scan_state.Space_partition.t * Transaction.t With_status.t list
    | Invalid_proofs of
        ( Ledger_proof.t
        * Transaction_snark.Statement.t
        * Mina_base.Sok_message.t )
        list
    | Couldn't_reach_verifier of Error.t
    | Pre_diff of Pre_diff_info.Error.t
    | Insufficient_work of string
    | Mismatched_statuses of Transaction.t With_status.t * Transaction_status.t
    | Invalid_public_key of Public_key.Compressed.t
    | Unexpected of Error.t
  [@@deriving sexp]

  val to_string : t -> string

  val to_error : t -> Error.t
end

val ledger : t -> Ledger.t

val scan_state : t -> Scan_state.t

val pending_coinbase_collection : t -> Pending_coinbase.t

val create_exn :
     constraint_constants:Genesis_constants.Constraint_constants.t
  -> ledger:Ledger.t
  -> t

val of_scan_state_and_ledger :
     logger:Logger.t
  -> constraint_constants:Genesis_constants.Constraint_constants.t
  -> verifier:Verifier.t
  -> snarked_registers:
       ( Frozen_ledger_hash.t
       , unit
       , Token_id.t
       , Mina_state.Local_state.t )
       Mina_state.Registers.t
  -> ledger:Ledger.t
  -> scan_state:Scan_state.t
  -> pending_coinbase_collection:Pending_coinbase.t
  -> t Deferred.Or_error.t

val of_scan_state_and_ledger_unchecked :
     constraint_constants:Genesis_constants.Constraint_constants.t
  -> snarked_registers:
       ( Frozen_ledger_hash.t
       , unit
       , Token_id.t
       , Mina_state.Local_state.t )
       Mina_state.Registers.t
  -> ledger:Ledger.t
  -> scan_state:Scan_state.t
  -> pending_coinbase_collection:Pending_coinbase.t
  -> t Deferred.Or_error.t

val replace_ledger_exn : t -> Ledger.t -> t

val proof_txns_with_state_hashes :
  t -> (Transaction.t With_status.t * State_hash.t) Non_empty_list.t option

val copy : t -> t

val hash : t -> Staged_ledger_hash.t

val apply :
     ?skip_verification:[ `Proofs | `All ]
  -> constraint_constants:Genesis_constants.Constraint_constants.t
  -> t
  -> Staged_ledger_diff.t
  -> logger:Logger.t
  -> verifier:Verifier.t
  -> current_state_view:Snapp_predicate.Protocol_state.View.t
  -> state_and_body_hash:State_hash.t * State_body_hash.t
  -> coinbase_receiver:Public_key.Compressed.t
  -> supercharge_coinbase:bool
  -> ( [ `Hash_after_applying of Staged_ledger_hash.t ]
       * [ `Ledger_proof of
           (Ledger_proof.t * (Transaction.t With_status.t * State_hash.t) list)
           option ]
       * [ `Staged_ledger of t ]
       * [ `Pending_coinbase_update of bool * Pending_coinbase.Update.t ]
     , Staged_ledger_error.t )
     Deferred.Result.t

val apply_diff_unchecked :
     constraint_constants:Genesis_constants.Constraint_constants.t
  -> t
  -> Staged_ledger_diff.With_valid_signatures_and_proofs.t
  -> logger:Logger.t
  -> current_state_view:Snapp_predicate.Protocol_state.View.t
  -> state_and_body_hash:State_hash.t * State_body_hash.t
  -> coinbase_receiver:Public_key.Compressed.t
  -> supercharge_coinbase:bool
  -> ( [ `Hash_after_applying of Staged_ledger_hash.t ]
       * [ `Ledger_proof of
           (Ledger_proof.t * (Transaction.t With_status.t * State_hash.t) list)
           option ]
       * [ `Staged_ledger of t ]
       * [ `Pending_coinbase_update of bool * Pending_coinbase.Update.t ]
     , Staged_ledger_error.t )
     Deferred.Result.t

val current_ledger_proof : t -> Ledger_proof.t option

(* This should memoize the snark verifications *)

val create_diff :
     constraint_constants:Genesis_constants.Constraint_constants.t
  -> ?log_block_creation:bool
  -> t
  -> coinbase_receiver:Public_key.Compressed.t
  -> logger:Logger.t
  -> current_state_view:Snapp_predicate.Protocol_state.View.t
  -> transactions_by_fee:User_command.Valid.t Sequence.t
  -> get_completed_work:
       (   Transaction_snark_work.Statement.t
        -> Transaction_snark_work.Checked.t option)
  -> supercharge_coinbase:bool
  -> ( Staged_ledger_diff.With_valid_signatures_and_proofs.t
     , Pre_diff_info.Error.t )
     Result.t

val can_apply_supercharged_coinbase_exn :
     winner:Public_key.Compressed.t
  -> epoch_ledger:Mina_base.Sparse_ledger.t
  -> global_slot:Mina_numbers.Global_slot.t
  -> bool

val statement_exn :
     constraint_constants:Genesis_constants.Constraint_constants.t
  -> t
  -> [ `Non_empty of Transaction_snark.Statement.t | `Empty ] Deferred.t

val of_scan_state_pending_coinbases_and_snarked_ledger :
     logger:Logger.t
  -> constraint_constants:Genesis_constants.Constraint_constants.t
  -> verifier:Verifier.t
  -> scan_state:Scan_state.t
  -> snarked_ledger:Ledger.t
  -> snarked_local_state:Mina_state.Local_state.t
  -> expected_merkle_root:Ledger_hash.t
  -> pending_coinbases:Pending_coinbase.t
  -> get_state:(State_hash.t -> Mina_state.Protocol_state.value Or_error.t)
  -> t Or_error.t Deferred.t

val all_work_pairs :
     t
  -> get_state:(State_hash.t -> Mina_state.Protocol_state.value Or_error.t)
  -> (Transaction_witness.t, Ledger_proof.t) Snark_work_lib.Work.Single.Spec.t
     One_or_two.t
     list
     Or_error.t

val all_work_statements_exn : t -> Transaction_snark_work.Statement.t list

val check_commands :
     Ledger.t
  -> verifier:Verifier.t
  -> User_command.t list
  -> (User_command.Valid.t list, Verifier.Failure.t) Result.t
     Deferred.Or_error.t<|MERGE_RESOLUTION|>--- conflicted
+++ resolved
@@ -9,15 +9,12 @@
   [%%versioned:
   module Stable : sig
     module V2 : sig
-<<<<<<< HEAD
-=======
       type t [@@deriving sexp]
 
       val hash : t -> Staged_ledger_hash.Aux_hash.t
     end
 
     module V1 : sig
->>>>>>> 13f4f83e
       type t [@@deriving sexp]
 
       val to_latest : t -> V2.t
