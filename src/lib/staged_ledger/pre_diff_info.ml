open Core
open Mina_base
open Signature_lib

module type S = sig
  module Error : sig
    type t =
      | Verification_failed of Verifier.Failure.t
      | Coinbase_error of string
      | Insufficient_fee of Currency.Fee.t * Currency.Fee.t
      | Internal_command_status_mismatch
      | Unexpected of Error.t
    [@@deriving sexp]

    val to_string : t -> string

    val to_error : t -> Error.t
  end

  (*
  val get :
       constraint_constants:Genesis_constants.Constraint_constants.t
    -> Staged_ledger_diff.t
    -> ( Transaction.t With_status.t list
         * Transaction_snark_work.t list
         * int
         * Currency.Amount.t list
       , Error.t )
       result

*)
  val get_unchecked :
       constraint_constants:Genesis_constants.Constraint_constants.t
    -> coinbase_receiver:Public_key.Compressed.t
    -> supercharge_coinbase:bool
    -> Staged_ledger_diff.With_valid_signatures_and_proofs.t
    -> ( Transaction.Valid.t With_status.t list
         * Transaction_snark_work.t list
         * int
         * Currency.Amount.t list
       , Error.t )
       result

  val get_transactions :
       constraint_constants:Genesis_constants.Constraint_constants.t
    -> coinbase_receiver:Public_key.Compressed.t
    -> supercharge_coinbase:bool
    -> Staged_ledger_diff.t
    -> (Transaction.t With_status.t list, Error.t) result
end

module Error = struct
  type t =
    | Verification_failed of Verifier.Failure.t
    | Coinbase_error of string
    | Insufficient_fee of Currency.Fee.t * Currency.Fee.t
    | Internal_command_status_mismatch
    | Unexpected of Error.t
  [@@deriving sexp]

  let to_string = function
    | Verification_failed t ->
        Format.asprintf !"Failed to verify: %{sexp: Verifier.Failure.t} \n" t
    | Coinbase_error err ->
        Format.asprintf !"Coinbase error: %s \n" err
    | Insufficient_fee (f1, f2) ->
        Format.asprintf
          !"Transaction fees %{sexp: Currency.Fee.t} does not suffice proof \
            fees %{sexp: Currency.Fee.t} \n"
          f1 f2
    | Internal_command_status_mismatch ->
        "Internal command statuses did not match"
    | Unexpected e ->
        Error.to_string_hum e

  let to_error = Fn.compose Error.of_string to_string
end

type 't t =
  { transactions: 't With_status.t list
  ; work: Transaction_snark_work.t list
  ; commands_count: int
  ; coinbases: Currency.Amount.t list }

(*A Coinbase is a single transaction that accommodates the coinbase amount
    and a fee transfer for the work required to add the coinbase. It also
    contains the state body hash corresponding to a particular protocol state.
    Unlike a transaction, a coinbase (including the fee transfer) just requires one slot
    in the jobs queue.

    The minimum number of slots required to add a single transaction is three (at
    worst case number of provers: when each pair of proofs is from a different
    prover). One slot for the transaction and two slots for fee transfers.

    When the diff is split into two prediffs (why? refer to #687) and if after
    adding transactions, the first prediff has two slots remaining which cannot
    not accommodate transactions, then those slots are filled by splitting the
    coinbase into two parts.

    If it has one slot, then we simply add one coinbase. It is also possible that
    the first prediff may have no slots left after adding transactions (for
    example, when there are three slots and maximum number of provers), in which case,
    we simply add one coinbase as part of the second prediff.
  *)
let create_coinbase
    ~(constraint_constants : Genesis_constants.Constraint_constants.t)
    coinbase_parts ~(receiver : Public_key.Compressed.t) ~coinbase_amount =
  let open Result.Let_syntax in
  let coinbase_or_error = function
    | Ok x ->
        Ok x
    | Error e ->
        Error (Error.Coinbase_error (Core.Error.to_string_hum e))
  in
  let underflow_err a1 a2 =
    Option.value_map
      ~default:
        (Error
           (Error.Coinbase_error
              (sprintf
                 !"underflow when splitting coinbase: Minuend: %{sexp: \
                   Currency.Amount.t} Subtrahend: %{sexp: Currency.Amount.t} \n"
                 a1 a2)))
      (Currency.Amount.sub a1 a2)
      ~f:(fun x -> Ok x)
  in
  let two_parts amt ft1 (ft2 : Coinbase.Fee_transfer.t option) =
    let%bind rem_coinbase = underflow_err coinbase_amount amt in
    let%bind _ =
      underflow_err rem_coinbase
        (Option.value_map ~default:Currency.Amount.zero ft2 ~f:(fun {fee; _} ->
             Currency.Amount.of_fee fee ))
    in
    let%bind cb1 =
      coinbase_or_error
        (Coinbase.create ~amount:amt ~receiver ~fee_transfer:ft1)
    in
    let%map cb2 =
      Coinbase.create ~amount:rem_coinbase ~receiver ~fee_transfer:ft2
      |> coinbase_or_error
    in
    [cb1; cb2]
  in
  match coinbase_parts with
  | `Zero ->
      return []
  | `One x ->
      let%map cb =
        Coinbase.create ~amount:coinbase_amount ~receiver ~fee_transfer:x
        |> coinbase_or_error
      in
      [cb]
  | `Two None ->
      two_parts
        (Currency.Amount.of_fee constraint_constants.account_creation_fee)
        None None
  | `Two (Some (({Coinbase.Fee_transfer.fee; _} as ft1), ft2)) ->
      let%bind amount =
        let%map fee =
          Currency.Fee.add constraint_constants.account_creation_fee fee
          |> Option.value_map
               ~default:
                 (Error
                    (Error.Coinbase_error
                       (sprintf
                          !"Overflow when trying to add account_creation_fee \
                            %{sexp: Currency.Fee.t} to a fee transfer %{sexp: \
                            Currency.Fee.t}"
                          constraint_constants.account_creation_fee fee)))
               ~f:(fun v -> Ok v)
        in
        Currency.Amount.of_fee fee
      in
      two_parts amount (Some ft1) ft2

let sum_fees xs ~f =
  with_return (fun {return} ->
      Ok
        (List.fold ~init:Currency.Fee.zero xs ~f:(fun acc x ->
             match Currency.Fee.add acc (f x) with
             | None ->
                 return (Or_error.error_string "Fee overflow")
             | Some res ->
                 res )) )

let to_staged_ledger_or_error =
  Result.map_error ~f:(fun error -> Error.Unexpected error)

let fee_remainder (type c) (commands : c With_status.t list) completed_works
    coinbase_fee ~forget =
  let open Result.Let_syntax in
  let%bind budget =
    sum_fees commands ~f:(fun {data= t; _} -> User_command.fee_exn (forget t))
    |> to_staged_ledger_or_error
  in
  let%bind work_fee =
    sum_fees completed_works ~f:(fun {Transaction_snark_work.fee; _} -> fee)
    |> to_staged_ledger_or_error
  in
  let total_work_fee =
    Option.value ~default:Currency.Fee.zero
      (Currency.Fee.sub work_fee coinbase_fee)
  in
  Option.value_map
    ~default:(Error (Error.Insufficient_fee (budget, total_work_fee)))
    ~f:(fun x -> Ok x)
    (Currency.Fee.sub budget total_work_fee)

let create_fee_transfers completed_works delta public_key coinbase_fts =
  let open Result.Let_syntax in
  let singles =
    (if Currency.Fee.(equal zero delta) then [] else [(public_key, delta)])
    @ List.filter_map completed_works
        ~f:(fun {Transaction_snark_work.fee; prover; _} ->
          if Currency.Fee.equal fee Currency.Fee.zero then None
          else Some (prover, fee) )
  in
  let%bind singles_map =
    Or_error.try_with (fun () ->
        Public_key.Compressed.Map.of_alist_reduce singles ~f:(fun f1 f2 ->
            Option.value_exn (Currency.Fee.add f1 f2) ) )
    |> to_staged_ledger_or_error
  in
  (* deduct the coinbase work fee from the singles_map. It is already part of the coinbase *)
  Or_error.try_with (fun () ->
      List.fold coinbase_fts ~init:singles_map
        ~f:(fun accum {Coinbase.Fee_transfer.receiver_pk; fee= cb_fee} ->
          match Public_key.Compressed.Map.find accum receiver_pk with
          | None ->
              accum
          | Some fee ->
              let new_fee = Option.value_exn (Currency.Fee.sub fee cb_fee) in
              if new_fee > Currency.Fee.zero then
                Public_key.Compressed.Map.update accum receiver_pk ~f:(fun _ ->
                    new_fee )
              else Public_key.Compressed.Map.remove accum receiver_pk )
      (* TODO: This creates a weird incentive to have a small public_key *)
      |> Map.to_alist ~key_order:`Increasing
      |> List.map ~f:(fun (receiver_pk, fee) ->
             Fee_transfer.Single.create ~receiver_pk ~fee
               ~fee_token:Token_id.default )
      |> One_or_two.group_list
      |> List.map ~f:Fee_transfer.of_singles
      |> Or_error.all )
  |> Or_error.join |> to_staged_ledger_or_error

module Transaction_data = struct
  type 'a t =
    { commands: 'a With_status.t list
    ; coinbases: Coinbase.t list
    ; fee_transfers: Fee_transfer.t list }
end

let get_transaction_data (type c) ~constraint_constants coinbase_parts
    ~receiver ~coinbase_amount commands completed_works ~(forget : c -> _) =
  let open Result.Let_syntax in
  let%bind coinbases =
    O1trace.measure "create_coinbase" (fun () ->
        create_coinbase ~constraint_constants coinbase_parts ~receiver
          ~coinbase_amount )
  in
  let coinbase_fts =
    List.concat_map coinbases ~f:(fun cb -> Option.to_list cb.fee_transfer)
  in
  let coinbase_work_fees =
    sum_fees ~f:Coinbase.Fee_transfer.fee coinbase_fts |> Or_error.ok_exn
  in
  let txn_works_others =
    List.filter completed_works ~f:(fun {Transaction_snark_work.prover; _} ->
        not (Public_key.Compressed.equal receiver prover) )
  in
  let%bind delta =
    fee_remainder commands txn_works_others coinbase_work_fees ~forget
  in
  let%map fee_transfers =
    create_fee_transfers txn_works_others delta receiver coinbase_fts
  in
  {Transaction_data.commands; coinbases; fee_transfers}

let get_individual_info (type c) ~constraint_constants coinbase_parts ~receiver
    ~coinbase_amount ~internal_command_balances commands completed_works
    ~(forget : c -> _) =
  let open Result.Let_syntax in
  let%bind {Transaction_data.commands; coinbases= coinbase_parts; fee_transfers}
      =
    get_transaction_data ~constraint_constants coinbase_parts ~receiver
      ~coinbase_amount commands completed_works ~forget
  in
  let internal_commands =
    List.map coinbase_parts ~f:(fun t -> Transaction.Coinbase t)
    @ List.map fee_transfers ~f:(fun t -> Transaction.Fee_transfer t)
  in
  let%map internal_commands_with_statuses =
    Or_error.try_with (fun () ->
        List.map2_exn internal_commands internal_command_balances
          ~f:(fun cmd balances ->
            match (cmd, balances) with
            | ( Transaction.Coinbase _
              , User_command_status.Internal_command_balance_data.Coinbase
                  balances ) ->
                let balances =
                  User_command_status.Coinbase_balance_data.to_balance_data
                    balances
                in
                { With_status.data= cmd
                ; status=
                    Applied (User_command_status.Auxiliary_data.empty, balances)
                }
            | ( Transaction.Fee_transfer _
              , User_command_status.Internal_command_balance_data.Fee_transfer
                  balances ) ->
                let balances =
                  User_command_status.Fee_transfer_balance_data.to_balance_data
                    balances
                in
                { With_status.data= cmd
                ; status=
                    Applied (User_command_status.Auxiliary_data.empty, balances)
                }
            | _ ->
                (* Caught by [try_with] above, it doesn't matter what we throw. *)
                assert false ) )
    |> Result.map_error ~f:(fun _ -> Error.Internal_command_status_mismatch)
  in
  let transactions =
    List.map commands ~f:(With_status.map ~f:(fun t -> Transaction.Command t))
<<<<<<< HEAD
    @ List.map coinbase_parts ~f:(fun t ->
          { With_status.data= Transaction.Coinbase t
          ; status=
              Applied
                ( User_command_status.Auxiliary_data.empty
                , User_command_status.Balance_data.empty ) } )
    @ List.map fee_transfers ~f:(fun t ->
          { With_status.data= Transaction.Fee_transfer t
          ; status=
              Applied
                ( User_command_status.Auxiliary_data.empty
                , User_command_status.Balance_data.empty ) } )
=======
    @ internal_commands_with_statuses
>>>>>>> 23a90fad
  in
  { transactions
  ; work= completed_works
  ; commands_count= List.length commands
  ; coinbases= List.map coinbase_parts ~f:(fun Coinbase.{amount; _} -> amount)
  }

let generate_statuses (type c) ~constraint_constants coinbase_parts ~receiver
    ~coinbase_amount commands completed_works ~(forget : c -> _)
    ~generate_status =
  let open Result.Let_syntax in
  let%bind {Transaction_data.commands; coinbases; fee_transfers} =
    get_transaction_data ~constraint_constants coinbase_parts ~receiver
      ~coinbase_amount commands completed_works ~forget
  in
  let%bind transactions =
    Or_error.try_with (fun () ->
        List.map commands ~f:(fun cmd ->
            { With_status.data= cmd.With_status.data
            ; status=
                Or_error.ok_exn
                  (generate_status (Transaction.Command (forget cmd.data))) }
        ) )
    |> Result.map_error ~f:(fun err -> Error.Unexpected err)
  in
  let%map internal_command_balances =
    Or_error.try_with (fun () ->
        let coinbases =
          List.map coinbases ~f:(fun t ->
              let status =
                Or_error.ok_exn (generate_status (Transaction.Coinbase t))
              in
              let open User_command_status in
              Internal_command_balance_data.Coinbase
                (Coinbase_balance_data.of_balance_data_exn
                   (balance_data status)) )
        in
        let fee_transfers =
          List.map fee_transfers ~f:(fun t ->
              let status =
                Or_error.ok_exn (generate_status (Transaction.Fee_transfer t))
              in
              let open User_command_status in
              Internal_command_balance_data.Fee_transfer
                (Fee_transfer_balance_data.of_balance_data_exn
                   (balance_data status)) )
        in
        coinbases @ fee_transfers )
    |> Result.map_error ~f:(fun err -> Error.Unexpected err)
  in
  (transactions, internal_command_balances)

open Staged_ledger_diff

let check_coinbase (diff : _ Pre_diff_two.t * _ Pre_diff_one.t option) =
  match
    ( (fst diff).coinbase
    , Option.value_map ~default:At_most_one.Zero (snd diff) ~f:(fun d ->
          d.coinbase ) )
  with
  | Zero, Zero | Zero, One _ | One _, Zero | Two _, Zero ->
      Ok ()
  | x, y ->
      Error
        (Error.Coinbase_error
           (sprintf
              !"Invalid coinbase value in staged ledger prediffs \
                %{sexp:Coinbase.Fee_transfer.t At_most_two.t} and \
                %{sexp:Coinbase.Fee_transfer.t At_most_one.t}"
              x y))

let compute_statuses (type c)
    ~(constraint_constants : Genesis_constants.Constraint_constants.t) ~diff
    ~coinbase_receiver ~coinbase_amount ~generate_status ~(forget : c -> _) =
  let open Result.Let_syntax in
  let get_statuses_pre_diff_with_at_most_two
      (t1 : (_, c With_status.t) Pre_diff_two.t) =
    let coinbase_parts =
      match t1.coinbase with
      | Zero ->
          `Zero
      | One x ->
          `One x
      | Two x ->
          `Two x
    in
    let%map commands, internal_command_balances =
      generate_statuses ~constraint_constants ~generate_status coinbase_parts
        ~receiver:coinbase_receiver t1.commands t1.completed_works
        ~coinbase_amount ~forget
    in
    ( { commands
      ; completed_works= t1.completed_works
      ; coinbase= t1.coinbase
      ; internal_command_balances }
      : _ Pre_diff_two.t )
  in
  let get_statuses_pre_diff_with_at_most_one
      (t2 : (_, c With_status.t) Pre_diff_one.t) =
    let coinbase_added =
      match t2.coinbase with Zero -> `Zero | One x -> `One x
    in
    let%map commands, internal_command_balances =
      generate_statuses ~constraint_constants ~generate_status coinbase_added
        ~receiver:coinbase_receiver t2.commands t2.completed_works
        ~coinbase_amount ~forget
    in
    Some
      ( { commands
        ; completed_works= t2.completed_works
        ; coinbase= t2.coinbase
        ; internal_command_balances }
        : _ Pre_diff_one.t )
  in
  let%bind p1 = get_statuses_pre_diff_with_at_most_two (fst diff) in
  let%map p2 =
    Option.value_map ~f:get_statuses_pre_diff_with_at_most_one (snd diff)
      ~default:(Ok None)
  in
  (p1, p2)

let get' (type c)
    ~(constraint_constants : Genesis_constants.Constraint_constants.t) ~diff
    ~coinbase_receiver ~coinbase_amount ~(forget : c -> _) =
  let open Result.Let_syntax in
  let%bind coinbase_amount =
    Option.value_map coinbase_amount
      ~default:
        (Error
           (Error.Coinbase_error
              (sprintf
                 !"Overflow when calculating coinbase amount: Supercharged \
                   coinbase factor (%d) x coinbase amount (%{sexp: \
                   Currency.Amount.t})"
                 constraint_constants.supercharged_coinbase_factor
                 constraint_constants.coinbase_amount)))
      ~f:(fun x -> Ok x)
  in
  let apply_pre_diff_with_at_most_two
      (t1 : (_, c With_status.t) Pre_diff_two.t) =
    let coinbase_parts =
      match t1.coinbase with
      | Zero ->
          `Zero
      | One x ->
          `One x
      | Two x ->
          `Two x
    in
    get_individual_info coinbase_parts ~receiver:coinbase_receiver t1.commands
      t1.completed_works
      ~internal_command_balances:t1.internal_command_balances ~coinbase_amount
      ~forget
  in
  let apply_pre_diff_with_at_most_one
      (t2 : (_, c With_status.t) Pre_diff_one.t) =
    let coinbase_added =
      match t2.coinbase with Zero -> `Zero | One x -> `One x
    in
    get_individual_info coinbase_added ~receiver:coinbase_receiver t2.commands
      t2.completed_works
      ~internal_command_balances:t2.internal_command_balances ~coinbase_amount
      ~forget
  in
  let%bind () = check_coinbase diff in
  let%bind p1 =
    apply_pre_diff_with_at_most_two ~constraint_constants (fst diff)
  in
  let%map p2 =
    Option.value_map
      ~f:(fun d -> apply_pre_diff_with_at_most_one ~constraint_constants d)
      (snd diff)
      ~default:
        (Ok {transactions= []; work= []; commands_count= 0; coinbases= []})
  in
  ( p1.transactions @ p2.transactions
  , p1.work @ p2.work
  , p1.commands_count + p2.commands_count
  , p1.coinbases @ p2.coinbases )

(* TODO: This is important *)
let get ~check ~constraint_constants ~coinbase_receiver ~supercharge_coinbase t
    =
  let open Async in
  match%map validate_commands t ~check with
  | Error e ->
      Error (Error.Unexpected e)
  | Ok (Error e) ->
      Error (Error.Verification_failed e)
  | Ok (Ok diff) ->
      get' ~constraint_constants ~forget:User_command.forget_check
        ~diff:diff.diff ~coinbase_receiver
        ~coinbase_amount:
          (Staged_ledger_diff.With_valid_signatures.coinbase
             ~constraint_constants ~supercharge_coinbase diff)

let get_unchecked ~constraint_constants ~coinbase_receiver
    ~supercharge_coinbase (t : With_valid_signatures_and_proofs.t) =
  let t = forget_proof_checks t in
  get' ~constraint_constants ~diff:t.diff ~coinbase_receiver
    ~forget:User_command.forget_check
    ~coinbase_amount:
      (Staged_ledger_diff.With_valid_signatures.coinbase ~constraint_constants
         ~supercharge_coinbase t)

let get_transactions ~constraint_constants ~coinbase_receiver
    ~supercharge_coinbase (sl_diff : t) =
  let open Result.Let_syntax in
  let%map transactions, _, _, _ =
    get' ~constraint_constants ~diff:sl_diff.diff ~coinbase_receiver
      ~forget:Fn.id
      ~coinbase_amount:
        (Staged_ledger_diff.coinbase ~constraint_constants
           ~supercharge_coinbase sl_diff)
  in
  transactions<|MERGE_RESOLUTION|>--- conflicted
+++ resolved
@@ -324,22 +324,7 @@
   in
   let transactions =
     List.map commands ~f:(With_status.map ~f:(fun t -> Transaction.Command t))
-<<<<<<< HEAD
-    @ List.map coinbase_parts ~f:(fun t ->
-          { With_status.data= Transaction.Coinbase t
-          ; status=
-              Applied
-                ( User_command_status.Auxiliary_data.empty
-                , User_command_status.Balance_data.empty ) } )
-    @ List.map fee_transfers ~f:(fun t ->
-          { With_status.data= Transaction.Fee_transfer t
-          ; status=
-              Applied
-                ( User_command_status.Auxiliary_data.empty
-                , User_command_status.Balance_data.empty ) } )
-=======
     @ internal_commands_with_statuses
->>>>>>> 23a90fad
   in
   { transactions
   ; work= completed_works
