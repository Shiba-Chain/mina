--- conflicted
+++ resolved
@@ -105,27 +105,13 @@
     with type V1.t = t
 end
 
-<<<<<<< HEAD
-type t = {diff: Diff.t; supercharge_coinbase: bool}
-=======
-type t =
-  { diff: Diff.t
-  ; creator: Public_key.Compressed.t
-  ; coinbase_receiver: Public_key.Compressed.t }
->>>>>>> 5ef0aa6d
+type t = {diff: Diff.t}
 [@@deriving sexp, to_yojson, fields]
 
 module Stable :
   sig
     module V1 : sig
-<<<<<<< HEAD
-      type t = {diff: Diff.t; supercharge_coinbase: bool}
-=======
-      type t =
-        { diff: Diff.t
-        ; creator: Public_key.Compressed.t
-        ; coinbase_receiver: Public_key.Compressed.t }
->>>>>>> 5ef0aa6d
+      type t = {diff: Diff.t}
       [@@deriving sexp, to_yojson, bin_io, version]
     end
 
@@ -151,14 +137,7 @@
     * pre_diff_with_at_most_one_coinbase option
   [@@deriving sexp, to_yojson]
 
-<<<<<<< HEAD
-  type t = {diff: diff; supercharge_coinbase: bool}
-=======
-  type t =
-    { diff: diff
-    ; creator: Public_key.Compressed.t
-    ; coinbase_receiver: Public_key.Compressed.t }
->>>>>>> 5ef0aa6d
+  type t = {diff: diff}
   [@@deriving sexp, to_yojson]
 
   val commands : t -> User_command.Valid.t With_status.t list
@@ -182,14 +161,7 @@
     * pre_diff_with_at_most_one_coinbase option
   [@@deriving sexp, to_yojson]
 
-<<<<<<< HEAD
-  type t = {diff: diff; supercharge_coinbase: bool}
-=======
-  type t =
-    { diff: diff
-    ; creator: Public_key.Compressed.t
-    ; coinbase_receiver: Public_key.Compressed.t }
->>>>>>> 5ef0aa6d
+  type t = {diff: diff}
   [@@deriving sexp, to_yojson]
 
   val coinbase :
