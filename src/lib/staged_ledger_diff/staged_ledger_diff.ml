open Core_kernel
open Coda_base

module At_most_two = struct
  [%%versioned
  module Stable = struct
    [@@@no_toplevel_latest_type]

    module V1 = struct
      type 'a t = Zero | One of 'a option | Two of ('a * 'a option) option
      [@@deriving sexp, to_yojson]
    end
  end]

  type 'a t = 'a Stable.Latest.t =
    | Zero
    | One of 'a option
    | Two of ('a * 'a option) option
  [@@deriving sexp, to_yojson]

  let increase t ws =
    match (t, ws) with
    | Zero, [] ->
        Ok (One None)
    | Zero, [a] ->
        Ok (One (Some a))
    | One _, [] ->
        Ok (Two None)
    | One _, [a] ->
        Ok (Two (Some (a, None)))
    | One _, [a; a'] ->
        Ok (Two (Some (a', Some a)))
    | _ ->
        Or_error.error_string "Error incrementing coinbase parts"
end

module At_most_one = struct
  [%%versioned
  module Stable = struct
    [@@@no_toplevel_latest_type]

    module V1 = struct
      type 'a t = Zero | One of 'a option [@@deriving sexp, to_yojson]
    end
  end]

  type 'a t = 'a Stable.Latest.t = Zero | One of 'a option
  [@@deriving sexp, to_yojson]

  let increase t ws =
    match (t, ws) with
    | Zero, [] ->
        Ok (One None)
    | Zero, [a] ->
        Ok (One (Some a))
    | _ ->
        Or_error.error_string "Error incrementing coinbase parts"
end

module Ft = struct
  [%%versioned
  module Stable = struct
    [@@@no_toplevel_latest_type]

    module V1 = struct
      type t = Coinbase.Fee_transfer.Stable.V1.t [@@deriving sexp, to_yojson]

      let to_latest = Fn.id
    end
  end]

  type t = Stable.Latest.t [@@deriving sexp, to_yojson]
end

module Pre_diff_two = struct
  [%%versioned
  module Stable = struct
    [@@@no_toplevel_latest_type]

    module V1 = struct
      type ('a, 'b) t =
        { completed_works: 'a list
        ; commands: 'b list
        ; coinbase: Ft.Stable.V1.t At_most_two.Stable.V1.t }
      [@@deriving sexp, to_yojson]
    end
  end]

  type ('a, 'b) t = ('a, 'b) Stable.Latest.t =
    {completed_works: 'a list; commands: 'b list; coinbase: Ft.t At_most_two.t}
  [@@deriving sexp, to_yojson]
end

module Pre_diff_one = struct
  [%%versioned
  module Stable = struct
    [@@@no_toplevel_latest_type]

    module V1 = struct
      type ('a, 'b) t =
        { completed_works: 'a list
        ; commands: 'b list
        ; coinbase: Ft.Stable.V1.t At_most_one.Stable.V1.t }
      [@@deriving sexp, to_yojson]
    end
  end]

  type ('a, 'b) t = ('a, 'b) Stable.Latest.t =
    {completed_works: 'a list; commands: 'b list; coinbase: Ft.t At_most_one.t}
  [@@deriving sexp, to_yojson]
end

module Pre_diff_with_at_most_two_coinbase = struct
  [%%versioned
  module Stable = struct
    [@@@no_toplevel_latest_type]

    module V1 = struct
      type t =
        ( Transaction_snark_work.Stable.V1.t
        , User_command.Stable.V1.t With_status.Stable.V1.t )
        Pre_diff_two.Stable.V1.t
      [@@deriving sexp, to_yojson]

      let to_latest = Fn.id
    end
  end]

  type t = Stable.Latest.t [@@deriving sexp, to_yojson]
end

module Pre_diff_with_at_most_one_coinbase = struct
  [%%versioned
  module Stable = struct
    [@@@no_toplevel_latest_type]

    module V1 = struct
      type t =
        ( Transaction_snark_work.Stable.V1.t
        , User_command.Stable.V1.t With_status.Stable.V1.t )
        Pre_diff_one.Stable.V1.t
      [@@deriving sexp, to_yojson]

      let to_latest = Fn.id
    end
  end]

  type t = Stable.Latest.t [@@deriving sexp, to_yojson]
end

module Diff = struct
  [%%versioned
  module Stable = struct
    [@@@no_toplevel_latest_type]

    module V1 = struct
      type t =
        Pre_diff_with_at_most_two_coinbase.Stable.V1.t
        * Pre_diff_with_at_most_one_coinbase.Stable.V1.t option
      [@@deriving sexp, to_yojson]

      let to_latest = Fn.id
    end
  end]

  type t = Stable.Latest.t [@@deriving sexp, to_yojson]
end

[%%versioned
module Stable = struct
  [@@@no_toplevel_latest_type]

  module V1 = struct
<<<<<<< HEAD
    type t = {diff: Diff.Stable.V1.t; supercharge_coinbase: bool}
=======
    type t =
      { diff: Diff.Stable.V1.t
      ; creator: Public_key.Compressed.Stable.V1.t
      ; coinbase_receiver: Public_key.Compressed.Stable.V1.t }
>>>>>>> 5ef0aa6d
    [@@deriving sexp, to_yojson]

    let to_latest = Fn.id
  end
end]

<<<<<<< HEAD
type t = Stable.Latest.t = {diff: Diff.t; supercharge_coinbase: bool}
=======
type t = Stable.Latest.t =
  { diff: Diff.t
  ; creator: Public_key.Compressed.t
  ; coinbase_receiver: Public_key.Compressed.t }
>>>>>>> 5ef0aa6d
[@@deriving sexp, to_yojson, fields]

module With_valid_signatures_and_proofs = struct
  type pre_diff_with_at_most_two_coinbase =
    ( Transaction_snark_work.Checked.t
    , User_command.Valid.t With_status.t )
    Pre_diff_two.t
  [@@deriving sexp, to_yojson]

  type pre_diff_with_at_most_one_coinbase =
    ( Transaction_snark_work.Checked.t
    , User_command.Valid.t With_status.t )
    Pre_diff_one.t
  [@@deriving sexp, to_yojson]

  type diff =
    pre_diff_with_at_most_two_coinbase
    * pre_diff_with_at_most_one_coinbase option
  [@@deriving sexp, to_yojson]

<<<<<<< HEAD
  type t = {diff: diff; supercharge_coinbase: bool}
=======
  type t =
    { diff: diff
    ; creator: Public_key.Compressed.t
    ; coinbase_receiver: Public_key.Compressed.t }
>>>>>>> 5ef0aa6d
  [@@deriving sexp, to_yojson]

  let commands t =
    (fst t.diff).commands
    @ Option.value_map (snd t.diff) ~default:[] ~f:(fun d -> d.commands)
end

let forget_cw cw_list = List.map ~f:Transaction_snark_work.forget cw_list

let coinbase_amount
    ~(constraint_constants : Genesis_constants.Constraint_constants.t)
    ~supercharge_coinbase =
  if supercharge_coinbase then
    Currency.Amount.scale constraint_constants.coinbase_amount
      constraint_constants.supercharged_coinbase_factor
  else Some constraint_constants.coinbase_amount

let coinbase ~(constraint_constants : Genesis_constants.Constraint_constants.t)
    ~supercharge_coinbase t =
  let first_pre_diff, second_pre_diff_opt = t.diff in
  let coinbase_amount =
    coinbase_amount ~constraint_constants ~supercharge_coinbase
  in
  match
    ( first_pre_diff.coinbase
    , Option.value_map second_pre_diff_opt ~default:At_most_one.Zero
        ~f:(fun d -> d.coinbase) )
  with
  | At_most_two.Zero, At_most_one.Zero ->
      Some Currency.Amount.zero
  | _ ->
      coinbase_amount

module With_valid_signatures = struct
  type pre_diff_with_at_most_two_coinbase =
    ( Transaction_snark_work.t
    , User_command.Valid.t With_status.t )
    Pre_diff_two.t
  [@@deriving sexp, to_yojson]

  type pre_diff_with_at_most_one_coinbase =
    ( Transaction_snark_work.t
    , User_command.Valid.t With_status.t )
    Pre_diff_one.t
  [@@deriving sexp, to_yojson]

  type diff =
    pre_diff_with_at_most_two_coinbase
    * pre_diff_with_at_most_one_coinbase option
  [@@deriving sexp, to_yojson]

<<<<<<< HEAD
  type t = {diff: diff; supercharge_coinbase: bool}
=======
  type t =
    { diff: diff
    ; creator: Public_key.Compressed.t
    ; coinbase_receiver: Public_key.Compressed.t }
>>>>>>> 5ef0aa6d
  [@@deriving sexp, to_yojson]

  let coinbase
      ~(constraint_constants : Genesis_constants.Constraint_constants.t)
      ~supercharge_coinbase (t : t) =
    let first_pre_diff, second_pre_diff_opt = t.diff in
    let coinbase_amount =
      coinbase_amount ~constraint_constants ~supercharge_coinbase
    in
    match
      ( first_pre_diff.coinbase
      , Option.value_map second_pre_diff_opt ~default:At_most_one.Zero
          ~f:(fun d -> d.coinbase) )
    with
    | At_most_two.Zero, At_most_one.Zero ->
        Some Currency.Amount.zero
    | _ ->
        coinbase_amount
end

let validate_commands (t : t)
    ~(check :
          User_command.t list
       -> (User_command.Valid.t list, 'e) Result.t Async.Deferred.Or_error.t) :
    (With_valid_signatures.t, 'e) Result.t Async.Deferred.Or_error.t =
  let map t ~f = Async.Deferred.Or_error.map t ~f:(Result.map ~f) in
  let validate cs =
    map
      (check (List.map cs ~f:With_status.data))
      ~f:
        (List.map2_exn cs ~f:(fun c data -> {With_status.data; status= c.status}))
  in
  let d1, d2 = t.diff in
  map
    (validate
       ( d1.commands
       @ Option.value_map d2 ~default:[] ~f:(fun d2 -> d2.commands) ))
    ~f:(fun commands_all ->
      let commands1, commands2 =
        List.split_n commands_all (List.length d1.commands)
      in
      let p1 : With_valid_signatures.pre_diff_with_at_most_two_coinbase =
        { completed_works= d1.completed_works
        ; commands= commands1
        ; coinbase= d1.coinbase }
      in
      let p2 =
        Option.value_map ~default:None d2 ~f:(fun d2 ->
            Some
              { Pre_diff_one.completed_works= d2.completed_works
              ; commands= commands2
              ; coinbase= d2.coinbase } )
      in
<<<<<<< HEAD
      ( {diff= (p1, p2); supercharge_coinbase= t.supercharge_coinbase}
=======
      ( { creator= t.creator
        ; coinbase_receiver= t.coinbase_receiver
        ; diff= (p1, p2) }
>>>>>>> 5ef0aa6d
        : With_valid_signatures.t ) )

let forget_proof_checks (d : With_valid_signatures_and_proofs.t) :
    With_valid_signatures.t =
  let d1 = fst d.diff in
  let p1 : With_valid_signatures.pre_diff_with_at_most_two_coinbase =
    { completed_works= forget_cw d1.completed_works
    ; commands= d1.commands
    ; coinbase= d1.coinbase }
  in
  let p2 =
    Option.map (snd d.diff) ~f:(fun d2 ->
        ( { completed_works= forget_cw d2.completed_works
          ; commands= d2.commands
          ; coinbase= d2.coinbase }
          : With_valid_signatures.pre_diff_with_at_most_one_coinbase ) )
  in
<<<<<<< HEAD
  {diff= (p1, p2); supercharge_coinbase= d.supercharge_coinbase}
=======
  {creator= d.creator; coinbase_receiver= d.coinbase_receiver; diff= (p1, p2)}
>>>>>>> 5ef0aa6d

let forget_pre_diff_with_at_most_two
    (pre_diff :
      With_valid_signatures_and_proofs.pre_diff_with_at_most_two_coinbase) :
    Pre_diff_with_at_most_two_coinbase.t =
  { completed_works= forget_cw pre_diff.completed_works
  ; commands= (pre_diff.commands :> User_command.t With_status.t list)
  ; coinbase= pre_diff.coinbase }

let forget_pre_diff_with_at_most_one
    (pre_diff :
      With_valid_signatures_and_proofs.pre_diff_with_at_most_one_coinbase) =
  { Pre_diff_one.completed_works= forget_cw pre_diff.completed_works
  ; commands= (pre_diff.commands :> User_command.t With_status.t list)
  ; coinbase= pre_diff.coinbase }

let forget (t : With_valid_signatures_and_proofs.t) =
  { diff=
      ( forget_pre_diff_with_at_most_two (fst t.diff)
      , Option.map (snd t.diff) ~f:forget_pre_diff_with_at_most_one )
<<<<<<< HEAD
  ; supercharge_coinbase= t.supercharge_coinbase }
=======
  ; coinbase_receiver= t.coinbase_receiver
  ; creator= t.creator }
>>>>>>> 5ef0aa6d

let commands (t : t) =
  (fst t.diff).commands
  @ Option.value_map (snd t.diff) ~default:[] ~f:(fun d -> d.commands)

let completed_works (t : t) =
  (fst t.diff).completed_works
  @ Option.value_map (snd t.diff) ~default:[] ~f:(fun d -> d.completed_works)<|MERGE_RESOLUTION|>--- conflicted
+++ resolved
@@ -171,28 +171,14 @@
   [@@@no_toplevel_latest_type]
 
   module V1 = struct
-<<<<<<< HEAD
-    type t = {diff: Diff.Stable.V1.t; supercharge_coinbase: bool}
-=======
-    type t =
-      { diff: Diff.Stable.V1.t
-      ; creator: Public_key.Compressed.Stable.V1.t
-      ; coinbase_receiver: Public_key.Compressed.Stable.V1.t }
->>>>>>> 5ef0aa6d
+    type t = {diff: Diff.Stable.V1.t}
     [@@deriving sexp, to_yojson]
 
     let to_latest = Fn.id
   end
 end]
 
-<<<<<<< HEAD
-type t = Stable.Latest.t = {diff: Diff.t; supercharge_coinbase: bool}
-=======
-type t = Stable.Latest.t =
-  { diff: Diff.t
-  ; creator: Public_key.Compressed.t
-  ; coinbase_receiver: Public_key.Compressed.t }
->>>>>>> 5ef0aa6d
+type t = Stable.Latest.t = {diff: Diff.t}
 [@@deriving sexp, to_yojson, fields]
 
 module With_valid_signatures_and_proofs = struct
@@ -213,14 +199,7 @@
     * pre_diff_with_at_most_one_coinbase option
   [@@deriving sexp, to_yojson]
 
-<<<<<<< HEAD
-  type t = {diff: diff; supercharge_coinbase: bool}
-=======
-  type t =
-    { diff: diff
-    ; creator: Public_key.Compressed.t
-    ; coinbase_receiver: Public_key.Compressed.t }
->>>>>>> 5ef0aa6d
+  type t = {diff: diff}
   [@@deriving sexp, to_yojson]
 
   let commands t =
@@ -272,14 +251,7 @@
     * pre_diff_with_at_most_one_coinbase option
   [@@deriving sexp, to_yojson]
 
-<<<<<<< HEAD
-  type t = {diff: diff; supercharge_coinbase: bool}
-=======
-  type t =
-    { diff: diff
-    ; creator: Public_key.Compressed.t
-    ; coinbase_receiver: Public_key.Compressed.t }
->>>>>>> 5ef0aa6d
+  type t = {diff: diff}
   [@@deriving sexp, to_yojson]
 
   let coinbase
@@ -333,13 +305,7 @@
               ; commands= commands2
               ; coinbase= d2.coinbase } )
       in
-<<<<<<< HEAD
-      ( {diff= (p1, p2); supercharge_coinbase= t.supercharge_coinbase}
-=======
-      ( { creator= t.creator
-        ; coinbase_receiver= t.coinbase_receiver
-        ; diff= (p1, p2) }
->>>>>>> 5ef0aa6d
+      ( {diff= (p1, p2)}
         : With_valid_signatures.t ) )
 
 let forget_proof_checks (d : With_valid_signatures_and_proofs.t) :
@@ -357,11 +323,7 @@
           ; coinbase= d2.coinbase }
           : With_valid_signatures.pre_diff_with_at_most_one_coinbase ) )
   in
-<<<<<<< HEAD
-  {diff= (p1, p2); supercharge_coinbase= d.supercharge_coinbase}
-=======
-  {creator= d.creator; coinbase_receiver= d.coinbase_receiver; diff= (p1, p2)}
->>>>>>> 5ef0aa6d
+  {diff= (p1, p2)}
 
 let forget_pre_diff_with_at_most_two
     (pre_diff :
@@ -381,13 +343,7 @@
 let forget (t : With_valid_signatures_and_proofs.t) =
   { diff=
       ( forget_pre_diff_with_at_most_two (fst t.diff)
-      , Option.map (snd t.diff) ~f:forget_pre_diff_with_at_most_one )
-<<<<<<< HEAD
-  ; supercharge_coinbase= t.supercharge_coinbase }
-=======
-  ; coinbase_receiver= t.coinbase_receiver
-  ; creator= t.creator }
->>>>>>> 5ef0aa6d
+      , Option.map (snd t.diff) ~f:forget_pre_diff_with_at_most_one ) }
 
 let commands (t : t) =
   (fst t.diff).commands
