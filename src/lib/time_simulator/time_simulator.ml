open Core_kernel
open Async_kernel

type t = Int64.t [@@deriving compare]

let add = Int64.( + )

let sub = Int64.( - )

let diff = Int64.( - )

let modulus = Int64.( % )

let ( < ) = Int64.( < )

module Action = struct
  type nonrec t = {at: t; perform: t Ivar.t; afterwards: unit Deferred.t}

  let compare {at; _} {at= at'; _} = compare at at'
end

(* Seconds in floating point *)
module Span = struct
  include Int64

  let of_ms = Fn.id

  let of_time_span s = Int64.of_float (Time.Span.to_ms s)
end

module Controller = struct
  type nonrec t =
    { mutable last_time: t
    ; mutable last_snapshot: Time.t
    ; actions: Action.t Pairing_heap.t }

  let create () =
    { last_time= Int64.zero
    ; last_snapshot= Time.now ()
    ; actions= Pairing_heap.create ~cmp:Action.compare () }

  let fast_forward t time =
    if time < t.last_time then ()
    else
      let sys_now = Time.now () in
      let diff = diff time t.last_time in
      let diff_since_checked =
        Span.of_time_span (Time.diff sys_now t.last_snapshot)
      in
      let true_diff = Int64.max diff diff_since_checked in
      t.last_time <- add t.last_time true_diff ;
      t.last_snapshot <- sys_now

  let now t =
    let sys_now = Time.now () in
    let diff_since_checked =
      Span.of_time_span (Time.diff sys_now t.last_snapshot)
    in
    t.last_time <- add t.last_time diff_since_checked ;
    t.last_snapshot <- sys_now ;
    t.last_time

  (* Semantics: Tick to the next event immediately. The internal clock
   * fast-forwards to at-least the time of the next event. If real sys time
   * elapsed since the last tick/now is greater we prefer that time. Thus, we
   * could end up needing to process more than one event. And we do so.
   *
   * Why? This behavior ensures that if our real logic is too slow, we'll still
   * simulate that same behavior.
   *
   * If we process at least one event, we wait until that event is handled
   * before running the next one or yielding to the caller of tick.
   *)
  let tick t =
    let exec t =
      let {Action.perform; at; afterwards} = Pairing_heap.pop_exn t.actions in
      fast_forward t at ;
      Ivar.fill_if_empty perform t.last_time ;
      afterwards
    in
    let rec go once =
      match (Pairing_heap.top t.actions, once) with
      | Some _, `First ->
          let%bind () = exec t in
          go `No
      | Some {Action.at; _}, `No when at < t.last_time ->
          let%bind () = exec t in
          go `No
      | Some _, `No ->
          return ()
      | None, _ ->
          return ()
    in
    go `First
end

let now = Controller.now

module Timeout = struct
  type 'a t = {d: 'a Deferred.t; elt: Action.t Pairing_heap.Elt.t; cancel: 'a Ivar.t}

  let create (ctrl : Controller.t) span ~f =
    let ivar = Ivar.create () in
    let cancel = Ivar.create () in
    let d = Deferred.any [Ivar.read ivar >>| f; Ivar.read cancel] in
    let elt =
      Pairing_heap.add_removable ctrl.actions
        { Action.at= add (now ctrl) span
        ; perform= ivar
        ; afterwards= d >>| ignore }
    in
    {d; elt; cancel}

  let to_deferred {d; _} = d

  let peek {d; _} = Deferred.peek d

  let cancel (ctrl : Controller.t) {elt; cancel; _} a =
    Pairing_heap.remove ctrl.actions elt ;
    Ivar.fill_if_empty cancel a
end

let%test_unit "tick triggers timeouts and fast-forwards to event time" =
  let ctrl = Controller.create () in
  let start = now ctrl in
  let fired = ref false in
  let _timeout =
    Timeout.create ctrl
      (Span.of_ms (Int64.of_int 5000))
      ~f:(fun _t -> fired := true)
  in
  Async.Thread_safe.block_on_async_exn (fun () ->
      [%test_result: Bool.t]
        ~message:"Time in simulator land doesn't progress until with tick"
        ~expect:false !fired ;
      let%map () = Controller.tick ctrl in
      [%test_result: Bool.t] ~message:"We ticked" ~expect:true !fired ;
      [%test_result: Bool.t]
        ~message:"Time fast-forwads to at least event time" ~expect:true
<<<<<<< HEAD
        (Int64.(>=) (diff (now ctrl) start) (Int64.of_int 5000) ))
=======
        Int64.(diff (now ctrl) start >= Int64.of_int 5000) )
>>>>>>> 7ed00a76

let%test_unit "tick triggers timeouts and adjusts to system time" =
  let ctrl = Controller.create () in
  let start = now ctrl in
  let fired = ref false in
  let _timeout =
    Timeout.create ctrl
      (Span.of_ms (Int64.of_int 2))
      ~f:(fun _t -> fired := true)
  in
  Async.Thread_safe.block_on_async_exn (fun () ->
      let%bind () = Async.after (Time.Span.of_ms 5.) in
      [%test_result: Bool.t]
        ~message:"Time in simulator land doesn't progress until with tick"
        ~expect:false !fired ;
      let%map () = Controller.tick ctrl in
      [%test_result: Bool.t] ~message:"We ticked" ~expect:true !fired ;
      [%test_result: Bool.t]
        ~message:
          "Since 10ms of real time passed, we need to jump more than the 5ms \
           of the event"
        ~expect:true
        (Int64.(>=) (diff (now ctrl) start) (Int64.of_int 5) ))

let%test_unit "tick handles multiple timeouts if necessary" =
  let ctrl = Controller.create () in
  let start = now ctrl in
  let count = ref 0 in
  let timeout x =
    ignore(Timeout.create ctrl
      (Span.of_ms (Int64.of_int x))
      ~f:(fun _t -> count := !count + 1) : _ Timeout.t)
  in
  List.iter [2; 3; 5; 500] ~f:timeout ;
  Async.Thread_safe.block_on_async_exn (fun () ->
      let%bind () = Async.after (Time.Span.of_ms 7.) in
      [%test_result: Int.t]
        ~message:"Time in simulator land doesn't progress until with tick"
        ~expect:0 !count ;
      let%map () = Controller.tick ctrl in
      [%test_result: Int.t]
        ~message:"Sys time elapsed so we triggered more than one event"
        ~expect:3 !count ;
      [%test_result: Bool.t]
        ~message:
          "Since 10ms of real time passed, we need to jump more than the 5ms \
           of the event"
        ~expect:true
<<<<<<< HEAD
        (Int64.(>=) (diff (now ctrl) start) (Int64.of_int 7) ))
=======
        Int64.(diff (now ctrl) start >= Int64.of_int 7) )
>>>>>>> 7ed00a76

let%test_unit "cancelling a timeout means it won't fire" =
  let ctrl = Controller.create () in
  let message = ref "" in
  let timeout (x, s) =
    Timeout.create ctrl
      (Span.of_ms (Int64.of_int x))
      ~f:(fun _t -> message := !message ^ s)
  in
  let tokens = List.map [(2, "a"); (3, "b"); (5, "c")] ~f:timeout in
  (* Cancel "b" *)
  Timeout.cancel ctrl (List.nth_exn tokens 1) () ;
  Async.Thread_safe.block_on_async_exn (fun () ->
      let%bind () = Async.after (Time.Span.of_ms 7.) in
      let%map () = Controller.tick ctrl in
      [%test_result: String.t]
        ~message:"We only triggered the events that we didn't cancel"
        ~expect:"ac" !message )<|MERGE_RESOLUTION|>--- conflicted
+++ resolved
@@ -97,7 +97,8 @@
 let now = Controller.now
 
 module Timeout = struct
-  type 'a t = {d: 'a Deferred.t; elt: Action.t Pairing_heap.Elt.t; cancel: 'a Ivar.t}
+  type 'a t =
+    {d: 'a Deferred.t; elt: Action.t Pairing_heap.Elt.t; cancel: 'a Ivar.t}
 
   let create (ctrl : Controller.t) span ~f =
     let ivar = Ivar.create () in
@@ -137,11 +138,7 @@
       [%test_result: Bool.t] ~message:"We ticked" ~expect:true !fired ;
       [%test_result: Bool.t]
         ~message:"Time fast-forwads to at least event time" ~expect:true
-<<<<<<< HEAD
-        (Int64.(>=) (diff (now ctrl) start) (Int64.of_int 5000) ))
-=======
         Int64.(diff (now ctrl) start >= Int64.of_int 5000) )
->>>>>>> 7ed00a76
 
 let%test_unit "tick triggers timeouts and adjusts to system time" =
   let ctrl = Controller.create () in
@@ -164,16 +161,18 @@
           "Since 10ms of real time passed, we need to jump more than the 5ms \
            of the event"
         ~expect:true
-        (Int64.(>=) (diff (now ctrl) start) (Int64.of_int 5) ))
+        (Int64.( >= ) (diff (now ctrl) start) (Int64.of_int 5)) )
 
 let%test_unit "tick handles multiple timeouts if necessary" =
   let ctrl = Controller.create () in
   let start = now ctrl in
   let count = ref 0 in
   let timeout x =
-    ignore(Timeout.create ctrl
-      (Span.of_ms (Int64.of_int x))
-      ~f:(fun _t -> count := !count + 1) : _ Timeout.t)
+    ignore
+      ( Timeout.create ctrl
+          (Span.of_ms (Int64.of_int x))
+          ~f:(fun _t -> count := !count + 1)
+        : _ Timeout.t )
   in
   List.iter [2; 3; 5; 500] ~f:timeout ;
   Async.Thread_safe.block_on_async_exn (fun () ->
@@ -190,11 +189,7 @@
           "Since 10ms of real time passed, we need to jump more than the 5ms \
            of the event"
         ~expect:true
-<<<<<<< HEAD
-        (Int64.(>=) (diff (now ctrl) start) (Int64.of_int 7) ))
-=======
         Int64.(diff (now ctrl) start >= Int64.of_int 7) )
->>>>>>> 7ed00a76
 
 let%test_unit "cancelling a timeout means it won't fire" =
   let ctrl = Controller.create () in
