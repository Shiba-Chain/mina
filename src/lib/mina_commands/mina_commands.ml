open Core
open Async
open Signature_lib
open Mina_numbers
open Mina_base
open Mina_state

(** For status *)
let txn_count = ref 0

let get_account t (addr : Account_id.t) =
  let open Participating_state.Let_syntax in
  let%map ledger = Mina_lib.best_ledger t in
  let open Option.Let_syntax in
  let%bind loc = Ledger.location_of_account ledger addr in
  Ledger.get ledger loc

let get_accounts t =
  let open Participating_state.Let_syntax in
  let%map ledger = Mina_lib.best_ledger t in
  Ledger.to_list ledger

let string_of_public_key =
  Fn.compose Public_key.Compressed.to_base58_check Account.public_key

let get_public_keys t =
  let open Participating_state.Let_syntax in
  let%map account = get_accounts t in
  List.map account ~f:string_of_public_key

let get_keys_with_details t =
  let open Participating_state.Let_syntax in
  let%map accounts = get_accounts t in
  List.map accounts ~f:(fun account ->
      ( string_of_public_key account
      , account.Account.Poly.balance |> Currency.Balance.to_int
      , account.Account.Poly.nonce |> Account.Nonce.to_int ))

let get_nonce t (addr : Account_id.t) =
  let open Participating_state.Option.Let_syntax in
  let%map account = get_account t addr in
  account.Account.Poly.nonce

let get_balance t (addr : Account_id.t) =
  let open Participating_state.Option.Let_syntax in
  let%map account = get_account t addr in
  account.Account.Poly.balance

let get_trust_status t (ip_address : Unix.Inet_addr.Blocking_sexp.t) =
  let config = Mina_lib.config t in
  let trust_system = config.trust_system in
  Trust_system.lookup_ip trust_system ip_address

let get_trust_status_all t =
  let config = Mina_lib.config t in
  let trust_system = config.trust_system in
  Trust_system.peer_statuses trust_system

let reset_trust_status t (ip_address : Unix.Inet_addr.Blocking_sexp.t) =
  let config = Mina_lib.config t in
  let trust_system = config.trust_system in
  Trust_system.reset_ip trust_system ip_address

let replace_block_production_keys keys pks =
  let kps =
    List.filter_map pks ~f:(fun pk ->
        let open Option.Let_syntax in
        let%map kps =
          Mina_lib.wallets keys |> Secrets.Wallets.find_unlocked ~needle:pk
        in
        (kps, pk))
  in
  Mina_lib.replace_block_production_keypairs keys
    (Keypair.And_compressed_pk.Set.of_list kps) ;
  kps |> List.map ~f:snd

let setup_and_submit_user_command t (user_command_input : User_command_input.t)
    =
  let open Participating_state.Let_syntax in
  (* hack to get types to work out *)
  let%map () = return () in
  let open Deferred.Let_syntax in
  let%map result = Mina_lib.add_transactions t [ user_command_input ] in
  txn_count := !txn_count + 1 ;
  match result with
  | Ok ([], [ failed_txn ]) ->
      Error
        (Error.of_string
           (sprintf !"%s"
              ( Network_pool.Transaction_pool.Resource_pool.Diff.Diff_error
                .to_yojson (snd failed_txn)
              |> Yojson.Safe.to_string )))
  | Ok ([ Signed_command txn ], []) ->
      [%log' info (Mina_lib.top_level_logger t)]
        ~metadata:[ ("command", User_command.to_yojson (Signed_command txn)) ]
        "Scheduled payment $command" ;
      Ok txn
  | Ok (valid_commands, invalid_commands) ->
      [%log' info (Mina_lib.top_level_logger t)]
        ~metadata:
          [ ( "valid_commands"
            , `List (List.map ~f:User_command.to_yojson valid_commands) )
          ; ( "invalid_commands"
            , `List
                (List.map
                   ~f:
                     (Fn.compose
                        Network_pool.Transaction_pool.Resource_pool.Diff
                        .Diff_error
                        .to_yojson snd)
                   invalid_commands) )
          ]
        "Invalid result from scheduling a payment" ;
      Error (Error.of_string "Internal error while scheduling a payment")
  | Error e ->
      Error e

let setup_and_submit_user_commands t user_command_list =
  let open Participating_state.Let_syntax in
  let%map _is_active = Mina_lib.active_or_bootstrapping t in
  [%log' warn (Mina_lib.top_level_logger t)]
    "batch-send-payments does not yet report errors"
    ~metadata:
      [ ("mina_command", `String "scheduling a batch of user transactions") ] ;
  Mina_lib.add_transactions t user_command_list

module Receipt_chain_verifier = Merkle_list_verifier.Make (struct
  type proof_elem = User_command.t

  type hash = Receipt.Chain_hash.t [@@deriving equal]

  let hash parent_hash (proof_elem : User_command.t) =
    let p =
      match proof_elem with
      | Signed_command c ->
          Receipt.Elt.Signed_command (Signed_command.payload c)
<<<<<<< HEAD
      | Parties x ->
          Receipt.Elt.Parties (Parties.commitment x)
=======
      | Parties _ ->
          failwith "TODO"
>>>>>>> 1575d595
    in
    Receipt.Chain_hash.cons p parent_hash
end)

let chain_id_inputs (t : Mina_lib.t) =
  (* these are the inputs to Blake2.digest_string in Mina.chain_id *)
  let config = Mina_lib.config t in
  let precomputed_values = config.precomputed_values in
  let genesis_state_hash =
    Precomputed_values.genesis_state_hash precomputed_values
  in
  let genesis_constants = precomputed_values.genesis_constants in
  let snark_keys =
    Lazy.force precomputed_values.constraint_system_digests
    |> List.map ~f:(fun (_, digest) -> Md5.to_hex digest)
  in
  (genesis_state_hash, genesis_constants, snark_keys)

let verify_payment t (addr : Account_id.t) (verifying_txn : User_command.t)
    (init_receipt, proof) =
  let open Participating_state.Let_syntax in
  let%map account = get_account t addr in
  let account = Option.value_exn account in
  let resulting_receipt = account.Account.Poly.receipt_chain_hash in
  let open Or_error.Let_syntax in
  let%bind (_ : Receipt.Chain_hash.t Non_empty_list.t) =
    Result.of_option
      (Receipt_chain_verifier.verify ~init:init_receipt proof resulting_receipt)
      ~error:(Error.createf "Merkle list proof of payment is invalid")
  in
  if List.exists proof ~f:(fun txn -> User_command.equal verifying_txn txn) then
    Ok ()
  else
    Or_error.errorf
      !"Merkle list proof does not contain payment %{sexp:User_command.t}"
      verifying_txn

let start_time = Time_ns.now ()

type active_state_fields =
  { num_accounts : int option
  ; blockchain_length : int option
  ; ledger_merkle_root : string option
  ; state_hash : string option
  ; consensus_time_best_tip : Consensus.Data.Consensus_time.t option
  ; global_slot_since_genesis_best_tip : int option
  }

let max_block_height = ref 1

let get_status ~flag t =
  let open Mina_lib.Config in
  let config = Mina_lib.config t in
  let precomputed_values = config.precomputed_values in
  let protocol_constants = precomputed_values.genesis_constants.protocol in
  let constraint_constants = precomputed_values.constraint_constants in
  let consensus_constants = precomputed_values.consensus_constants in
  let uptime_secs =
    Time_ns.diff (Time_ns.now ()) start_time
    |> Time_ns.Span.to_sec |> Int.of_float
  in
  let commit_id = Mina_version.commit_id in
  let conf_dir = config.conf_dir in
  let%map peers =
    let%map undisplay_peers = Mina_lib.peers t in
    List.map ~f:Network_peer.Peer.to_display undisplay_peers
  in
  let user_commands_sent = !txn_count in
  let snark_worker =
    Option.map
      (Mina_lib.snark_worker_key t)
      ~f:Public_key.Compressed.to_base58_check
  in
  let snark_work_fee = Currency.Fee.to_int @@ Mina_lib.snark_work_fee t in
  let block_production_keys = Mina_lib.block_production_pubkeys t in
  let coinbase_receiver =
    match Mina_lib.coinbase_receiver t with
    | `Producer ->
        None
    | `Other pk ->
        Some pk
  in
  let consensus_mechanism = Consensus.name in
  let time_controller = config.time_controller in
  let consensus_time_now =
    try
      Consensus.Data.Consensus_time.of_time_exn ~constants:consensus_constants
        (Block_time.now time_controller)
    with Invalid_argument _ ->
      (*setting 0 for the time before genesis timestamp*)
      Consensus.Data.Consensus_time.zero ~constants:consensus_constants
  in
  let consensus_configuration =
    Consensus.Configuration.t ~constraint_constants ~protocol_constants
  in
  let r = Perf_histograms.report in
  let histograms =
    match flag with
    | `Performance ->
        let rpc_timings =
          let open Daemon_rpcs.Types.Status.Rpc_timings in
          { get_staged_ledger_aux =
              { Rpc_pair.dispatch = r ~name:"rpc_dispatch_get_staged_ledger_aux"
              ; impl = r ~name:"rpc_impl_get_staged_ledger_aux"
              }
          ; answer_sync_ledger_query =
              { Rpc_pair.dispatch =
                  r ~name:"rpc_dispatch_answer_sync_ledger_query"
              ; impl = r ~name:"rpc_impl_answer_sync_ledger_query"
              }
          ; get_ancestry =
              { Rpc_pair.dispatch = r ~name:"rpc_dispatch_get_ancestry"
              ; impl = r ~name:"rpc_impl_get_ancestry"
              }
          ; get_transition_chain_proof =
              { Rpc_pair.dispatch =
                  r ~name:"rpc_dispatch_get_transition_chain_proof"
              ; impl = r ~name:"rpc_impl_get_transition_chain_proof"
              }
          ; get_transition_chain =
              { Rpc_pair.dispatch = r ~name:"rpc_dispatch_get_transition_chain"
              ; impl = r ~name:"rpc_impl_get_transition_chain"
              }
          }
        in
        Some
          { Daemon_rpcs.Types.Status.Histograms.rpc_timings
          ; external_transition_latency = r ~name:"external_transition_latency"
          ; accepted_transition_local_latency =
              r ~name:"accepted_transition_local_latency"
          ; accepted_transition_remote_latency =
              r ~name:"accepted_transition_remote_latency"
          ; snark_worker_transition_time =
              r ~name:"snark_worker_transition_time"
          ; snark_worker_merge_time = r ~name:"snark_worker_merge_time"
          }
    | `None ->
        None
  in
  let new_block_length_received =
    Length.to_int @@ Consensus.Data.Consensus_state.blockchain_length
    @@ Mina_transition.External_transition.Initial_validated.consensus_state
    @@ Pipe_lib.Broadcast_pipe.Reader.peek
         (Mina_lib.most_recent_valid_transition t)
  in
  let () =
    if new_block_length_received > !max_block_height then
      max_block_height := new_block_length_received
    else ()
  in
  let active_status () =
    let open Participating_state.Let_syntax in
    let%bind ledger = Mina_lib.best_ledger t in
    let ledger_merkle_root =
      Ledger.merkle_root ledger |> Ledger_hash.to_string
    in
    let num_accounts = Ledger.num_accounts ledger in
    let%bind state = Mina_lib.best_protocol_state t in
    let state_hash = Protocol_state.hash state |> State_hash.to_base58_check in
    let consensus_state = state |> Protocol_state.consensus_state in
    let blockchain_length =
      Length.to_int
      @@ Consensus.Data.Consensus_state.blockchain_length consensus_state
    in
    let%map sync_status =
      Mina_incremental.Status.stabilize () ;
      match
        Mina_incremental.Status.Observer.value_exn @@ Mina_lib.sync_status t
      with
      | `Bootstrap ->
          `Bootstrapping
      | `Connecting ->
          `Active `Connecting
      | `Listening ->
          `Active `Listening
      | `Offline ->
          `Active `Offline
      | `Synced | `Catchup ->
          if
            (Mina_lib.config t).demo_mode
            || abs (!max_block_height - blockchain_length) < 5
          then `Active `Synced
          else `Active `Catchup
    in
    let consensus_time_best_tip =
      Consensus.Data.Consensus_state.consensus_time consensus_state
    in
    let global_slot_since_genesis =
      Mina_numbers.Global_slot.to_int
      @@ Consensus.Data.Consensus_state.global_slot_since_genesis
           consensus_state
    in
    ( sync_status
    , { num_accounts = Some num_accounts
      ; blockchain_length = Some blockchain_length
      ; ledger_merkle_root = Some ledger_merkle_root
      ; state_hash = Some state_hash
      ; consensus_time_best_tip = Some consensus_time_best_tip
      ; global_slot_since_genesis_best_tip = Some global_slot_since_genesis
      } )
  in
  let ( sync_status
      , { num_accounts
        ; blockchain_length
        ; ledger_merkle_root
        ; state_hash
        ; consensus_time_best_tip
        ; global_slot_since_genesis_best_tip
        } ) =
    match active_status () with
    | `Active result ->
        result
    | `Bootstrapping ->
        ( `Bootstrap
        , { num_accounts = None
          ; blockchain_length = None
          ; ledger_merkle_root = None
          ; state_hash = None
          ; consensus_time_best_tip = None
          ; global_slot_since_genesis_best_tip = None
          } )
  in
  let next_block_production = Mina_lib.next_producer_timing t in
  let addrs_and_ports =
    Node_addrs_and_ports.to_display config.gossip_net_params.addrs_and_ports
  in
  let catchup_status =
    let open Option.Let_syntax in
    let%bind frontier =
      Mina_lib.transition_frontier t |> Pipe_lib.Broadcast_pipe.Reader.peek
    in
    match Transition_frontier.catchup_tree frontier with
    | Full full ->
        Some
          (List.map (Hashtbl.to_alist full.states) ~f:(fun (state, hashes) ->
               (state, State_hash.Set.length hashes)))
    | _ ->
        None
  in
  { Daemon_rpcs.Types.Status.num_accounts
  ; sync_status
  ; catchup_status
  ; blockchain_length
  ; highest_block_length_received =
      (*if this function is not called until after catchup max_block_height will be 1 and most_recent_valid_transition pipe might have the genesis block as the latest transition in which case return the best tip length*)
      max (Option.value ~default:1 blockchain_length) !max_block_height
  ; highest_unvalidated_block_length_received =
      !Mina_metrics.Transition_frontier.max_unvalidated_blocklength_observed
  ; uptime_secs
  ; ledger_merkle_root
  ; state_hash
  ; chain_id = config.chain_id
  ; consensus_time_best_tip
  ; global_slot_since_genesis_best_tip
  ; commit_id
  ; conf_dir
  ; peers
  ; user_commands_sent
  ; snark_worker
  ; snark_work_fee
  ; block_production_keys =
      Public_key.Compressed.Set.to_list block_production_keys
      |> List.map ~f:Public_key.Compressed.to_base58_check
  ; coinbase_receiver =
      Option.map ~f:Public_key.Compressed.to_base58_check coinbase_receiver
  ; histograms
  ; next_block_production
  ; consensus_time_now
  ; consensus_mechanism
  ; consensus_configuration
  ; addrs_and_ports
  }

let clear_hist_status ~flag t = Perf_histograms.wipe () ; get_status ~flag t

module Subscriptions = struct
  let new_block t public_key =
    let subscription = Mina_lib.subscription t in
    Mina_lib.Subscriptions.add_block_subscriber subscription public_key

  let reorganization t =
    let subscription = Mina_lib.subscription t in
    Mina_lib.Subscriptions.add_reorganization_subscriber subscription
end

module For_tests = struct
  module Subscriptions = struct
    let new_user_commands coda public_key =
      Mina_lib.add_payment_subscriber coda public_key
  end
end<|MERGE_RESOLUTION|>--- conflicted
+++ resolved
@@ -134,13 +134,8 @@
       match proof_elem with
       | Signed_command c ->
           Receipt.Elt.Signed_command (Signed_command.payload c)
-<<<<<<< HEAD
       | Parties x ->
           Receipt.Elt.Parties (Parties.commitment x)
-=======
-      | Parties _ ->
-          failwith "TODO"
->>>>>>> 1575d595
     in
     Receipt.Chain_hash.cons p parent_hash
 end)
