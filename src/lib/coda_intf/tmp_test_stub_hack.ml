open Async_kernel
open Core_kernel
open Coda_base
open Signature_lib

module type For_transaction_snark_scan_state_intf = sig
  module Proof_type : sig
    type t = [`Base | `Merge]
  end

  module Staged_ledger_aux_hash : sig
    type t

    val of_bytes : string -> t
  end

<<<<<<< HEAD
  module User_command : sig
    type t [@@deriving sexp]

    module With_valid_signature : sig
      type nonrec t = private t [@@deriving sexp, yojson]
    end

    val fee : t -> Currency.Fee.t

    val check : t -> With_valid_signature.t option

    val accounts_accessed : t -> Compressed_public_key.t list
  end

  module Fee_transfer : sig
    type t

    module Single : sig
      type t = Compressed_public_key.t * Currency.Fee.t
    end

    val of_single : Single.t -> t

    val of_single_list : Single.t list -> t list

    val receivers : t -> Compressed_public_key.t list
  end

  module Coinbase : sig
    type t = private
      { proposer: Compressed_public_key.t
      ; amount: Currency.Amount.t
      ; fee_transfer: Fee_transfer.Single.t option }

    val create :
         amount:Currency.Amount.t
      -> proposer:Compressed_public_key.t
      -> fee_transfer:Fee_transfer.Single.t option
      -> t Or_error.t
  end

  module Transaction : sig
    type t =
      | User_command of User_command.With_valid_signature.t
      | Fee_transfer of Fee_transfer.t
      | Coinbase of Coinbase.t
    [@@deriving sexp, bin_io, compare, eq]

    val fee_excess : t -> Currency.Fee.Signed.t Or_error.t

    val supply_increase : t -> Currency.Amount.t Or_error.t
  end

  module Pending_coinbase_stack : sig
    type t [@@deriving eq]

    val push : t -> Coinbase.t -> t
  end

  module Pending_coinbase_stack_state : sig
    type t =
      {source: Pending_coinbase_stack.t; target: Pending_coinbase_stack.t}
    [@@deriving sexp]
  end

  module Ledger : sig
    type t

    module Undo : sig
      type t [@@deriving sexp]

      module Stable : sig
        module V1 : sig
          type nonrec t = t [@@deriving bin_io, sexp, version]
        end
      end

      val transaction : t -> Transaction.t Or_error.t
    end

    module Mask : sig
      type t

      val create : unit -> t
    end

    type attached_mask = t

    type maskable_ledger = t

    type serializable [@@deriving bin_io]

    val serializable_of_t : t -> serializable

    val unattached_mask_of_serializable : serializable -> Mask.t

    val register_mask : t -> Mask.t -> t

    val merkle_root : t -> Ledger_hash.t

    val undo : t -> Undo.t -> unit Or_error.t

    val apply_transaction : t -> Transaction.t -> Undo.t Or_error.t
  end

  module Sparse_ledger : sig
    type t

    val of_ledger_subset_exn : Ledger.t -> Compressed_public_key.t list -> t

    val merkle_root : t -> Ledger_hash.t

    val apply_transaction_exn : t -> Transaction.t -> t
  end

  module Transaction_witness : sig
    type t = {ledger: Sparse_ledger.t} [@@deriving sexp]

    module Stable : sig
      module V1 : sig
        type nonrec t = t [@@deriving bin_io, sexp, version]
      end
    end
  end

  module Transaction_snark_statement : sig
    type t =
      { source: Frozen_ledger_hash.t
      ; target: Frozen_ledger_hash.t
      ; supply_increase: Currency.Amount.Stable.V1.t
      ; pending_coinbase_stack_state: Pending_coinbase_stack_state.t
      ; fee_excess: Currency.Fee.Signed.Stable.V1.t
      ; proof_type: Proof_type.t }
    [@@deriving compare, eq, sexp, yojson]

    module Stable : sig
      module V1 : sig
        type nonrec t = t [@@deriving bin_io, sexp, version, yojson]
      end
    end

    val merge : t -> t -> t Or_error.t
  end

=======
>>>>>>> d7bab248
  module Proof : sig
    type t
  end

  module Sok_message : sig
    type t [@@deriving sexp]

    module Stable : sig
      module V1 : sig
        type nonrec t = t [@@deriving bin_io, sexp, version]
      end
    end

    val create : fee:Currency.Fee.t -> prover:Public_key.Compressed.t -> t

    module Digest : sig
      type t
    end
  end

  module Ledger_proof :
    Core_intf.Ledger_proof_generalized_intf
    with type transaction_snark_statement := Transaction_snark.Statement.t
     and type sok_message_digest := Sok_message.Digest.t
     and type proof := Proof.t
     and type frozen_ledger_hash := Coda_base.Frozen_ledger_hash.t

  module Transaction_snark_work :
    Core_intf.Transaction_snark_work_generalized_intf
    with type ledger_proof := Ledger_proof.t
     and type transaction_snark_statement := Transaction_snark.Statement.t
     and type compressed_public_key := Public_key.Compressed.t
end

module type For_staged_ledger_intf = sig
  include For_transaction_snark_scan_state_intf

  module Staged_ledger_hash : sig
    type t [@@deriving eq, sexp]

    val of_aux_ledger_and_coinbase_hash :
      Staged_ledger_aux_hash.t -> Ledger_hash.t -> Pending_coinbase.t -> t
  end

  module Verifier : sig
    type t

    val verify_transaction_snark :
      t -> Ledger_proof.t -> message:Sok_message.t -> bool Deferred.Or_error.t
  end

  module Transaction_validator : sig
    module Hashless_ledger : sig
      type t
    end

    val apply_transaction :
      Hashless_ledger.t -> Transaction.t -> unit Or_error.t

    val create : Ledger.t -> Hashless_ledger.t
  end

  module Staged_ledger_diff :
    Staged_ledger_intf.Staged_ledger_diff_generalized_intf
    with type fee_transfer_single := Fee_transfer.Single.t
     and type user_command := User_command.t
     and type user_command_with_valid_signature :=
                User_command.With_valid_signature.t
<<<<<<< HEAD
     and type compressed_public_key := Compressed_public_key.t
=======
     and type compressed_public_key := Public_key.Compressed.t
     and type staged_ledger_hash := Staged_ledger_hash.t
>>>>>>> d7bab248
     and type transaction_snark_work := Transaction_snark_work.t
     and type transaction_snark_work_checked :=
                Transaction_snark_work.Checked.t
end<|MERGE_RESOLUTION|>--- conflicted
+++ resolved
@@ -14,153 +14,6 @@
     val of_bytes : string -> t
   end
 
-<<<<<<< HEAD
-  module User_command : sig
-    type t [@@deriving sexp]
-
-    module With_valid_signature : sig
-      type nonrec t = private t [@@deriving sexp, yojson]
-    end
-
-    val fee : t -> Currency.Fee.t
-
-    val check : t -> With_valid_signature.t option
-
-    val accounts_accessed : t -> Compressed_public_key.t list
-  end
-
-  module Fee_transfer : sig
-    type t
-
-    module Single : sig
-      type t = Compressed_public_key.t * Currency.Fee.t
-    end
-
-    val of_single : Single.t -> t
-
-    val of_single_list : Single.t list -> t list
-
-    val receivers : t -> Compressed_public_key.t list
-  end
-
-  module Coinbase : sig
-    type t = private
-      { proposer: Compressed_public_key.t
-      ; amount: Currency.Amount.t
-      ; fee_transfer: Fee_transfer.Single.t option }
-
-    val create :
-         amount:Currency.Amount.t
-      -> proposer:Compressed_public_key.t
-      -> fee_transfer:Fee_transfer.Single.t option
-      -> t Or_error.t
-  end
-
-  module Transaction : sig
-    type t =
-      | User_command of User_command.With_valid_signature.t
-      | Fee_transfer of Fee_transfer.t
-      | Coinbase of Coinbase.t
-    [@@deriving sexp, bin_io, compare, eq]
-
-    val fee_excess : t -> Currency.Fee.Signed.t Or_error.t
-
-    val supply_increase : t -> Currency.Amount.t Or_error.t
-  end
-
-  module Pending_coinbase_stack : sig
-    type t [@@deriving eq]
-
-    val push : t -> Coinbase.t -> t
-  end
-
-  module Pending_coinbase_stack_state : sig
-    type t =
-      {source: Pending_coinbase_stack.t; target: Pending_coinbase_stack.t}
-    [@@deriving sexp]
-  end
-
-  module Ledger : sig
-    type t
-
-    module Undo : sig
-      type t [@@deriving sexp]
-
-      module Stable : sig
-        module V1 : sig
-          type nonrec t = t [@@deriving bin_io, sexp, version]
-        end
-      end
-
-      val transaction : t -> Transaction.t Or_error.t
-    end
-
-    module Mask : sig
-      type t
-
-      val create : unit -> t
-    end
-
-    type attached_mask = t
-
-    type maskable_ledger = t
-
-    type serializable [@@deriving bin_io]
-
-    val serializable_of_t : t -> serializable
-
-    val unattached_mask_of_serializable : serializable -> Mask.t
-
-    val register_mask : t -> Mask.t -> t
-
-    val merkle_root : t -> Ledger_hash.t
-
-    val undo : t -> Undo.t -> unit Or_error.t
-
-    val apply_transaction : t -> Transaction.t -> Undo.t Or_error.t
-  end
-
-  module Sparse_ledger : sig
-    type t
-
-    val of_ledger_subset_exn : Ledger.t -> Compressed_public_key.t list -> t
-
-    val merkle_root : t -> Ledger_hash.t
-
-    val apply_transaction_exn : t -> Transaction.t -> t
-  end
-
-  module Transaction_witness : sig
-    type t = {ledger: Sparse_ledger.t} [@@deriving sexp]
-
-    module Stable : sig
-      module V1 : sig
-        type nonrec t = t [@@deriving bin_io, sexp, version]
-      end
-    end
-  end
-
-  module Transaction_snark_statement : sig
-    type t =
-      { source: Frozen_ledger_hash.t
-      ; target: Frozen_ledger_hash.t
-      ; supply_increase: Currency.Amount.Stable.V1.t
-      ; pending_coinbase_stack_state: Pending_coinbase_stack_state.t
-      ; fee_excess: Currency.Fee.Signed.Stable.V1.t
-      ; proof_type: Proof_type.t }
-    [@@deriving compare, eq, sexp, yojson]
-
-    module Stable : sig
-      module V1 : sig
-        type nonrec t = t [@@deriving bin_io, sexp, version, yojson]
-      end
-    end
-
-    val merge : t -> t -> t Or_error.t
-  end
-
-=======
->>>>>>> d7bab248
   module Proof : sig
     type t
   end
@@ -229,12 +82,7 @@
      and type user_command := User_command.t
      and type user_command_with_valid_signature :=
                 User_command.With_valid_signature.t
-<<<<<<< HEAD
-     and type compressed_public_key := Compressed_public_key.t
-=======
      and type compressed_public_key := Public_key.Compressed.t
-     and type staged_ledger_hash := Staged_ledger_hash.t
->>>>>>> d7bab248
      and type transaction_snark_work := Transaction_snark_work.t
      and type transaction_snark_work_checked :=
                 Transaction_snark_work.Checked.t
