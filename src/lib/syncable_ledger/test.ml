open Core
open Async_kernel
open Pipe_lib
open Network_peer

module type Ledger_intf = sig
  include Merkle_ledger.Syncable_intf.S

  type account_id

  val load_ledger : int -> int -> t * account_id list
end

module type Input_intf = sig
  module Root_hash : sig
    type t [@@deriving bin_io, compare, hash, sexp, compare, yojson]

    val equal : t -> t -> bool
  end

  module Ledger :
    Ledger_intf
    with type root_hash := Root_hash.t
     and type account_id := Merkle_ledger_tests.Test_stubs.Account_id.t

  module Sync_ledger :
    Syncable_ledger.S
    with type merkle_tree := Ledger.t
     and type hash := Ledger.hash
     and type root_hash := Root_hash.t
     and type addr := Ledger.addr
     and type merkle_path := Ledger.path
     and type account := Ledger.account
     and type query := Ledger.addr Syncable_ledger.Query.t
     and type answer := (Root_hash.t, Ledger.account) Syncable_ledger.Answer.t
end

module Make_test
    (Input : Input_intf) (Input' : sig
        val num_accts : int
    end) =
struct
  open Input
  open Input'
  module Sync_responder = Sync_ledger.Responder

  (* not really kosher but the tests are run in-order, so this will get filled
   * in before we need it. *)
  let total_queries = ref None

  let logger = Logger.null ()

  let trust_system = Trust_system.null ()

  let () =
    Async.Scheduler.set_record_backtraces true ;
    Core.Backtrace.elide := false

  let%test "full_sync_entirely_different" =
    let l1, _k1 = Ledger.load_ledger 1 1 in
    let l2, _k2 = Ledger.load_ledger num_accts 2 in
    let desired_root = Ledger.merkle_root l2 in
    let lsync = Sync_ledger.create l1 ~logger ~trust_system in
    let qr = Sync_ledger.query_reader lsync in
    let aw = Sync_ledger.answer_writer lsync in
    let seen_queries = ref [] in
    let sr =
      Sync_responder.create l2
        (fun q -> seen_queries := q :: !seen_queries)
        ~logger ~trust_system
    in
    don't_wait_for
      (Linear_pipe.iter_unordered ~max_concurrency:3 qr
         ~f:(fun (root_hash, query) ->
           let%bind answ_opt =
             Sync_responder.answer_query sr (Envelope.Incoming.local query)
           in
           let answ =
             Option.value_exn ~message:"refused to answer query" answ_opt
           in
           let%bind () =
             if match query with What_contents _ -> true | _ -> false then
               Clock_ns.after
                 (Time_ns.Span.randomize (Time_ns.Span.of_ms 0.2)
                    ~percent:(Percent.of_percentage 20.))
             else Deferred.unit
           in
           Linear_pipe.write aw (root_hash, query, Envelope.Incoming.local answ)
       )) ;
    match
      Async.Thread_safe.block_on_async_exn (fun () ->
          Sync_ledger.fetch lsync desired_root ~data:() ~equal:(fun () () ->
              true ) )
    with
    | `Ok mt ->
        total_queries := Some (List.length !seen_queries) ;
        Root_hash.equal desired_root (Ledger.merkle_root mt)
    | `Target_changed _ ->
        false

  let%test_unit "new_goal_soon" =
    let l1, _k1 = Ledger.load_ledger num_accts 1 in
    let l2, _k2 = Ledger.load_ledger num_accts 2 in
    let l3, _k3 = Ledger.load_ledger num_accts 3 in
    let desired_root = ref @@ Ledger.merkle_root l2 in
    let lsync = Sync_ledger.create l1 ~logger ~trust_system in
    let qr = Sync_ledger.query_reader lsync in
    let aw = Sync_ledger.answer_writer lsync in
    let seen_queries = ref [] in
    let sr =
      ref
      @@ Sync_responder.create l2
           (fun q -> seen_queries := q :: !seen_queries)
           ~logger ~trust_system
    in
    let ctr = ref 0 in
    don't_wait_for
      (Linear_pipe.iter qr ~f:(fun (hash, query) ->
           if not (Root_hash.equal hash !desired_root) then Deferred.unit
           else
             let res =
               if !ctr = (!total_queries |> Option.value_exn) / 2 then (
                 sr :=
                   Sync_responder.create l3
                     (fun q -> seen_queries := q :: !seen_queries)
                     ~logger ~trust_system ;
                 desired_root := Ledger.merkle_root l3 ;
                 ignore (Sync_ledger.new_goal lsync !desired_root ~data:()
                   ~equal:(fun () () -> true) : [`New | `Repeat | `Update_data]);
                 Deferred.unit )
               else
                 let%bind answ_opt =
                   Sync_responder.answer_query !sr
                     (Envelope.Incoming.local query)
                 in
                 let answ =
                   Option.value_exn ~message:"refused to answer query" answ_opt
                 in
                 Linear_pipe.write aw
                   (!desired_root, query, Envelope.Incoming.local answ)
             in
             ctr := !ctr + 1 ;
             res )) ;
    match
      Async.Thread_safe.block_on_async_exn (fun () ->
          Sync_ledger.fetch lsync !desired_root ~data:() ~equal:(fun () () ->
              true ) )
    with
    | `Ok _ ->
        failwith "shouldn't happen"
    | `Target_changed _ -> (
      match
        Async.Thread_safe.block_on_async_exn (fun () ->
            Sync_ledger.wait_until_valid lsync !desired_root )
      with
      | `Ok mt ->
          [%test_result: Root_hash.t] ~expect:(Ledger.merkle_root l3)
            (Ledger.merkle_root mt)
      | `Target_changed _ ->
          failwith "the target changed again" )
end

module Root_hash = struct
  include Merkle_ledger_tests.Test_stubs.Hash

  let to_hash = Fn.id
end

module Base_ledger_inputs = struct
  include Merkle_ledger_tests.Test_stubs
  module Root_hash = Root_hash
end

(* Testing different ledger instantiations on Syncable_ledger *)

module Db = struct
  module Make (Depth : sig
    val depth : int
  end) =
  struct
    open Merkle_ledger_tests.Test_stubs

    module Root_hash = struct
      include Hash

      let to_hash = Fn.id
    end

    module Location = Merkle_ledger.Location.T

    module Location_binable = struct
      module Arg = struct
        type t = Location.t =
          | Generic of Merkle_ledger.Location.Bigstring.Stable.Latest.t
          | Account of Location.Addr.Stable.Latest.t
          | Hash of Location.Addr.Stable.Latest.t
        [@@deriving bin_io_unversioned, hash, sexp, compare]
      end

      type t = Arg.t =
        | Generic of Merkle_ledger.Location.Bigstring.t
        | Account of Location.Addr.t
        | Hash of Location.Addr.t
      [@@deriving hash, sexp, compare]

      include Hashable.Make_binable (Arg) [@@deriving
                                            sexp, compare, hash, yojson]
    end

    module Base_ledger_inputs = struct
      include Base_ledger_inputs
      module Location = Location
      module Location_binable = Location_binable
      module Kvdb = In_memory_kvdb
    end

    module Ledger = struct
      include Merkle_ledger.Database.Make (Base_ledger_inputs)

      type hash = Hash.t

      type account = Account.t

      type addr = Addr.t

      let load_ledger num_accounts (balance : int) =
        let ledger = create ~depth:Depth.depth () in
        let account_ids = Account_id.gen_accounts num_accounts in
        let currency_balance = Currency.Balance.of_int balance in
        List.iter account_ids ~f:(fun aid ->
            let account = Account.create aid currency_balance in
            ignore (get_or_create_account ledger aid account
            |> Or_error.ok_exn : [`Added | `Existed] * Location.t));
        (ledger, account_ids)
    end

    module Syncable_ledger_inputs = struct
      module Addr = Ledger.Addr
      module MT = Ledger
      include Base_ledger_inputs

      let account_subtree_height = 3
    end

    module Sync_ledger = Syncable_ledger.Make (Syncable_ledger_inputs)
  end

  module DB3 = Make (struct
    let depth = 3
  end)

  module DB16 = Make (struct
    let depth = 16
  end)

  module TestDB3_3 =
    Make_test
      (DB3)
      (struct
        let num_accts = 3
      end)

  module TestDB3_8 =
    Make_test
      (DB3)
      (struct
        let num_accts = 8
      end)

  module TestDB16_20 =
    Make_test
      (DB16)
      (struct
        let num_accts = 20
      end)

  module TestDB16_1024 =
    Make_test
      (DB16)
      (struct
        let num_accts = 1024
      end)

  module TestDB16_1026 =
    Make_test
      (DB16)
      (struct
        let num_accts = 1026
      end)
end

module Mask = struct
  module Make (Input : sig
    val depth : int

    val mask_layers : int
  end) =
  struct
    open Merkle_ledger_tests.Test_stubs

    module Root_hash = struct
      include Hash

      let to_hash = Fn.id
    end

    module Maskable_and_mask =
      Merkle_ledger_tests.Test_mask.Make_maskable_and_mask_with_depth (Input)

    module Ledger = struct
      open Merkle_ledger_tests.Test_stubs
      module Base_db = Maskable_and_mask.Base_db
      module Any_base = Maskable_and_mask.Any_base
      module Base = Any_base.M
      module Mask = Maskable_and_mask.Mask
      module Maskable = Maskable_and_mask.Maskable
      include Mask.Attached

      (* Each account for a layer of a mask will all have the same balance.
         Specifically, the base maskable layer will have a balance of
         `balance`. For all of the accounts of a mask at layer n with balance
         `b`, all of the accounts at layer n + 1 will have a balance of `2 * b` *)
      let load_ledger num_accounts (balance : int) : t * 'a =
        let db = Base_db.create ~depth:Input.depth () in
        let maskable = Any_base.cast (module Base_db) db in
        let account_ids = Account_id.gen_accounts num_accounts in
        let initial_balance_multiplier =
          Int.pow 2 Input.mask_layers * balance
        in
        List.iter account_ids ~f:(fun account_id ->
            let account =
              Account.create account_id
                (Currency.Balance.of_int (initial_balance_multiplier * 2))
            in
            let action, _ =
              Maskable.get_or_create_account maskable account_id account
              |> Or_error.ok_exn
            in
<<<<<<< HEAD
            assert (match action with
                | `Added -> true
                | `Existed -> false ) ) ;
=======
            assert ([%equal: [`Added | `Existed]] action `Added) ) ;
>>>>>>> 7ed00a76
        let mask = Mask.create ~depth:Input.depth () in
        let attached_mask = Maskable.register_mask maskable mask in
        (* On the mask, all the children will have different values *)
        let rec construct_layered_masks iter child_balance parent_mask =
          if Int.equal iter 0 then (
            assert (Int.equal balance child_balance) ;
            parent_mask )
          else
            let parent_base =
              Any_base.cast (module Mask.Attached) parent_mask
            in
            let child_mask = Mask.create ~depth:Input.depth () in
            let attached_mask =
              Maskable.register_mask parent_base child_mask
            in
            List.iter account_ids ~f:(fun account_id ->
                let account =
                  Account.create account_id
                    (Currency.Balance.of_int child_balance)
                in
                let action, location =
                  Mask.Attached.get_or_create_account attached_mask account_id
                    account
                  |> Or_error.ok_exn
                in
                match action with
                | `Existed ->
                    Mask.Attached.set attached_mask location account
                | `Added ->
                    failwith "Expected to re-use an existing account" ) ;
            construct_layered_masks (iter - 1) (child_balance / 2)
              attached_mask
        in
        ( construct_layered_masks Input.mask_layers initial_balance_multiplier
            attached_mask
        , account_ids )

      type addr = Addr.t

      type account = Account.t

      type hash = Hash.t
    end

    module Syncable_ledger_inputs = struct
      module Addr = Ledger.Addr
      module MT = Ledger
      include Base_ledger_inputs

      let account_subtree_height = 3
    end

    module Sync_ledger = Syncable_ledger.Make (Syncable_ledger_inputs)
  end

  module Mask3_Layer1 = Make (struct
    let depth = 3

    let mask_layers = 1
  end)

  module Mask16_Layer1 = Make (struct
    let depth = 16

    let mask_layers = 1
  end)

  module Mask16_Layer2 = Make (struct
    let depth = 16

    let mask_layers = 2
  end)

  module TestMask3_Layer1_3 =
    Make_test
      (Mask3_Layer1)
      (struct
        let num_accts = 3
      end)

  module TestMask3_Layer1_8 =
    Make_test
      (Mask3_Layer1)
      (struct
        let num_accts = 8
      end)

  module TestMask16_Layer1_20 =
    Make_test
      (Mask16_Layer1)
      (struct
        let num_accts = 20
      end)

  module TestMask16_Layer1_1024 =
    Make_test
      (Mask16_Layer1)
      (struct
        let num_accts = 1024
      end)

  module TestMask16_Layer2_20 =
    Make_test
      (Mask16_Layer2)
      (struct
        let num_accts = 20
      end)

  module TestMask16_Layer2_1024 =
    Make_test
      (Mask16_Layer2)
      (struct
        let num_accts = 1024
      end)
end<|MERGE_RESOLUTION|>--- conflicted
+++ resolved
@@ -125,8 +125,10 @@
                      (fun q -> seen_queries := q :: !seen_queries)
                      ~logger ~trust_system ;
                  desired_root := Ledger.merkle_root l3 ;
-                 ignore (Sync_ledger.new_goal lsync !desired_root ~data:()
-                   ~equal:(fun () () -> true) : [`New | `Repeat | `Update_data]);
+                 ignore
+                   ( Sync_ledger.new_goal lsync !desired_root ~data:()
+                       ~equal:(fun () () -> true)
+                     : [`New | `Repeat | `Update_data] ) ;
                  Deferred.unit )
                else
                  let%bind answ_opt =
@@ -229,8 +231,9 @@
         let currency_balance = Currency.Balance.of_int balance in
         List.iter account_ids ~f:(fun aid ->
             let account = Account.create aid currency_balance in
-            ignore (get_or_create_account ledger aid account
-            |> Or_error.ok_exn : [`Added | `Existed] * Location.t));
+            ignore
+              ( get_or_create_account ledger aid account |> Or_error.ok_exn
+                : [`Added | `Existed] * Location.t ) ) ;
         (ledger, account_ids)
     end
 
@@ -336,13 +339,7 @@
               Maskable.get_or_create_account maskable account_id account
               |> Or_error.ok_exn
             in
-<<<<<<< HEAD
-            assert (match action with
-                | `Added -> true
-                | `Existed -> false ) ) ;
-=======
             assert ([%equal: [`Added | `Existed]] action `Added) ) ;
->>>>>>> 7ed00a76
         let mask = Mask.create ~depth:Input.depth () in
         let attached_mask = Maskable.register_mask maskable mask in
         (* On the mask, all the children will have different values *)
