open Core
open Signature_lib
open Mina_base

let name = "transaction-snark-profiler"

(* We're just profiling, so okay to monkey-patch here *)
module Sparse_ledger = struct
  include Sparse_ledger

  let merkle_root t = Frozen_ledger_hash.of_ledger_hash @@ merkle_root t
end

let create_ledger_and_transactions num_transitions =
  let num_accounts = 4 in
  let constraint_constants = Genesis_constants.Constraint_constants.compiled in
  let ledger = Ledger.create ~depth:constraint_constants.ledger_depth () in
  let keys =
    Array.init num_accounts ~f:(fun _ -> Signature_lib.Keypair.create ())
  in
  Array.iter keys ~f:(fun k ->
      let public_key = Public_key.compress k.public_key in
      let account_id = Account_id.create public_key Token_id.default in
      Ledger.create_new_account_exn ledger account_id
        (Account.create account_id (Currency.Balance.of_int 10_000)) ) ;
  let txn (from_kp : Signature_lib.Keypair.t) (to_kp : Signature_lib.Keypair.t)
      amount fee nonce =
    let to_pk = Public_key.compress to_kp.public_key in
    let from_pk = Public_key.compress from_kp.public_key in
    let payload : Signed_command.Payload.t =
      Signed_command.Payload.create ~fee ~fee_token:Token_id.default
        ~fee_payer_pk:from_pk ~nonce ~memo:Signed_command_memo.dummy
        ~valid_until:None
        ~body:
          (Payment
             { source_pk= from_pk
             ; receiver_pk= to_pk
             ; token_id= Token_id.default
             ; amount })
    in
    Signed_command.sign from_kp payload
  in
  let nonces =
    Public_key.Compressed.Table.of_alist_exn
      (List.map (Array.to_list keys) ~f:(fun k ->
           (Public_key.compress k.public_key, Account.Nonce.zero) ))
  in
  let random_transaction () : Signed_command.With_valid_signature.t =
    let sender_idx = Random.int num_accounts in
    let sender = keys.(sender_idx) in
    let receiver = keys.(Random.int num_accounts) in
    let sender_pk = Public_key.compress sender.public_key in
    let nonce = Hashtbl.find_exn nonces sender_pk in
    Hashtbl.change nonces sender_pk ~f:(Option.map ~f:Account.Nonce.succ) ;
    let fee = Currency.Fee.of_int (1 + Random.int 100) in
    let amount = Currency.Amount.of_int (1 + Random.int 100) in
    txn sender receiver amount fee nonce
  in
  match num_transitions with
  | `Count n ->
      let num_transactions = n - 2 in
      let transactions =
        List.rev
          (List.init num_transactions ~f:(fun _ -> random_transaction ()))
      in
      let fee_transfer =
        let open Currency.Fee in
        let total_fee =
          List.fold transactions ~init:zero ~f:(fun acc t ->
              Option.value_exn
                (add acc
                   (Signed_command.Payload.fee (t :> Signed_command.t).payload))
          )
        in
        Fee_transfer.create_single
          ~receiver_pk:(Public_key.compress keys.(0).public_key)
          ~fee:total_fee ~fee_token:Token_id.default
      in
      let coinbase =
        Coinbase.create ~amount:constraint_constants.coinbase_amount
          ~receiver:(Public_key.compress keys.(0).public_key)
          ~fee_transfer:None
        |> Or_error.ok_exn
      in
      let transitions =
        List.map transactions ~f:(fun t ->
            Transaction.Command (User_command.Signed_command t) )
        @ [Coinbase coinbase; Fee_transfer fee_transfer]
      in
      (ledger, transitions)
  | `Two_from_same ->
      let a =
        txn keys.(0) keys.(1)
          (Currency.Amount.of_int 10)
          Currency.Fee.zero Account.Nonce.zero
      in
      let b =
        txn keys.(0) keys.(1)
          (Currency.Amount.of_int 10)
          Currency.Fee.zero
          (Account.Nonce.succ Account.Nonce.zero)
      in
      (ledger, [Command (Signed_command a); Command (Signed_command b)])

let time thunk =
  let start = Time.now () in
  let x = thunk () in
  let stop = Time.now () in
  (Time.diff stop start, x)

let rec pair_up = function
  | [] ->
      []
  | x :: y :: xs ->
      (x, y) :: pair_up xs
  | _ ->
      failwith "Expected even length list"

let precomputed_values = Precomputed_values.compiled_inputs

let state_body =
  Mina_state.(
    Lazy.map precomputed_values ~f:(fun values ->
        values.protocol_state_with_hash.data |> Protocol_state.body ))

let curr_state_view =
  Lazy.map state_body ~f:Mina_state.Protocol_state.Body.view

let state_body_hash =
  Lazy.map ~f:Mina_state.Protocol_state.Body.hash state_body

let pending_coinbase_stack_target (t : Transaction.t) stack =
  let stack_with_state =
    Pending_coinbase.Stack.(push_state (Lazy.force state_body_hash) stack)
  in
  let target =
    match t with
    | Coinbase c ->
        Pending_coinbase.(Stack.push_coinbase c stack_with_state)
    | _ ->
        stack_with_state
  in
  target

(* This gives the "wall-clock time" to snarkify the given list of transactions, assuming
   unbounded parallelism. *)
let profile (module T : Transaction_snark.S) sparse_ledger0
    (transitions : Transaction.Valid.t list) _ =
  let constraint_constants = Genesis_constants.Constraint_constants.compiled in
  let txn_state_view = Lazy.force curr_state_view in
  let (base_proof_time, _, _), base_proofs =
    List.fold_map transitions
      ~init:(Time.Span.zero, sparse_ledger0, Pending_coinbase.Stack.empty)
      ~f:(fun (max_span, sparse_ledger, coinbase_stack_source) t ->
        let next_available_token_before =
          Sparse_ledger.next_available_token sparse_ledger
        in
        let sparse_ledger' =
          Sparse_ledger.apply_transaction_exn ~constraint_constants
            ~txn_state_view sparse_ledger (Transaction.forget t)
        in
        let next_available_token_after =
          Sparse_ledger.next_available_token sparse_ledger'
        in
        let coinbase_stack_target =
          pending_coinbase_stack_target (Transaction.forget t)
            coinbase_stack_source
        in
        let span, proof =
          time (fun () ->
              Async.Thread_safe.block_on_async_exn (fun () ->
                  T.of_transaction ~sok_digest:Sok_message.Digest.default
                    ~source:(Sparse_ledger.merkle_root sparse_ledger)
                    ~target:(Sparse_ledger.merkle_root sparse_ledger')
                    ~init_stack:coinbase_stack_source
                    ~next_available_token_before ~next_available_token_after
                    ~pending_coinbase_stack_state:
                      { source= coinbase_stack_source
                      ; target= coinbase_stack_target }
                    ~snapp_account1:None ~snapp_account2:None
                    { Transaction_protocol_state.Poly.transaction= t
                    ; block_data= Lazy.force state_body }
                    (unstage (Sparse_ledger.handler sparse_ledger)) ) )
        in
        ( (Time.Span.max span max_span, sparse_ledger', coinbase_stack_target)
        , proof ) )
  in
  let rec merge_all serial_time proofs =
    match proofs with
    | [_] ->
        serial_time
    | _ ->
        let layer_time, new_proofs =
          List.fold_map (pair_up proofs) ~init:Time.Span.zero
            ~f:(fun max_time (x, y) ->
              let pair_time, proof =
                time (fun () ->
                    Async.Thread_safe.block_on_async_exn (fun () ->
                        T.merge ~sok_digest:Sok_message.Digest.default x y )
                    |> Or_error.ok_exn )
              in
              (Time.Span.max max_time pair_time, proof) )
        in
        merge_all (Time.Span.( + ) serial_time layer_time) new_proofs
  in
  let total_time = merge_all base_proof_time base_proofs in
  Printf.sprintf !"Total time was: %{Time.Span}" total_time

let check_base_snarks sparse_ledger0 (transitions : Transaction.Valid.t list)
    preeval =
  let constraint_constants = Genesis_constants.Constraint_constants.compiled in
<<<<<<< HEAD
  ignore (
    let sok_message =
      Sok_message.create ~fee:Currency.Fee.zero
        ~prover:
          Public_key.(compress (of_private_key_exn (Private_key.create ())))
    in
    let txn_state_view = Lazy.force curr_state_view in
    List.fold transitions ~init:sparse_ledger0 ~f:(fun sparse_ledger t ->
        let next_available_token_before =
          Sparse_ledger.next_available_token sparse_ledger
        in
        let sparse_ledger' =
          Sparse_ledger.apply_transaction_exn ~constraint_constants
            ~txn_state_view sparse_ledger (Transaction.forget t)
        in
        let next_available_token_after =
          Sparse_ledger.next_available_token sparse_ledger'
        in
        let coinbase_stack_target =
          pending_coinbase_stack_target (Transaction.forget t)
            Pending_coinbase.Stack.empty
        in
        let () =
          Transaction_snark.check_transaction ?preeval ~constraint_constants
            ~sok_message
            ~source:(Sparse_ledger.merkle_root sparse_ledger)
            ~target:(Sparse_ledger.merkle_root sparse_ledger')
            ~init_stack:Pending_coinbase.Stack.empty
            ~next_available_token_before ~next_available_token_after
            ~pending_coinbase_stack_state:
              { source= Pending_coinbase.Stack.empty
              ; target= coinbase_stack_target }
            ~snapp_account1:None ~snapp_account2:None
            { Transaction_protocol_state.Poly.block_data= Lazy.force state_body
            ; transaction= t }
            (unstage (Sparse_ledger.handler sparse_ledger))
        in
        sparse_ledger' ) : Sparse_ledger.t);
=======
  ignore
    ( let sok_message =
        Sok_message.create ~fee:Currency.Fee.zero
          ~prover:
            Public_key.(compress (of_private_key_exn (Private_key.create ())))
      in
      let txn_state_view = Lazy.force curr_state_view in
      List.fold transitions ~init:sparse_ledger0 ~f:(fun sparse_ledger t ->
          let next_available_token_before =
            Sparse_ledger.next_available_token sparse_ledger
          in
          let sparse_ledger' =
            Sparse_ledger.apply_transaction_exn ~constraint_constants
              ~txn_state_view sparse_ledger (Transaction.forget t)
          in
          let next_available_token_after =
            Sparse_ledger.next_available_token sparse_ledger'
          in
          let coinbase_stack_target =
            pending_coinbase_stack_target (Transaction.forget t)
              Pending_coinbase.Stack.empty
          in
          let () =
            Transaction_snark.check_transaction ?preeval ~constraint_constants
              ~sok_message
              ~source:(Sparse_ledger.merkle_root sparse_ledger)
              ~target:(Sparse_ledger.merkle_root sparse_ledger')
              ~init_stack:Pending_coinbase.Stack.empty
              ~next_available_token_before ~next_available_token_after
              ~pending_coinbase_stack_state:
                { source= Pending_coinbase.Stack.empty
                ; target= coinbase_stack_target }
              ~snapp_account1:None ~snapp_account2:None
              { Transaction_protocol_state.Poly.block_data=
                  Lazy.force state_body
              ; transaction= t }
              (unstage (Sparse_ledger.handler sparse_ledger))
          in
          sparse_ledger' )
      : Sparse_ledger.t ) ;
>>>>>>> 1591df37
  "Base constraint system satisfied"

let generate_base_snarks_witness sparse_ledger0
    (transitions : Transaction.Valid.t list) preeval =
  let constraint_constants = Genesis_constants.Constraint_constants.compiled in
<<<<<<< HEAD
  ignore (
    let sok_message =
      Sok_message.create ~fee:Currency.Fee.zero
        ~prover:
          Public_key.(compress (of_private_key_exn (Private_key.create ())))
    in
    let txn_state_view = Lazy.force curr_state_view in
    List.fold transitions ~init:sparse_ledger0 ~f:(fun sparse_ledger t ->
        let next_available_token_before =
          Sparse_ledger.next_available_token sparse_ledger
        in
        let sparse_ledger' =
          Sparse_ledger.apply_transaction_exn ~constraint_constants
            ~txn_state_view sparse_ledger (Transaction.forget t)
        in
        let next_available_token_after =
          Sparse_ledger.next_available_token sparse_ledger'
        in
        let coinbase_stack_target =
          pending_coinbase_stack_target (Transaction.forget t)
            Pending_coinbase.Stack.empty
        in
        let () =
          Transaction_snark.generate_transaction_witness ?preeval
            ~constraint_constants ~sok_message
            ~source:(Sparse_ledger.merkle_root sparse_ledger)
            ~target:(Sparse_ledger.merkle_root sparse_ledger')
            ~init_stack:Pending_coinbase.Stack.empty
            ~next_available_token_before ~next_available_token_after
            ~pending_coinbase_stack_state:
              { Transaction_snark.Pending_coinbase_stack_state.source=
                  Pending_coinbase.Stack.empty
              ; target= coinbase_stack_target }
            ~snapp_account1:None ~snapp_account2:None
            { Transaction_protocol_state.Poly.transaction= t
            ; block_data= Lazy.force state_body }
            (unstage (Sparse_ledger.handler sparse_ledger))
        in
        sparse_ledger' ) : Sparse_ledger.t);
=======
  ignore
    ( let sok_message =
        Sok_message.create ~fee:Currency.Fee.zero
          ~prover:
            Public_key.(compress (of_private_key_exn (Private_key.create ())))
      in
      let txn_state_view = Lazy.force curr_state_view in
      List.fold transitions ~init:sparse_ledger0 ~f:(fun sparse_ledger t ->
          let next_available_token_before =
            Sparse_ledger.next_available_token sparse_ledger
          in
          let sparse_ledger' =
            Sparse_ledger.apply_transaction_exn ~constraint_constants
              ~txn_state_view sparse_ledger (Transaction.forget t)
          in
          let next_available_token_after =
            Sparse_ledger.next_available_token sparse_ledger'
          in
          let coinbase_stack_target =
            pending_coinbase_stack_target (Transaction.forget t)
              Pending_coinbase.Stack.empty
          in
          let () =
            Transaction_snark.generate_transaction_witness ?preeval
              ~constraint_constants ~sok_message
              ~source:(Sparse_ledger.merkle_root sparse_ledger)
              ~target:(Sparse_ledger.merkle_root sparse_ledger')
              ~init_stack:Pending_coinbase.Stack.empty
              ~next_available_token_before ~next_available_token_after
              ~pending_coinbase_stack_state:
                { Transaction_snark.Pending_coinbase_stack_state.source=
                    Pending_coinbase.Stack.empty
                ; target= coinbase_stack_target }
              ~snapp_account1:None ~snapp_account2:None
              { Transaction_protocol_state.Poly.transaction= t
              ; block_data= Lazy.force state_body }
              (unstage (Sparse_ledger.handler sparse_ledger))
          in
          sparse_ledger' )
      : Sparse_ledger.t ) ;
>>>>>>> 1591df37
  "Base constraint system satisfied"

let run profiler num_transactions repeats preeval =
  let ledger, transactions = create_ledger_and_transactions num_transactions in
  let sparse_ledger =
    Mina_base.Sparse_ledger.of_ledger_subset_exn ledger
      ( fst
      @@ List.fold
           ~init:([], Ledger.next_available_token ledger)
           transactions
           ~f:(fun (participants, next_available_token) t ->
             ( List.rev_append
                 (Transaction.accounts_accessed ~next_available_token
                    (Transaction.forget t))
                 participants
             , Transaction.next_available_token (Transaction.forget t)
                 next_available_token ) ) )
  in
  for i = 1 to repeats do
    let message = profiler sparse_ledger transactions preeval in
    Core.printf !"[%i] %s\n%!" i message
  done ;
  exit 0

let main num_transactions repeats preeval () =
  Test_util.with_randomness 123456789 (fun () ->
      let module T = Transaction_snark.Make (struct
        let constraint_constants =
          Genesis_constants.Constraint_constants.compiled

        let proof_level = Genesis_constants.Proof_level.Full
      end) in
      run (profile (module T)) num_transactions repeats preeval )

let dry num_transactions repeats preeval () =
  Test_util.with_randomness 123456789 (fun () ->
      run check_base_snarks num_transactions repeats preeval )

let witness num_transactions repeats preeval () =
  Test_util.with_randomness 123456789 (fun () ->
      run generate_base_snarks_witness num_transactions repeats preeval )

let command =
  let open Command.Let_syntax in
  Command.basic ~summary:"transaction snark profiler"
    (let%map_open n =
       flag "-k"
         ~doc:
           "count count = log_2(number of transactions to snark) or none for \
            the mocked ones"
         (optional int)
     and repeats =
       flag "--repeat" ~aliases:["repeat"]
         ~doc:"count number of times to repeat the profile" (optional int)
     and preeval =
       flag "--preeval" ~aliases:["preeval"]
         ~doc:
           "true/false whether to pre-evaluate the checked computation to \
            cache interpreter and computation state"
         (optional bool)
     and check_only =
       flag "--check-only" ~aliases:["check-only"]
         ~doc:"Just check base snarks, don't keys or time anything" no_arg
     and witness_only =
       flag "--witness-only" ~aliases:["witness-only"]
         ~doc:"Just generate the witnesses for the base snarks" no_arg
     in
     let num_transactions =
       Option.map n ~f:(fun n -> `Count (Int.pow 2 n))
       |> Option.value ~default:`Two_from_same
     in
     let repeats = Option.value repeats ~default:1 in
     if witness_only then witness num_transactions repeats preeval
     else if check_only then dry num_transactions repeats preeval
     else main num_transactions repeats preeval)<|MERGE_RESOLUTION|>--- conflicted
+++ resolved
@@ -209,46 +209,6 @@
 let check_base_snarks sparse_ledger0 (transitions : Transaction.Valid.t list)
     preeval =
   let constraint_constants = Genesis_constants.Constraint_constants.compiled in
-<<<<<<< HEAD
-  ignore (
-    let sok_message =
-      Sok_message.create ~fee:Currency.Fee.zero
-        ~prover:
-          Public_key.(compress (of_private_key_exn (Private_key.create ())))
-    in
-    let txn_state_view = Lazy.force curr_state_view in
-    List.fold transitions ~init:sparse_ledger0 ~f:(fun sparse_ledger t ->
-        let next_available_token_before =
-          Sparse_ledger.next_available_token sparse_ledger
-        in
-        let sparse_ledger' =
-          Sparse_ledger.apply_transaction_exn ~constraint_constants
-            ~txn_state_view sparse_ledger (Transaction.forget t)
-        in
-        let next_available_token_after =
-          Sparse_ledger.next_available_token sparse_ledger'
-        in
-        let coinbase_stack_target =
-          pending_coinbase_stack_target (Transaction.forget t)
-            Pending_coinbase.Stack.empty
-        in
-        let () =
-          Transaction_snark.check_transaction ?preeval ~constraint_constants
-            ~sok_message
-            ~source:(Sparse_ledger.merkle_root sparse_ledger)
-            ~target:(Sparse_ledger.merkle_root sparse_ledger')
-            ~init_stack:Pending_coinbase.Stack.empty
-            ~next_available_token_before ~next_available_token_after
-            ~pending_coinbase_stack_state:
-              { source= Pending_coinbase.Stack.empty
-              ; target= coinbase_stack_target }
-            ~snapp_account1:None ~snapp_account2:None
-            { Transaction_protocol_state.Poly.block_data= Lazy.force state_body
-            ; transaction= t }
-            (unstage (Sparse_ledger.handler sparse_ledger))
-        in
-        sparse_ledger' ) : Sparse_ledger.t);
-=======
   ignore
     ( let sok_message =
         Sok_message.create ~fee:Currency.Fee.zero
@@ -289,53 +249,11 @@
           in
           sparse_ledger' )
       : Sparse_ledger.t ) ;
->>>>>>> 1591df37
   "Base constraint system satisfied"
 
 let generate_base_snarks_witness sparse_ledger0
     (transitions : Transaction.Valid.t list) preeval =
   let constraint_constants = Genesis_constants.Constraint_constants.compiled in
-<<<<<<< HEAD
-  ignore (
-    let sok_message =
-      Sok_message.create ~fee:Currency.Fee.zero
-        ~prover:
-          Public_key.(compress (of_private_key_exn (Private_key.create ())))
-    in
-    let txn_state_view = Lazy.force curr_state_view in
-    List.fold transitions ~init:sparse_ledger0 ~f:(fun sparse_ledger t ->
-        let next_available_token_before =
-          Sparse_ledger.next_available_token sparse_ledger
-        in
-        let sparse_ledger' =
-          Sparse_ledger.apply_transaction_exn ~constraint_constants
-            ~txn_state_view sparse_ledger (Transaction.forget t)
-        in
-        let next_available_token_after =
-          Sparse_ledger.next_available_token sparse_ledger'
-        in
-        let coinbase_stack_target =
-          pending_coinbase_stack_target (Transaction.forget t)
-            Pending_coinbase.Stack.empty
-        in
-        let () =
-          Transaction_snark.generate_transaction_witness ?preeval
-            ~constraint_constants ~sok_message
-            ~source:(Sparse_ledger.merkle_root sparse_ledger)
-            ~target:(Sparse_ledger.merkle_root sparse_ledger')
-            ~init_stack:Pending_coinbase.Stack.empty
-            ~next_available_token_before ~next_available_token_after
-            ~pending_coinbase_stack_state:
-              { Transaction_snark.Pending_coinbase_stack_state.source=
-                  Pending_coinbase.Stack.empty
-              ; target= coinbase_stack_target }
-            ~snapp_account1:None ~snapp_account2:None
-            { Transaction_protocol_state.Poly.transaction= t
-            ; block_data= Lazy.force state_body }
-            (unstage (Sparse_ledger.handler sparse_ledger))
-        in
-        sparse_ledger' ) : Sparse_ledger.t);
-=======
   ignore
     ( let sok_message =
         Sok_message.create ~fee:Currency.Fee.zero
@@ -376,7 +294,6 @@
           in
           sparse_ledger' )
       : Sparse_ledger.t ) ;
->>>>>>> 1591df37
   "Base constraint system satisfied"
 
 let run profiler num_transactions repeats preeval =
