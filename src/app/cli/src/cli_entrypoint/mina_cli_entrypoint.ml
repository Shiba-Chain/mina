--- conflicted
+++ resolved
@@ -831,13 +831,7 @@
         >>| Or_error.ok
       in
       let client_trustlist =
-<<<<<<< HEAD
-        (* TODO: remove deprecated var, eventually *)
         let mina_client_trustlist = "MINA_CLIENT_TRUSTLIST" in
-        let coda_client_trustlist = "CODA_CLIENT_TRUSTLIST" in
-=======
-        let mina_client_trustlist = "MINA_CLIENT_TRUSTLIST" in
->>>>>>> 585c76fc
         let cidrs_of_env_str env_str env_var =
           let cidrs =
             String.split ~on:',' env_str
@@ -851,24 +845,10 @@
           in
           Some (List.append cidrs (Option.value ~default:[] client_trustlist))
         in
-<<<<<<< HEAD
-        match
-          (Unix.getenv mina_client_trustlist, Unix.getenv coda_client_trustlist)
-        with
-        | Some env_str, _ ->
-            cidrs_of_env_str env_str mina_client_trustlist
-        | None, Some env_str ->
-            [%log warn]
-              "Using deprecated environment variable %s, please use %s instead"
-              coda_client_trustlist mina_client_trustlist ;
-            cidrs_of_env_str env_str coda_client_trustlist
-        | None, None ->
-=======
         match Unix.getenv mina_client_trustlist with
         | Some env_str ->
             cidrs_of_env_str env_str mina_client_trustlist
         | None ->
->>>>>>> 585c76fc
             client_trustlist
       in
       Stream.iter
