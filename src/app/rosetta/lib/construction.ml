open Core_kernel
open Async
open Rosetta_lib

(* Rosetta_models.Currency shadows our Currency so we "save" it as MinaCurrency first *)
module Mina_currency = Currency
open Rosetta_models
module Signature = Mina_base.Signature
module Transaction = Rosetta_lib.Transaction
module Public_key = Signature_lib.Public_key
module Signed_command_payload = Mina_base.Signed_command_payload
module User_command = Mina_base.User_command
module Signed_command = Mina_base.Signed_command
module Transaction_hash = Mina_base.Transaction_hash

module Get_options_metadata =
[%graphql
{|
    query get_options_metadata($public_key: PublicKey!, $token_id: TokenId, $receiver_key: PublicKey!) {
      bestChain(maxLength: 5) {
        transactions {
          userCommands {
            fee @bsDecoder(fn: "Decoders.uint64")
          }
        }
      }

      receiver: account(publicKey: $receiver_key, token: $token_id) {
        nonce
      }

      account(publicKey: $public_key, token: $token_id) {
        balance {
          blockHeight @bsDecoder(fn: "Decoders.uint32")
          stateHash
        }
        nonce
      }
      daemonStatus {
        chainId
      }
      initialPeers
     }
|}]

module Send_payment =
[%graphql
{|
  mutation send($from: PublicKey!, $to_: PublicKey!, $token: UInt64, $amount: UInt64, $fee: UInt64, $validUntil: UInt64, $memo: String, $nonce: UInt32!, $signature: String!) {
    sendPayment(signature: {rawSignature: $signature}, input: {from: $from, to:$to_, token:$token, amount:$amount, fee:$fee, validUntil: $validUntil, memo: $memo, nonce:$nonce}) {
      payment {
        hash
      }
  }}
  |}]

module Send_delegation =
[%graphql
{|
mutation ($sender: PublicKey!,
          $receiver: PublicKey!,
          $fee: UInt64!,
          $nonce: UInt32!,
          $memo: String,
          $signature: String!) {
  sendDelegation(signature: {rawSignature: $signature}, input:
    {from: $sender, to: $receiver, fee: $fee, memo: $memo, nonce: $nonce}) {
    delegation {
      hash
    }
  }
}
|}]

module Send_create_token =
[%graphql
{|
mutation ($sender: PublicKey,
          $receiver: PublicKey!,
          $fee: UInt64!,
          $nonce: UInt32,
          $memo: String,
          $signature: String!) {
  createToken(signature: {rawSignature: $signature}, input:
    {feePayer: $sender, tokenOwner: $receiver, fee: $fee, nonce: $nonce, memo: $memo}) {
    createNewToken {
      hash
    }
  }
}
|}]

module Send_create_token_account =
[%graphql
{|
mutation ($sender: PublicKey,
          $tokenOwner: PublicKey!,
          $receiver: PublicKey!,
          $token: TokenId!,
          $fee: UInt64!,
          $nonce: UInt32,
          $memo: String,
          $signature: String!) {
  createTokenAccount(signature: {rawSignature: $signature}, input:
    {feePayer: $sender, tokenOwner: $tokenOwner, receiver: $receiver, token: $token, fee: $fee, nonce: $nonce, memo: $memo}) {
    createNewTokenAccount {
      hash
    }
  }
}
|}]

module Send_mint_tokens =
[%graphql
{|
mutation ($sender: PublicKey!,
          $receiver: PublicKey,
          $token: TokenId!,
          $amount: UInt64!,
          $fee: UInt64!,
          $nonce: UInt32,
          $memo: String,
          $signature: String!) {
  mintTokens(signature: {rawSignature: $signature}, input:
    {tokenOwner: $sender, receiver: $receiver, token: $token, amount: $amount, fee: $fee, nonce: $nonce, memo: $memo}) {
    mintTokens {
      hash
    }
  }
}
|}]

module Options = struct
  type t = {sender: Public_key.Compressed.t; token_id: Unsigned.UInt64.t; receiver: Public_key.Compressed.t; valid_until: Unsigned_extended.UInt32.t option}

  module Raw = struct
    type t = {sender: string; token_id: string; receiver: string; valid_until: string option [@default None]} [@@deriving yojson]
  end

  let to_json t =
    { Raw.sender= Public_key.Compressed.to_base58_check t.sender
    ; token_id= Unsigned.UInt64.to_string t.token_id
    ; receiver= Public_key.Compressed.to_base58_check t.receiver
    ; valid_until= Option.map ~f:Unsigned_extended.UInt32.to_string t.valid_until }
    |> Raw.to_yojson

  let of_json r =
    Raw.of_yojson r
    |> Result.map_error ~f:(fun e ->
           Errors.create ~context:"Options of_json" (`Json_parse (Some e)) )
    |> Result.bind ~f:(fun (r : Raw.t) ->
           let open Result.Let_syntax in
           let e = fun which ->
            fun e ->
              Errors.create ~context:("Options of_json bad public key (" ^ which ^ ")")
                      (`Json_parse (Some (Core_kernel.Error.to_string_hum e)))

           in
           let%bind sender =
             Public_key.Compressed.of_base58_check r.sender
             |> Result.map_error ~f:(e "sender")
           in
           let%map receiver =
             Public_key.Compressed.of_base58_check r.receiver
             |> Result.map_error ~f:(e "receiver")
           in

           {sender; token_id= Unsigned.UInt64.of_string r.token_id; receiver; valid_until= Option.map ~f:Unsigned_extended.UInt32.of_string r.valid_until} )
end

(* TODO: unify handling of json between this and Options (above) and everything else in rosetta *)
module Metadata_data = struct
  type t =
    { sender: string
    ; nonce: Unsigned_extended.UInt32.t
    ; token_id: Unsigned_extended.UInt64.t
    ; receiver: string
    ; account_creation_fee: Unsigned_extended.UInt64.t option [@default None]
    ; valid_until: Unsigned_extended.UInt32.t option [@default None]
    }
  [@@deriving yojson]

  let create ~nonce ~sender ~token_id ~receiver ~account_creation_fee ~valid_until =
    {sender= Public_key.Compressed.to_base58_check sender; nonce; token_id; receiver = Public_key.Compressed.to_base58_check receiver ; account_creation_fee ; valid_until }

  let of_json r =
    of_yojson r
    |> Result.map_error ~f:(fun e ->
           Errors.create ~context:"Options of_json" (`Json_parse (Some e)) )
end

module Derive = struct
  module Env = struct
    module T (M : Monad_fail.S) = struct
      type t = {lift: 'a 'e. ('a, 'e) Result.t -> ('a, 'e) M.t}
    end

    module Real = T (Deferred.Result)
    module Mock = T (Result)

    let real : Real.t = {lift= Deferred.return}

    let mock : Mock.t = {lift= Fn.id}
  end

  module Impl (M : Monad_fail.S) = struct
    module Token_id_decode = Amount_of.Token_id.T (M)

    let handle ~(env : Env.T(M).t) (req : Construction_derive_request.t) =
      let open M.Let_syntax in
      let%bind pk =
        let pk_or_error =
          try Ok (Rosetta_coding.Coding.to_public_key req.public_key.hex_bytes)
          with exn -> Error (Core_kernel.Error.of_exn exn)
        in
        env.lift
        @@ Result.map_error
             ~f:(fun _ -> Errors.create `Malformed_public_key)
             pk_or_error
      in
      let%map token_id = Token_id_decode.decode req.metadata in
      { Construction_derive_response.address= None
      ; account_identifier=
          Some
            (User_command_info.account_id
               (`Pk Public_key.(compress pk |> Compressed.to_base58_check))
               (Option.value ~default:Amount_of.Token_id.default token_id))
      ; metadata= None }
  end

  module Real = Impl (Deferred.Result)
  module Mock = Impl (Result)
end

module Metadata = struct
  module Env = struct
    module T (M : Monad_fail.S) = struct
      type 'gql t =
        { gql:
               ?token_id:Unsigned.UInt64.t
            -> address:Public_key.Compressed.t
            -> receiver:Public_key.Compressed.t
            -> unit
            -> ('gql, Errors.t) M.t
        ; validate_network_choice: network_identifier:Network_identifier.t -> graphql_uri:Uri.t -> (unit, Errors.t) M.t
        ; lift: 'a 'e. ('a, 'e) Result.t -> ('a, 'e) M.t }
    end

    module Real = T (Deferred.Result)
    module Mock = T (Result)

    let real : graphql_uri:Uri.t -> 'gql Real.t =
     fun ~graphql_uri ->
      { gql=
          (fun ?token_id:_ ~address ~receiver () ->
            Graphql.query
              (Get_options_metadata.make
                 ~public_key:
                   (`String (Public_key.Compressed.to_base58_check address))
                   (* for now, nonce is based on the fee payer's account using the default token,
                    per @mrmr1993
                 *)
                 ~token_id:(`String Mina_base.Token_id.(default |> to_string))
                 (* WAS:
                   ( match token_id with
                   | Some x ->
                       `String (Unsigned.UInt64.to_string x)
                   | None ->
                       `Null )
                 *)
                 ~receiver_key:(`String (Public_key.Compressed.to_base58_check receiver))
                 ())
              graphql_uri )
      ; validate_network_choice= Network.Validate_choice.Real.validate
      ; lift= Deferred.return }
  end

  (* Invariant: fees is sorted *)
  module type Field_like = sig
    type t

    val of_int : int -> t

    val (+) : t -> t -> t
    val (-) : t -> t -> t
    val ( * ) : t -> t -> t
    val ( / ) : t -> t -> t
  end

  let suggest_fee (type a) (module F : Field_like with type t = a) fees =
    let len = Array.length fees in
    let med = fees.(len / 2) in
    let iqr =
      let threeq = fees.(3 * len / 4) in
      let oneq = fees.(len / 4) in
      F.(threeq - oneq)
    in
    let open F in
    med + (iqr / of_int 2)

  let%test_unit "suggest_fee is reasonable" =
    let sugg = suggest_fee (module Int) [| 100; 200; 300; 400; 500; 600; 700; 800 |] in
    [%test_eq: int] sugg 700

  module Impl (M : Monad_fail.S) = struct
    let handle ~graphql_uri ~(env : 'gql Env.T(M).t) (req : Construction_metadata_request.t)
        =
      let open M.Let_syntax in
      let%bind req_options =
        match req.options with
        | Some options ->
            M.return options
        | None ->
            M.fail (Errors.create `No_options_provided)
      in
      let%bind options = Options.of_json req_options |> env.lift in
      let%bind res =
        env.gql ~token_id:options.token_id ~address:options.sender ~receiver:options.receiver ()
      in
      let%bind () =
        env.validate_network_choice ~network_identifier:req.network_identifier
          ~graphql_uri
      in
      let%bind account =
        match res#account with
        | None ->
            M.fail
              (Errors.create
                 (`Account_not_found
                   (Public_key.Compressed.to_base58_check options.sender)))
        | Some account ->
            M.return account
      in
      let nonce =
        Option.map
          ~f:(fun nonce -> Unsigned.UInt32.of_string nonce)
          account#nonce
        |> Option.value ~default:Unsigned.UInt32.zero
      in
      (* suggested fee *)
      (* Take the median of all the fees in blocks and add a bit extra using
       * the interquartile range *)
      let%map suggested_fee =
        let%map fees =
          match res#bestChain with
          | Some chain ->
<<<<<<< HEAD
            chain |> Array.to_list
              |> List.bind ~f:(fun block -> Array.to_list block#transactions#userCommands)
              |> List.map ~f:(fun (`UserCommand cmd) -> cmd#fee)
              |> M.return
=======
            let a = 
              Array.fold chain ~init:[] ~f:(fun fees block ->
                  Array.fold block#transactions#userCommands ~init:fees ~f:(fun fees (`UserCommand cmd) -> cmd#fee :: fees) )
              |> Array.of_list
            in
            Array.sort a ~compare:Unsigned_extended.UInt64.compare;
            M.return a
>>>>>>> 78aba18e
          | None ->
              M.fail (Errors.create `Chain_info_missing)
        in
        Amount_of.mina (suggest_fee (module struct
          include Unsigned_extended.UInt64
          include Infix
  end) fees)
      in
      (* minimum fee : Pull this from the compile constants *)
      let amount_metadata =
        `Assoc
          [ ( "minimum_fee"
            , Amount.to_yojson
                (Amount_of.mina
                   (Mina_currency.Fee.to_uint64
                      Mina_compile_config.minimum_user_command_fee)) ) ]
      in
      (* GraphQL ppx thinks that res#receiver is an option, but it's really
       * always Some, we have to peak at the nonce to really check if the
       * account doesn't exist *)
      let receiver_exists = Option.bind res#receiver ~f:(fun r -> r#nonce) |> Option.is_some in
      let constraint_constants = Genesis_constants.Constraint_constants.compiled in
      { Construction_metadata_response.metadata=
          Metadata_data.create ~sender:options.Options.sender
            ~token_id:options.Options.token_id ~nonce ~receiver:options.receiver ~account_creation_fee:(if receiver_exists then None else Some (Mina_currency.Fee.to_uint64 constraint_constants.account_creation_fee)) ~valid_until:options.valid_until
          |> Metadata_data.to_yojson
      ; suggested_fee= [{suggested_fee with metadata= Some amount_metadata}] }
  end

  module Real = Impl (Deferred.Result)
  module Mock = Impl (Result)
end

module Preprocess = struct
  module Metadata = struct
    type t =
      { valid_until: Unsigned_extended.UInt32.t option }
      [@@deriving yojson]

    let of_json r =
      of_yojson r
      |> Result.map_error ~f:(fun e ->
             Errors.create ~context:"Preprocess metadata of_json" (`Json_parse (Some e)) )

  end

  module Env = struct
    module T (M : Monad_fail.S) = struct
      type t = {lift: 'a 'e. ('a, 'e) Result.t -> ('a, 'e) M.t}
    end

    module Real = T (Deferred.Result)
    module Mock = T (Result)

    let real : Real.t = {lift= Deferred.return}

    let mock : Mock.t = {lift= Fn.id}
  end

  module Impl (M : Monad_fail.S) = struct
    let lift_reason_validation_to_errors ~(env : Env.T(M).t) t =
      Result.map_error t ~f:(fun reasons ->
          Errors.create (`Operations_not_valid reasons) )
      |> env.lift

    let handle ~(env : Env.T(M).t) (req : Construction_preprocess_request.t) =
      let open M.Let_syntax in
      let%bind metadata =
        match req.metadata with
        | Some json ->
            Metadata.of_json json |> env.lift |> M.map ~f:Option.return
        | None ->
            M.return None
      in
      let%bind partial_user_command =
        User_command_info.of_operations req.operations
        |> lift_reason_validation_to_errors ~env
      in
      let key (`Pk pk) =
        Public_key.Compressed.of_base58_check pk
        |> Result.map_error ~f:(fun _ ->
               Errors.create `Public_key_format_not_valid )
        |> env.lift
      in
      let%bind sender = key partial_user_command.User_command_info.Partial.source in
      let%map receiver = key partial_user_command.User_command_info.Partial.receiver in
      { Construction_preprocess_response.options=
          Some
            (Options.to_json
               { Options.sender
               ; token_id= partial_user_command.User_command_info.Partial.token
               ; receiver
               ; valid_until= Option.bind ~f:(fun m -> m.valid_until) metadata
               })
      ; required_public_keys= [] }
  end

  module Real = Impl (Deferred.Result)
  module Mock = Impl (Result)
end

module Payloads = struct
  module Env = struct
    module T (M : Monad_fail.S) = struct
      type t = {lift: 'a 'e. ('a, 'e) Result.t -> ('a, 'e) M.t}
    end

    module Real = T (Deferred.Result)
    module Mock = T (Result)

    let real : Real.t = {lift= Deferred.return}

    let mock : Mock.t = {lift= Fn.id}
  end

  module Impl (M : Monad_fail.S) = struct
    let lift_reason_validation_to_errors ~(env : Env.T(M).t) t =
      Result.map_error t ~f:(fun reasons ->
          Errors.create (`Operations_not_valid reasons) )
      |> env.lift

    let handle ~(env : Env.T(M).t) (req : Construction_payloads_request.t) =
      let open M.Let_syntax in
      let%bind metadata =
        match req.metadata with
        | Some json ->
            Metadata_data.of_json json |> env.lift
        | None ->
            M.fail
              (Errors.create
                 ~context:"Metadata is required for payloads request"
                 (`Json_parse None))
      in
      let%bind partial_user_command =
        User_command_info.of_operations ?valid_until:metadata.valid_until req.operations
        |> lift_reason_validation_to_errors ~env
      in
      let%bind pk =
        let (`Pk pk) = partial_user_command.User_command_info.Partial.source in
        Public_key.Compressed.of_base58_check pk
        |> Result.map_error ~f:(fun _ ->
               Errors.create ~context:"compression"
                 `Public_key_format_not_valid )
        |> Result.bind ~f:(fun pk ->
               Result.of_option (Public_key.decompress pk)
                 ~error:
                   (Errors.create ~context:"decompression"
                      `Public_key_format_not_valid) )
        |> Result.map ~f:Rosetta_coding.Coding.of_public_key
        |> env.lift
      in
      let%bind user_command_payload =
        User_command_info.Partial.to_user_command_payload ~nonce:metadata.nonce
          partial_user_command
        |> env.lift
      in
      let random_oracle_input = Signed_command.to_input user_command_payload in
      let%map unsigned_transaction_string =
        { Transaction.Unsigned.random_oracle_input
        ; command= partial_user_command
        ; nonce= metadata.nonce }
        |> Transaction.Unsigned.render
        |> Result.map ~f:Transaction.Unsigned.Rendered.to_yojson
        |> Result.map ~f:Yojson.Safe.to_string
        |> env.lift
      in
      { Construction_payloads_response.unsigned_transaction=
          unsigned_transaction_string
      ; payloads=
          [ { Signing_payload.address= None
            ; account_identifier=
                Some
                  (User_command_info.account_id
                     partial_user_command.User_command_info.Partial.source
                     partial_user_command.User_command_info.Partial.token)
            ; hex_bytes= pk
            ; signature_type= Some "schnorr_poseidon" } ] }
  end

  module Real = Impl (Deferred.Result)
  module Mock = Impl (Result)
end

module Combine = struct
  module Env = struct
    module T (M : Monad_fail.S) = struct
      type t = {lift: 'a 'e. ('a, 'e) Result.t -> ('a, 'e) M.t}
    end

    module Real = T (Deferred.Result)
    module Mock = T (Result)

    let real : Real.t = {lift= Deferred.return}

    let mock : Mock.t = {lift= Fn.id}
  end

  module Impl (M : Monad_fail.S) = struct
    let handle ~(env : Env.T(M).t) (req : Construction_combine_request.t) =
      let open M.Let_syntax in
      let%bind json =
        try M.return (Yojson.Safe.from_string req.unsigned_transaction)
        with _ -> M.fail (Errors.create (`Json_parse None))
      in
      let%bind unsigned_transaction =
        Transaction.Unsigned.Rendered.of_yojson json
        |> Result.map_error ~f:(fun e -> Errors.create (`Json_parse (Some e)))
        |> Result.bind ~f:Transaction.Unsigned.of_rendered
        |> env.lift
      in
      (* TODO: validate that public key is correct w.r.t. signature for this transaction *)
      let%bind signature =
        match req.signatures with
        | s :: _ ->
            M.return @@ s.hex_bytes
        | _ ->
            M.fail (Errors.create `Signature_missing)
      in
      let signed_transaction_full =
        { Transaction.Signed.signature
        ; nonce= unsigned_transaction.nonce
        ; command= unsigned_transaction.command }
      in
      let%map rendered =
        Transaction.Signed.render signed_transaction_full |> env.lift
      in
      let signed_transaction =
        Transaction.Signed.Rendered.to_yojson rendered |> Yojson.Safe.to_string
      in
      {Construction_combine_response.signed_transaction}
  end

  module Real = Impl (Deferred.Result)
  module Mock = Impl (Result)
end

module Parse = struct
  module Env = struct
    module T (M : Monad_fail.S) = struct
      type t =
        { verify_payment_signature:
            network_identifier : Rosetta_models.Network_identifier.t
            ->  payment:Transaction.Unsigned.Rendered.Payment.t
            -> signature:string
            -> unit
            -> (bool, Errors.t) M.t
        ; lift: 'a 'e. ('a, 'e) Result.t -> ('a, 'e) M.t }
    end

    module Real = T (Deferred.Result)
    module Mock = T (Result)

    let real : Real.t =
      { verify_payment_signature=
          (fun ~network_identifier ~payment ~signature () ->
             let open Deferred.Result.Let_syntax in
             let parse_pk ~which s =
               match Public_key.Compressed.of_base58_check s with
               | Ok pk ->
                 return pk
               | Error e ->
                 Deferred.Result.fail
                   (Errors.create ~context:(sprintf "Parsing verify_payment_signature, bad %s public key" which)
                      (`Json_parse (Some (Core_kernel.Error.to_string_hum e))))
             in
             let%bind source_pk = parse_pk ~which:"source" payment.from in
             let%map receiver_pk = parse_pk ~which:"receiver" payment.to_ in
             let body =
                 Signed_command_payload.Body.Payment
                   { source_pk
                   ; receiver_pk
                   ; token_id = Mina_base.Token_id.of_uint64 payment.token
                   ; amount = Mina_currency.Amount.of_uint64 payment.amount
                   }
               in
               let fee_payer_pk = source_pk in
               let fee_token = Mina_base.Token_id.default in
               let fee = Mina_currency.Fee.of_uint64 payment.fee in
               let signer = fee_payer_pk in
               let valid_until = Option.map payment.valid_until
                   ~f:Mina_numbers.Global_slot.of_uint32
               in
               let nonce = payment.nonce in
               let memo =
                 Option.value_map payment.memo ~default:User_command_info.Signed_command_memo.empty
                   ~f:User_command_info.Signed_command_memo.create_from_string_exn
               in
               let payload =
                 Signed_command_payload.create ~fee ~fee_token ~fee_payer_pk ~nonce
                   ~valid_until ~memo ~body
               in
               match Signature.Raw.decode signature with
               | None ->
                 (* signature ill-formed, so invalid *)
                 false
               | Some signature ->
                 (* choose signature verification based on network *)
                 let signature_kind : Mina_signature_kind.t =
                   if String.equal network_identifier.network "mainnet"
                   then Mainnet
                   else Testnet
                 in
                 match Signed_command.create_with_signature_checked ~signature_kind signature signer payload with
                 | None ->
                   (* invalid signature *)
                   false
                 | Some _ ->
                   (* valid signature *)
                   true)
      ; lift= Deferred.return }
  end

  module Impl (M : Monad_fail.S) = struct
    let handle ~(env : Env.T(M).t)
        (req : Construction_parse_request.t) =
      let open M.Let_syntax in
      let%bind json =
        try M.return (Yojson.Safe.from_string req.transaction)
        with _ -> M.fail (Errors.create (`Json_parse None))
      in
      let%map operations, account_identifier_signers =
        match req.signed with
        | true ->
            let%bind signed_rendered_transaction =
              Transaction.Signed.Rendered.of_yojson json
              |> Result.map_error ~f:(fun e ->
                     Errors.create (`Json_parse (Some e)) )
              |> env.lift
            in
            let%bind signed_transaction =
              Transaction.Signed.of_rendered signed_rendered_transaction
              |> env.lift
            in
            let%map () =
              match signed_rendered_transaction.payment with
              | Some payment ->
                  (* Only perform signature validation on payments. *)
                  let%bind res =
                    env.verify_payment_signature ~network_identifier:req.network_identifier ~payment
                      ~signature:signed_transaction.signature ()
                  in
                  if res then M.return ()
                  else M.fail (Errors.create `Signature_invalid)
              | None ->
                  M.return ()
            in
            ( User_command_info.to_operations ~failure_status:None
                signed_transaction.command
            , [ User_command_info.account_id signed_transaction.command.source
                  signed_transaction.command.token ] )
        | false ->
            let%map unsigned_transaction =
              Transaction.Unsigned.Rendered.of_yojson json
              |> Result.map_error ~f:(fun e ->
                     Errors.create (`Json_parse (Some e)) )
              |> Result.bind ~f:Transaction.Unsigned.of_rendered
              |> env.lift
            in
            ( User_command_info.to_operations ~failure_status:None
                unsigned_transaction.command
            , [] )
      in
      { Construction_parse_response.operations
      ; signers= []
      ; account_identifier_signers
      ; metadata= None }
  end

  module Real = Impl (Deferred.Result)
  module Mock = Impl (Result)
end

module Hash = struct
  module Env = struct
    module T (M : Monad_fail.S) = struct
      type t = {lift: 'a 'e. ('a, 'e) Result.t -> ('a, 'e) M.t}
    end

    module Real = T (Deferred.Result)
    module Mock = T (Result)

    let real : Real.t = {lift= Deferred.return}

    let mock : Mock.t = {lift= Fn.id}
  end

  module Impl (M : Monad_fail.S) = struct
    let handle ~(env : Env.T(M).t) (req : Construction_hash_request.t) =
      let open M.Let_syntax in
      let%bind json =
        try M.return (Yojson.Safe.from_string req.signed_transaction)
        with _ -> M.fail (Errors.create (`Json_parse None))
      in
      let%bind signed_transaction =
        Transaction.Signed.Rendered.of_yojson json
        |> Result.map_error ~f:(fun e -> Errors.create (`Json_parse (Some e)))
        |> Result.bind ~f:Transaction.Signed.of_rendered
        |> env.lift
      in
      let%bind signer =
        let (`Pk pk) = signed_transaction.command.source in
        Public_key.Compressed.of_base58_check pk
        |> Result.map_error ~f:(fun _ ->
               Errors.create ~context:"compression"
                 `Public_key_format_not_valid )
        |> Result.bind ~f:(fun pk ->
               Result.of_option (Public_key.decompress pk)
                 ~error:
                   (Errors.create ~context:"decompression"
                      `Public_key_format_not_valid) )
        |> Result.map_error ~f:(fun _ -> Errors.create `Malformed_public_key)
        |> env.lift
      in
      let%bind payload =
        User_command_info.Partial.to_user_command_payload
          ~nonce:signed_transaction.nonce signed_transaction.command
        |> env.lift
      in
      (* TODO: Implement signature coding *)
      let%map signature =
        Result.of_option
          (Signature.Raw.decode signed_transaction.signature)
          ~error:(Errors.create `Signature_missing)
        |> env.lift
      in
      let full_command = {Signed_command.Poly.payload; signature; signer} in
      let hash =
        Transaction_hash.hash_command
          (User_command.Signed_command full_command)
      |> Transaction_hash.to_base58_check
      in
      Transaction_identifier_response.create (Transaction_identifier.create hash)
  end

  module Real = Impl (Deferred.Result)
  module Mock = Impl (Result)
end

module Submit = struct
  module Env = struct
    module T (M : Monad_fail.S) = struct
      type ( 'gql_payment
           , 'gql_delegation
           , 'gql_create_token
           , 'gql_create_token_account
           , 'gql_mint_tokens )
           t =
        { gql_payment:
               payment:Transaction.Unsigned.Rendered.Payment.t
            -> signature:string
            -> unit
            -> ('gql_payment, Errors.t) M.t
              (* TODO: Validate network choice with separate query *)
        ; gql_delegation:
               delegation:Transaction.Unsigned.Rendered.Delegation.t
            -> signature:string
            -> unit
            -> ('gql_delegation, Errors.t) M.t
        ; gql_create_token:
               create_token:Transaction.Unsigned.Rendered.Create_token.t
            -> signature:string
            -> unit
            -> ('gql_create_token, Errors.t) M.t
        ; gql_create_token_account:
               create_token_account:Transaction.Unsigned.Rendered
                                    .Create_token_account
                                    .t
            -> signature:string
            -> unit
            -> ('gql_create_token_account, Errors.t) M.t
        ; gql_mint_tokens:
               mint_tokens:Transaction.Unsigned.Rendered.Mint_tokens.t
            -> signature:string
            -> unit
            -> ('gql_mint_tokens, Errors.t) M.t
        ; lift: 'a 'e. ('a, 'e) Result.t -> ('a, 'e) M.t }
    end

    module Real = T (Deferred.Result)
    module Mock = T (Result)

    let real :
           graphql_uri:Uri.t
        -> ( 'gql_payment
           , 'gql_delegation
           , 'gql_create_token
           , 'gql_create_token_account
           , 'gql_mint_tokens )
           Real.t =
      let uint64 x = `String (Unsigned.UInt64.to_string x) in
      let uint32 x = `String (Unsigned.UInt32.to_string x) in
      let token_id x = `String (Mina_base.Token_id.to_string x) in
      fun ~graphql_uri ->
        { gql_payment=
            (fun ~payment ~signature () ->
              Graphql.query
                (Send_payment.make ~from:(`String payment.from)
                   ~to_:(`String payment.to_) ~token:(uint64 payment.token)
                   ~amount:(uint64 payment.amount) ~fee:(uint64 payment.fee)
                   ?validUntil:(Option.map ~f:uint32 payment.valid_until)
                   ?memo:payment.memo ~nonce:(uint32 payment.nonce) ~signature
                   ())
                graphql_uri )
        ; gql_delegation=
            (fun ~delegation ~signature () ->
              Graphql.query
                (Send_delegation.make ~sender:(`String delegation.delegator)
                   ~receiver:(`String delegation.new_delegate)
                   ~fee:
                     (uint64 delegation.fee)
                     (*                   ?validUntil:(Option.map ~f:uint32 delegation.valid_until) *)
                   ?memo:delegation.memo ~nonce:(uint32 delegation.nonce)
                   ~signature ())
                graphql_uri )
        ; gql_create_token=
            (fun ~create_token ~signature () ->
              Graphql.query
                (Send_create_token.make
                   ~receiver:(`String create_token.receiver)
                   ~fee:(uint64 create_token.fee) ?memo:create_token.memo
                   ~nonce:(uint32 create_token.nonce)
                   ~signature ())
                graphql_uri )
        ; gql_create_token_account=
            (fun ~create_token_account ~signature () ->
              Graphql.query
                (Send_create_token_account.make
                   ~tokenOwner:(`String create_token_account.token_owner)
                   ~receiver:(`String create_token_account.receiver)
                   ~token:(token_id create_token_account.token)
                   ~fee:(uint64 create_token_account.fee)
                   ?memo:create_token_account.memo
                   ~nonce:(uint32 create_token_account.nonce)
                   ~signature ())
                graphql_uri )
        ; gql_mint_tokens=
            (fun ~mint_tokens ~signature () ->
              Graphql.query
                (Send_mint_tokens.make
                   ~sender:(`String mint_tokens.token_owner)
                   ~receiver:(`String mint_tokens.receiver)
                   ~token:(token_id mint_tokens.token)
                   ~amount:(uint64 mint_tokens.amount)
                   ~fee:(uint64 mint_tokens.fee) ?memo:mint_tokens.memo
                   ~nonce:(uint32 mint_tokens.nonce) ~signature ())
                graphql_uri )
        ; lift= Deferred.return }
  end

  module Impl (M : Monad_fail.S) = struct
    let handle
        ~(env :
           ( 'gql_payment
           , 'gql_delegation
           , 'gql_create_token
           , 'gql_create_token_account
           , 'gql_mint_tokens )
           Env.T(M).t) (req : Construction_submit_request.t) =
      let open M.Let_syntax in
      let%bind json =
        try M.return (Yojson.Safe.from_string req.signed_transaction)
        with _ -> M.fail (Errors.create (`Json_parse None))
      in
      let%bind signed_transaction =
        Transaction.Signed.Rendered.of_yojson json
        |> Result.map_error ~f:(fun e -> Errors.create (`Json_parse (Some e)))
        |> env.lift
      in
      let open M.Let_syntax in
      let%map hash =
        match
          ( signed_transaction.payment
          , signed_transaction.stake_delegation
          , signed_transaction.create_token
          , signed_transaction.create_token_account
          , signed_transaction.mint_tokens )
        with
        | Some payment, None, None, None, None ->
            let%map res =
              env.gql_payment ~payment ~signature:signed_transaction.signature
                ()
            in
            let (`UserCommand payment) = (res#sendPayment)#payment in
            payment#hash
        | None, Some delegation, None, None, None ->
            let%map res =
              env.gql_delegation ~delegation
                ~signature:signed_transaction.signature ()
            in
            let (`UserCommand delegation) = (res#sendDelegation)#delegation in
            delegation#hash
        | None, None, Some create_token, None, None ->
            let%map res =
              env.gql_create_token ~create_token
                ~signature:signed_transaction.signature ()
            in
            ((res#createToken)#createNewToken)#hash
        | None, None, None, Some create_token_account, None ->
            let%map res =
              env.gql_create_token_account ~create_token_account
                ~signature:signed_transaction.signature ()
            in
            ((res#createTokenAccount)#createNewTokenAccount)#hash
        | None, None, None, None, Some mint_tokens ->
            let%map res =
              env.gql_mint_tokens ~mint_tokens
                ~signature:signed_transaction.signature ()
            in
            ((res#mintTokens)#mintTokens)#hash
        | _ ->
            M.fail
              (Errors.create
                 ~context:
                   "Must have one of payment, stakeDelegation, createToken, \
                    createTokenAccount, or mintTokens"
                 (`Json_parse None))
      in
      Transaction_identifier_response.create (Transaction_identifier.create hash)
  end

  module Real = Impl (Deferred.Result)
  module Mock = Impl (Result)
end

let router ~get_graphql_uri_or_error ~logger (route : string list) body =
  [%log debug] "Handling /construction/ $route"
    ~metadata:[("route", `List (List.map route ~f:(fun s -> `String s)))] ;
  let open Deferred.Result.Let_syntax in
  match route with
  | ["derive"] ->
      let%bind req =
        Errors.Lift.parse ~context:"Request"
        @@ Construction_derive_request.of_yojson body
        |> Errors.Lift.wrap
      in
      let%map res =
        Derive.Real.handle ~env:Derive.Env.real req |> Errors.Lift.wrap
      in
      Construction_derive_response.to_yojson res
  | ["preprocess"] ->
      let%bind req =
        Errors.Lift.parse ~context:"Request"
        @@ Construction_preprocess_request.of_yojson body
        |> Errors.Lift.wrap
      in
      let%map res =
        Preprocess.Real.handle ~env:Preprocess.Env.real req |> Errors.Lift.wrap
      in
      Construction_preprocess_response.to_yojson res
  | ["metadata"] ->
      let%bind req =
        Errors.Lift.parse ~context:"Request"
        @@ Construction_metadata_request.of_yojson body
        |> Errors.Lift.wrap
      in
      let%bind graphql_uri = get_graphql_uri_or_error () in
      let%map res =
        Metadata.Real.handle ~graphql_uri ~env:(Metadata.Env.real ~graphql_uri) req
        |> Errors.Lift.wrap
      in
      Construction_metadata_response.to_yojson res
  | ["payloads"] ->
      let%bind req =
        Errors.Lift.parse ~context:"Request"
        @@ Construction_payloads_request.of_yojson body
        |> Errors.Lift.wrap
      in
      let%map res =
        Payloads.Real.handle ~env:Payloads.Env.real req |> Errors.Lift.wrap
      in
      Construction_payloads_response.to_yojson res
  | ["combine"] ->
      let%bind req =
        Errors.Lift.parse ~context:"Request"
        @@ Construction_combine_request.of_yojson body
        |> Errors.Lift.wrap
      in
      let%map res =
        Combine.Real.handle ~env:Combine.Env.real req |> Errors.Lift.wrap
      in
      Construction_combine_response.to_yojson res
  | ["parse"] ->
      let%bind req =
        Errors.Lift.parse ~context:"Request"
        @@ Construction_parse_request.of_yojson body
        |> Errors.Lift.wrap
      in
      let%map res =
        Parse.Real.handle ~env:Parse.Env.real req
        |> Errors.Lift.wrap
      in
      Construction_parse_response.to_yojson res
  | ["hash"] ->
      let%bind req =
        Errors.Lift.parse ~context:"Request"
        @@ Construction_hash_request.of_yojson body
        |> Errors.Lift.wrap
      in
      let%map res =
        Hash.Real.handle ~env:Hash.Env.real req |> Errors.Lift.wrap
      in
      Transaction_identifier_response.to_yojson res
  | ["submit"] ->
      let%bind req =
        Errors.Lift.parse ~context:"Request"
        @@ Construction_submit_request.of_yojson body
        |> Errors.Lift.wrap
      in
      let%bind graphql_uri = get_graphql_uri_or_error () in
      let%map res =
        Submit.Real.handle ~env:(Submit.Env.real ~graphql_uri) req
        |> Errors.Lift.wrap
      in
      Transaction_identifier_response.to_yojson res
  | _ ->
      Deferred.Result.fail `Page_not_found<|MERGE_RESOLUTION|>--- conflicted
+++ resolved
@@ -344,12 +344,6 @@
         let%map fees =
           match res#bestChain with
           | Some chain ->
-<<<<<<< HEAD
-            chain |> Array.to_list
-              |> List.bind ~f:(fun block -> Array.to_list block#transactions#userCommands)
-              |> List.map ~f:(fun (`UserCommand cmd) -> cmd#fee)
-              |> M.return
-=======
             let a = 
               Array.fold chain ~init:[] ~f:(fun fees block ->
                   Array.fold block#transactions#userCommands ~init:fees ~f:(fun fees (`UserCommand cmd) -> cmd#fee :: fees) )
@@ -357,7 +351,6 @@
             in
             Array.sort a ~compare:Unsigned_extended.UInt64.compare;
             M.return a
->>>>>>> 78aba18e
           | None ->
               M.fail (Errors.create `Chain_info_missing)
         in
