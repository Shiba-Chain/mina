--- conflicted
+++ resolved
@@ -999,11 +999,8 @@
 			Upcall: "peerConnected",
 		})
 
-<<<<<<< HEAD
-=======
 		// Note: These are disabled because we see weirdness on our networks
 		//       caused by this prometheus issues.
->>>>>>> 69d487ea
 		// go app.checkBandwidth(id)
 		// go app.checkLatency(id)
 	}
